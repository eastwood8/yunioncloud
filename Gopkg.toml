# Gopkg.toml example
#
# Refer to https://golang.github.io/dep/docs/Gopkg.toml.html
# for detailed Gopkg.toml documentation.
#
# required = ["github.com/user/thing/cmd/thing"]
# ignored = ["github.com/user/project/pkgX", "bitbucket.org/user/project/pkgA/pkgY"]
#
# [[constraint]]
#   name = "github.com/user/project"
#   version = "1.0.0"
#
# [[constraint]]
#   name = "github.com/user/project2"
#   branch = "dev"
#   source = "github.com/myfork/project2"
#
# [[override]]
#   name = "github.com/x/y"
#   version = "2.4.0"
#
# [prune]
#   non-go = false
#   go-tests = true
#   unused-packages = true


[[constraint]]
  name = "github.com/c-bata/go-prompt"
  version = "0.2.2"

[[constraint]]
  branch = "master"
  name = "yunion.io/x/jsonutils"

[[constraint]]
  branch = "master"
  name = "yunion.io/x/sqlchemy"

[[constraint]]
  branch = "master"
  name = "yunion.io/x/log"

[[constraint]]
  branch = "master"
  name = "yunion.io/x/pkg"

[[constraint]]
  branch = "master"
  name = "yunion.io/x/structarg"

# client-go v8.0.0 uses apimachinery 103fd098999dc9c0c88536f5c9ad2e5da39373ae
# and api 072894a440bdee3a891dea811fe42902311cd2a3 (see Godep.json). go dep
# is unable to match Godep.json automatically so have to specify here.
[[constraint]]
    name = "k8s.io/client-go"
    version = "v8.0.0"
[[override]]
    name = "k8s.io/apimachinery"
    revision = "103fd098999dc9c0c88536f5c9ad2e5da39373ae"
[[override]]
    name = "k8s.io/api"
    revision = "072894a440bdee3a891dea811fe42902311cd2a3"

[[override]]
    name = "github.com/apache/thrift"
    revision = "e59b73d3c2bf1c328ccb78e683c0462fa1a473c7"
[[override]]
    name = "github.com/ugorji/go"
    revision = "f3cacc17c85ecb7f1b6a9e373ee85d1480919868"

[[constraint]]
  name = "github.com/coredns/coredns"
  version = "v1.2.0"

[prune]
  go-tests = true
  unused-packages = true

[[constraint]]
  branch = "master"
  name = "github.com/vmware/govmomi"


[[constraint]]
  branch = "master"
  name = "github.com/hako/durafmt"

[[constraint]]
<<<<<<< HEAD
  name = "github.com/Azure/azure-sdk-for-go"
  version = "19.1.0"
=======
  branch = "master"
  name = "github.com/googollee/go-socket.io"

[[constraint]]
  branch = "master"
  name = "github.com/kr/pty"
>>>>>>> 6d29c36a
<|MERGE_RESOLUTION|>--- conflicted
+++ resolved
@@ -85,16 +85,19 @@
 [[constraint]]
   branch = "master"
   name = "github.com/hako/durafmt"
+  
+[[constraint]]
+  name = "github.com/Azure/azure-sdk-for-go"
+  version = "19.1.0"
 
 [[constraint]]
-<<<<<<< HEAD
-  name = "github.com/Azure/azure-sdk-for-go"
-  version = "19.1.0"
-=======
   branch = "master"
   name = "github.com/googollee/go-socket.io"
 
 [[constraint]]
   branch = "master"
   name = "github.com/kr/pty"
->>>>>>> 6d29c36a
+
+[[constraint]]
+  branch = "master"
+  name = "github.com/Microsoft/azure-vhd-utils"