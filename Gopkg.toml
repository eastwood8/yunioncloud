--- conflicted
+++ resolved
@@ -31,34 +31,21 @@
 
 [[constraint]]
   branch = "master"
-<<<<<<< HEAD
-  name = "github.com/yunionio/jsonutils"
-
-[[constraint]]
-  branch = "master"
-  name = "github.com/yunionio/sqlchemy"
-=======
   name = "yunion.io/x/jsonutils"
 
 [[constraint]]
   #revision = "a14641a90b9e5c72868b7a8358d62ea1d83eab53"
   branch = "master"
   name = "yunion.io/x/sqlchemy"
->>>>>>> 68d4b2ca
 
 [[constraint]]
   branch = "master"
   name = "yunion.io/x/log"
 
 [[constraint]]
-<<<<<<< HEAD
-  branch = "master"
-  name = "github.com/yunionio/pkg"
-=======
   revision = "07cad0cb1df5155b3bfa15079594d01050931554"
   #branch = "master"
   name = "yunion.io/x/pkg"
->>>>>>> 68d4b2ca
 
 [[constraint]]
   branch = "master"
