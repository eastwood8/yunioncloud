--- conflicted
+++ resolved
@@ -513,7 +513,6 @@
 		printObject(result)
 		return nil
 	})
-<<<<<<< HEAD
 
 	type ServerUserDataOptions struct {
 		ID   string `help:"ID or name of server"`
@@ -527,7 +526,13 @@
 		}
 		params.Add(jsonutils.NewString(string(content)), "user_data")
 		result, err := modules.Servers.PerformAction(s, args.ID, "user-data", params)
-=======
+		if err != nil {
+			return err
+		}
+		printObject(result)
+		return nil
+	})
+
 	type ServerAddExtraOption struct {
 		ID    string `help:"ID or name of server"`
 		KEY   string `help:"Option key"`
@@ -552,7 +557,6 @@
 		params := jsonutils.NewDict()
 		params.Add(jsonutils.NewString(args.KEY), "key")
 		result, err := modules.Servers.PerformAction(s, args.ID, "del-extra-option", params)
->>>>>>> 3e3b9566
 		if err != nil {
 			return err
 		}
