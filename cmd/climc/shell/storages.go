--- conflicted
+++ resolved
@@ -178,8 +178,6 @@
 		return nil
 	})
 
-<<<<<<< HEAD
-=======
 	R(&StorageShowOptions{}, "storage-online", "Online a storage", func(s *mcclient.ClientSession, args *StorageShowOptions) error {
 		result, err := modules.Storages.PerformAction(s, args.ID, "online", nil)
 		if err != nil {
@@ -198,7 +196,6 @@
 		return nil
 	})
 
->>>>>>> eface15b
 	type StorageCacheImageActionOptions struct {
 		ID    string `help:"ID or name of storage"`
 		IMAGE string `help:"ID or name of image"`
