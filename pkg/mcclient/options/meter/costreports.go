package meter

import (
	"yunion.io/x/jsonutils"

	"yunion.io/x/onecloud/pkg/mcclient/options"
)

type CostReportListOptions struct {
	options.BaseListOptions
}

func (opt *CostReportListOptions) Params() (jsonutils.JSONObject, error) {
	return options.StructToParams(opt)
}

type CostReportCreateOptions struct {
	Scope string `help:"scope of cost report" json:"scope"`

<<<<<<< HEAD
	PeriodType string   `help:"period of cost report send, example:month/week/day" json:"period_type"`
	Day        int      `help:"day of cost report send" json:"day"`
	ColonTimer string   `help:"hour and minute of cost report send, example:HH:mm" json:"colon_timer"`
=======
	PeriodType string   `help:"period of cost report send, e.g. month, week, day" json:"period_type"`
	Day        int      `help:"day of cost report send" json:"day"`
	ColonTimer string   `help:"hour and minute of cost report send, e.g. HH:mm" json:"colon_timer"`
>>>>>>> ce74c440
	Emails     []string `help:"emails of cost report send" json:"emails"`
	StartRun   bool     `help:"whether cost report sends instantly" json:"start_run"`
}

func (opt *CostReportCreateOptions) Params() (jsonutils.JSONObject, error) {
	return options.StructToParams(opt)
}

type CostReportUpdateOptions struct {
	ID string `help:"ID of cost report" json:"-"`

<<<<<<< HEAD
	PeriodType string   `help:"period of cost report send, example:month/week/day" json:"period_type"`
	Day        int      `help:"day of cost report send" json:"day"`
	ColonTimer string   `help:"hour and minute of cost report send, example:HH:mm" json:"colon_timer"`
=======
	PeriodType string   `help:"period of cost report send, e.g. month, week, day" json:"period_type"`
	Day        int      `help:"day of cost report send" json:"day"`
	ColonTimer string   `help:"hour and minute of cost report send, e.g. HH:mm" json:"colon_timer"`
>>>>>>> ce74c440
	Emails     []string `help:"emails of cost report send" json:"emails"`
	StartRun   bool     `help:"whether cost report sends instantly" json:"start_run"`
}

func (opt *CostReportUpdateOptions) Params() (jsonutils.JSONObject, error) {
	return options.StructToParams(opt)
}

func (opt *CostReportUpdateOptions) GetId() string {
	return opt.ID
}

type CostReportDeleteOptions struct {
	ID string `help:"ID of cost report" json:"-"`
}

func (opt *CostReportDeleteOptions) Params() (jsonutils.JSONObject, error) {
	return options.StructToParams(opt)
}

func (opt *CostReportDeleteOptions) GetId() string {
	return opt.ID
}<|MERGE_RESOLUTION|>--- conflicted
+++ resolved
@@ -17,15 +17,9 @@
 type CostReportCreateOptions struct {
 	Scope string `help:"scope of cost report" json:"scope"`
 
-<<<<<<< HEAD
-	PeriodType string   `help:"period of cost report send, example:month/week/day" json:"period_type"`
-	Day        int      `help:"day of cost report send" json:"day"`
-	ColonTimer string   `help:"hour and minute of cost report send, example:HH:mm" json:"colon_timer"`
-=======
 	PeriodType string   `help:"period of cost report send, e.g. month, week, day" json:"period_type"`
 	Day        int      `help:"day of cost report send" json:"day"`
 	ColonTimer string   `help:"hour and minute of cost report send, e.g. HH:mm" json:"colon_timer"`
->>>>>>> ce74c440
 	Emails     []string `help:"emails of cost report send" json:"emails"`
 	StartRun   bool     `help:"whether cost report sends instantly" json:"start_run"`
 }
@@ -37,15 +31,9 @@
 type CostReportUpdateOptions struct {
 	ID string `help:"ID of cost report" json:"-"`
 
-<<<<<<< HEAD
-	PeriodType string   `help:"period of cost report send, example:month/week/day" json:"period_type"`
-	Day        int      `help:"day of cost report send" json:"day"`
-	ColonTimer string   `help:"hour and minute of cost report send, example:HH:mm" json:"colon_timer"`
-=======
 	PeriodType string   `help:"period of cost report send, e.g. month, week, day" json:"period_type"`
 	Day        int      `help:"day of cost report send" json:"day"`
 	ColonTimer string   `help:"hour and minute of cost report send, e.g. HH:mm" json:"colon_timer"`
->>>>>>> ce74c440
 	Emails     []string `help:"emails of cost report send" json:"emails"`
 	StartRun   bool     `help:"whether cost report sends instantly" json:"start_run"`
 }
