package models

import (
	"context"
	"database/sql"
	"fmt"
	"strings"
	"time"

	"yunion.io/x/jsonutils"
	"yunion.io/x/log"
	"yunion.io/x/pkg/tristate"
	"yunion.io/x/pkg/util/compare"
	"yunion.io/x/pkg/util/fileutils"
	"yunion.io/x/pkg/util/netutils"
	"yunion.io/x/pkg/util/regutils"
	"yunion.io/x/pkg/utils"
	"yunion.io/x/sqlchemy"

	"yunion.io/x/onecloud/pkg/cloudcommon/db"
	"yunion.io/x/onecloud/pkg/cloudcommon/db/lockman"
	"yunion.io/x/onecloud/pkg/cloudcommon/db/taskman"
	"yunion.io/x/onecloud/pkg/cloudprovider"
	"yunion.io/x/onecloud/pkg/compute/options"
	"yunion.io/x/onecloud/pkg/httperrors"
	"yunion.io/x/onecloud/pkg/mcclient"
	"yunion.io/x/onecloud/pkg/mcclient/auth"
	"yunion.io/x/onecloud/pkg/util/logclient"
)

const (
	// # DEFAULT_BANDWIDTH = options.default_bandwidth
	MAX_BANDWIDTH = 100000

	NETWORK_TYPE_GUEST     = "guest"
	NETWORK_TYPE_BAREMETAL = "baremetal"
	NETWORK_TYPE_CONTAINER = "container"
	NETWORK_TYPE_PXE       = "pxe"
	NETWORK_TYPE_IPMI      = "ipmi"

	STATIC_ALLOC = "static"

	MAX_NETWORK_NAME_LEN = 11

	EXTRA_DNS_UPDATE_TARGETS = "__extra_dns_update_targets"

	NETWORK_STATUS_INIT          = "init"
	NETWORK_STATUS_PENDING       = "pending"
	NETWORK_STATUS_AVAILABLE     = "available"
	NETWORK_STATUS_FAILED        = "failed"
	NETWORK_STATUS_UNKNOWN       = "unknown"
	NETWORK_STATUS_START_DELETE  = "start_delete"
	NETWORK_STATUS_DELETING      = "deleting"
	NETWORK_STATUS_DELETED       = "deleted"
	NETWORK_STATUS_DELETE_FAILED = "delete_failed"
)

var (
	ALL_NETWORK_TYPES = []string{
		NETWORK_TYPE_GUEST,
		NETWORK_TYPE_BAREMETAL,
		NETWORK_TYPE_CONTAINER,
		NETWORK_TYPE_PXE,
		NETWORK_TYPE_IPMI,
	}
)

type IPAddlocationDirection string

const (
	IPAllocationStepdown IPAddlocationDirection = "stepdown"
	IPAllocationStepup   IPAddlocationDirection = "stepup"
	IPAllocationRadnom   IPAddlocationDirection = "random"
	IPAllocationNone     IPAddlocationDirection = "none"
	IPAllocationDefault                         = ""
)

type SNetworkManager struct {
	db.SSharableVirtualResourceBaseManager
}

var NetworkManager *SNetworkManager

func init() {
	NetworkManager = &SNetworkManager{
		SSharableVirtualResourceBaseManager: db.NewSharableVirtualResourceBaseManager(
			SNetwork{},
			"networks_tbl",
			"network",
			"networks",
		),
	}
	NetworkManager.NameLength = 9
	NetworkManager.NameRequireAscii = true
}

type SNetwork struct {
	db.SSharableVirtualResourceBase

	GuestIpStart string `width:"16" charset:"ascii" nullable:"false" list:"user" update:"user" create:"required"` // Column(VARCHAR(16, charset='ascii'), nullable=False)
	GuestIpEnd   string `width:"16" charset:"ascii" nullable:"false" list:"user" update:"user" create:"required"` // Column(VARCHAR(16, charset='ascii'), nullable=False)
	GuestIpMask  int8   `nullable:"false" list:"user" update:"user" create:"required"`                            // Column(TINYINT, nullable=False)
	GuestGateway string `width:"16" charset:"ascii" nullable:"true" list:"user" update:"user" create:"optional"`  // Column(VARCHAR(16, charset='ascii'), nullable=True)
	GuestDns     string `width:"16" charset:"ascii" nullable:"true" list:"user" update:"user" create:"optional"`  // Column(VARCHAR(16, charset='ascii'), nullable=True)
	GuestDhcp    string `width:"16" charset:"ascii" nullable:"true" list:"user" update:"user" create:"optional"`  // Column(VARCHAR(16, charset='ascii'), nullable=True)

	GuestDomain string `width:"128" charset:"ascii" nullable:"true" get:"user" update:"user"` // Column(VARCHAR(128, charset='ascii'), nullable=True)

	GuestIp6Start string `width:"64" charset:"ascii" nullable:"true"` // Column(VARCHAR(64, charset='ascii'), nullable=True)
	GuestIp6End   string `width:"64" charset:"ascii" nullable:"true"` // Column(VARCHAR(64, charset='ascii'), nullable=True)
	GuestIp6Mask  int8   `nullable:"true"`                            // Column(TINYINT, nullable=True)
	GuestGateway6 string `width:"64" charset:"ascii" nullable:"true"` // Column(VARCHAR(64, charset='ascii'), nullable=True)
	GuestDns6     string `width:"64" charset:"ascii" nullable:"true"` // Column(VARCHAR(64, charset='ascii'), nullable=True)

	GuestDomain6 string `width:"128" charset:"ascii" nullable:"true"` // Column(VARCHAR(128, charset='ascii'), nullable=True)

	VlanId int `nullable:"false" default:"1" list:"user" update:"user" create:"optional"` // Column(Integer, nullable=False, default=1)

	WireId string `width:"36" charset:"ascii" nullable:"false" list:"user" create:"required"` // Column(VARCHAR(36, charset='ascii'), nullable=False)

	// IsChanged = Column(Boolean, nullable=False, default=False)

	ServerType string `width:"16" charset:"ascii" default:"guest" nullable:"true" list:"user" update:"user" create:"optional"` // Column(VARCHAR(16, charset='ascii'), nullable=True)

	AllocPolicy string `width:"16" charset:"ascii" nullable:"true" get:"user" update:"user" create:"optional"` // Column(VARCHAR(16, charset='ascii'), nullable=True)

	AllocTimoutSeconds int `default:"0" nullable:"true" get:"admin"`
}

func (manager *SNetworkManager) GetContextManager() []db.IModelManager {
	return []db.IModelManager{WireManager}
}

func (self *SNetwork) GetWire() *SWire {
	w, _ := WireManager.FetchById(self.WireId)
	if w != nil {
		return w.(*SWire)
	}
	return nil
}

func (self *SNetwork) GetVpc() *SVpc {
	wire := self.GetWire()
	if wire != nil {
		return wire.getVpc()
	}
	return nil
}

func (manager *SNetworkManager) AllowCreateItem(ctx context.Context, userCred mcclient.TokenCredential, query jsonutils.JSONObject, data jsonutils.JSONObject) bool {
	return db.IsAdminAllowCreate(userCred, manager)
}

func (self *SNetwork) ValidateDeleteCondition(ctx context.Context) error {
	if self.GetTotalNicCount() > 0 {
		return httperrors.NewNotEmptyError("not an empty network")
	}
	return self.SSharableVirtualResourceBase.ValidateDeleteCondition(ctx)
}

func (self *SNetwork) GetTotalNicCount() int {
	total := self.GetGuestnicsCount() +
		self.GetGroupNicsCount() +
		self.GetBaremetalNicsCount() +
		self.GetReservedNicsCount() +
		self.GetLoadbalancerIpsCount()
	return total
}

func (self *SNetwork) GetGuestnicsCount() int {
	return GuestnetworkManager.Query().Equals("network_id", self.Id).IsFalse("virtual").Count()
}

func (self *SNetwork) GetGroupNicsCount() int {
	return GroupnetworkManager.Query().Equals("network_id", self.Id).Count()
}

func (self *SNetwork) GetBaremetalNicsCount() int {
	return HostnetworkManager.Query().Equals("network_id", self.Id).Count()
}

func (self *SNetwork) GetReservedNicsCount() int {
	return ReservedipManager.Query().Equals("network_id", self.Id).Count()
}

func (self *SNetwork) GetLoadbalancerIpsCount() int {
	return LoadbalancernetworkManager.Query().Equals("network_id", self.Id).Count()
}

func (self *SNetwork) GetUsedAddresses() map[string]bool {
	used := make(map[string]bool)

	for _, tbl := range []*sqlchemy.SSubQuery{
		GuestnetworkManager.Query().SubQuery(),
		GroupnetworkManager.Query().SubQuery(),
		HostnetworkManager.Query().SubQuery(),
		ReservedipManager.Query().SubQuery(),
		LoadbalancernetworkManager.Query().SubQuery(),
	} {
		q := tbl.Query(tbl.Field("ip_addr")).Equals("network_id", self.Id)
		rows, err := q.Rows()
		if err != nil {
			log.Errorf("GetUsedAddresses query fail: %s", err)
			return nil
		}
		defer rows.Close()
		for rows.Next() {
			var ip string
			err = rows.Scan(&ip)
			if err != nil {
				log.Errorf("GetUsedAddresses scan fail: %s", err)
				return nil
			}
			used[ip] = true
		}
	}
	return used
}

func (self *SNetwork) getIPRange() netutils.IPV4AddrRange {
	start, _ := netutils.NewIPV4Addr(self.GuestIpStart)
	end, _ := netutils.NewIPV4Addr(self.GuestIpEnd)
	return netutils.NewIPV4AddrRange(start, end)
}

func isIpUsed(ipstr string, addrTable map[string]bool, recentUsedAddrTable map[string]bool) bool {
	_, ok := addrTable[ipstr]
	if !ok {
		recentUsed := false
		if recentUsedAddrTable != nil {
			if _, ok := recentUsedAddrTable[ipstr]; ok {
				recentUsed = true
			}
		}
		return recentUsed
	} else {
		return true
	}
}

func (self *SNetwork) getFreeIP(addrTable map[string]bool, recentUsedAddrTable map[string]bool, candidate string, allocDir IPAddlocationDirection) (string, error) {
	iprange := self.getIPRange()
	// Try candidate first
	if len(candidate) > 0 {
		candIP, err := netutils.NewIPV4Addr(candidate)
		if err != nil {
			return "", err
		}
		if !iprange.Contains(candIP) {
			return "", httperrors.NewInputParameterError("candidate %s out of range", candidate)
		}
		if _, ok := addrTable[candidate]; !ok {
			return candidate, nil
		}
	}
	if len(self.AllocPolicy) > 0 && IPAddlocationDirection(self.AllocPolicy) != IPAllocationNone {
		allocDir = IPAddlocationDirection(self.AllocPolicy)
	}
	if len(allocDir) == 0 || allocDir == IPAllocationStepdown {
		ip, _ := netutils.NewIPV4Addr(self.GuestIpEnd)
		for iprange.Contains(ip) {
			if !isIpUsed(ip.String(), addrTable, recentUsedAddrTable) {
				return ip.String(), nil
			}
			ip = ip.StepDown()
		}
	} else {
		if allocDir == IPAllocationRadnom {
			iprange := self.getIPRange()
			const MAX_TRIES = 5
			for i := 0; i < MAX_TRIES; i += 1 {
				ip := iprange.Random()
				if !isIpUsed(ip.String(), addrTable, recentUsedAddrTable) {
					return ip.String(), nil
				}
			}
			// failed, fallback to IPAllocationStepup
		}
		ip, _ := netutils.NewIPV4Addr(self.GuestIpStart)
		for iprange.Contains(ip) {
			if !isIpUsed(ip.String(), addrTable, recentUsedAddrTable) {
				return ip.String(), nil
			}
			ip = ip.StepUp()
		}
	}
	return "", httperrors.NewInsufficientResourceError("Out of IP address")
}

func (self *SNetwork) GetFreeIP(ctx context.Context, userCred mcclient.TokenCredential, addrTable map[string]bool, recentUsedAddrTable map[string]bool, candidate string, allocDir IPAddlocationDirection, reserved bool) (string, error) {
	if reserved {
		rip := ReservedipManager.GetReservedIP(self, candidate)
		if rip == nil {
			return "", httperrors.NewInsufficientResourceError("Reserved address %s not found", candidate)
		}
		rip.Release(ctx, userCred, self)
		return candidate, nil
	} else {
		cand, err := self.getFreeIP(addrTable, recentUsedAddrTable, candidate, allocDir)
		if err != nil {
			return "", err
		}
		return cand, nil
	}
}

func (self *SNetwork) GetUsedIfnames() map[string]bool {
	used := make(map[string]bool)
	tbl := GuestnetworkManager.Query().SubQuery()
	q := tbl.Query(tbl.Field("ifname")).Equals("network_id", self.Id)
	rows, err := q.Rows()
	if err != nil {
		log.Errorf("GetUsedIfnames query fail: %s", err)
		return nil
	}
	defer rows.Close()
	for rows.Next() {
		var ifname string
		err = rows.Scan(&ifname)
		if err != nil {
			log.Errorf("GetUsedIfnames scan fail: %s", err)
			return nil
		}
		used[ifname] = true
	}
	return used
}

func (self *SNetwork) GetNetAddr() netutils.IPV4Addr {
	startIp, _ := netutils.NewIPV4Addr(self.GuestIpStart)
	return startIp.NetAddr(self.GuestIpMask)
}

func (self *SNetwork) GetDNS() string {
	if len(self.GuestDns) > 0 && len(self.GuestDomain) > 0 {
		return self.GuestDns
	} else {
		return options.Options.DNSServer
	}
}

func (self *SNetwork) GetDomain() string {
	if len(self.GuestDns) > 0 && len(self.GuestDomain) > 0 {
		return self.GuestDomain
	} else {
		return options.Options.DNSDomain
	}
}

func (self *SNetwork) GetRoutes() [][]string {
	ret := make([][]string, 0)
	routes := self.GetMetadataJson("static_routes", nil)
	if routes != nil {
		routesMap, err := routes.GetMap()
		if err != nil {
			return nil
		}
		for net, routeJson := range routesMap {
			route, _ := routeJson.GetString()
			ret = append(ret, []string{net, route})
		}
	}
	return ret
}

func (self *SNetwork) updateDnsRecord(nic *SGuestnetwork, isAdd bool) {
	guest := nic.GetGuest()
	self._updateDnsRecord(guest.Name, nic.IpAddr, isAdd)
}

func (self *SNetwork) _updateDnsRecord(name string, ipAddr string, isAdd bool) {
	if len(self.GuestDns) > 0 && len(self.GuestDomain) > 0 && len(ipAddr) > 0 {
		keyName := self.GetMetadata("dns_update_key_name", nil)
		keySecret := self.GetMetadata("dns_update_key_secret", nil)
		dnsSrv := self.GetMetadata("dns_update_server", nil)
		if len(dnsSrv) == 0 || !regutils.MatchIPAddr(dnsSrv) {
			dnsSrv = self.GuestDns
		}
		log.Infof("dns update %s %s isAdd=%t", ipAddr, dnsSrv, isAdd)
		if len(keyName) > 0 && len(keySecret) > 0 {
			/* netman.get_manager().dns_update(name,
			self.guest_domain, ip_addr, None,
			dns_srv, self.guest_dns6, key_name, key_secret,
			is_add) */
		}
		targets := self.getDnsUpdateTargets()
		if targets != nil {
			for srv, keys := range targets {
				for _, key := range keys {
					log.Debugf("Register %s %s", srv, key)
					/*
											netman.get_manager().dns_update(name,
						                            self.guest_domain, ip_addr, None,
						                            srv, None,
						                            key.get('key', None),
						                            key.get('secret', None),
						                            is_add)
					*/
				}
			}
		}
	}
}

func (self *SNetwork) updateGuestNetmap(nic *SGuestnetwork) {
	// TODO

}

func (self *SNetwork) UpdateBaremetalNetmap(nic *SHostnetwork, name string) {
	self.UpdateNetmap(nic.IpAddr, auth.AdminCredential().GetTenantId(), name)
}

func (self *SNetwork) UpdateNetmap(ip, project, name string) {
	// TODO ??
}

type DNSUpdateKeySecret struct {
	Key    string
	Secret string
}

func (self *SNetwork) getDnsUpdateTargets() map[string][]DNSUpdateKeySecret {
	targets := make(map[string][]DNSUpdateKeySecret)
	targetsJson := self.GetMetadataJson(EXTRA_DNS_UPDATE_TARGETS, nil)
	if targetsJson == nil {
		return nil
	} else {
		err := targetsJson.Unmarshal(&targets)
		if err != nil {
			return nil
		}
		return targets
	}
}

func (self *SNetwork) GetGuestIpv4StartAddress() netutils.IPV4Addr {
	addr, _ := netutils.NewIPV4Addr(self.GuestIpStart)
	return addr
}

func (self *SNetwork) IsExitNetwork() bool {
	return netutils.IsExitAddress(self.GetGuestIpv4StartAddress())
}

func (manager *SNetworkManager) getNetworksByWire(wire *SWire) ([]SNetwork, error) {
	nets := make([]SNetwork, 0)
	q := manager.Query().Equals("wire_id", wire.Id)
	err := db.FetchModelObjects(manager, q, &nets)
	if err != nil {
		log.Errorf("getNetworkByWire fail %s", err)
		return nil, err
	}
	return nets, nil
}

func (manager *SNetworkManager) SyncNetworks(ctx context.Context, userCred mcclient.TokenCredential, wire *SWire, nets []cloudprovider.ICloudNetwork, projectId string, projectSync bool) ([]SNetwork, []cloudprovider.ICloudNetwork, compare.SyncResult) {
	ownerProjId := getSyncOwnerProjectId(manager, userCred, projectId, projectSync)
	lockman.LockClass(ctx, manager, ownerProjId)
	defer lockman.ReleaseClass(ctx, manager, ownerProjId)

	localNets := make([]SNetwork, 0)
	remoteNets := make([]cloudprovider.ICloudNetwork, 0)
	syncResult := compare.SyncResult{}

	dbNets, err := manager.getNetworksByWire(wire)
	if err != nil {
		syncResult.Error(err)
		return nil, nil, syncResult
	}

	for i := range dbNets {
		if taskman.TaskManager.IsInTask(&dbNets[i]) {
			syncResult.Error(fmt.Errorf("object in task"))
			return nil, nil, syncResult
		}
	}

	removed := make([]SNetwork, 0)
	commondb := make([]SNetwork, 0)
	commonext := make([]cloudprovider.ICloudNetwork, 0)
	added := make([]cloudprovider.ICloudNetwork, 0)

	err = compare.CompareSets(dbNets, nets, &removed, &commondb, &commonext, &added)
	if err != nil {
		syncResult.Error(err)
		return nil, nil, syncResult
	}

	for i := 0; i < len(removed); i += 1 {
		err = removed[i].syncRemoveCloudNetwork(ctx, userCred)
		if err != nil {
			syncResult.DeleteError(err)
		} else {
			syncResult.Delete()
		}
	}
	for i := 0; i < len(commondb); i += 1 {
		err = commondb[i].SyncWithCloudNetwork(ctx, userCred, commonext[i], projectId, projectSync)
		if err != nil {
			syncResult.UpdateError(err)
		} else {
			syncMetadata(ctx, userCred, &commondb[i], commonext[i])
			localNets = append(localNets, commondb[i])
			remoteNets = append(remoteNets, commonext[i])
			syncResult.Update()
		}
	}
	for i := 0; i < len(added); i += 1 {
		new, err := manager.newFromCloudNetwork(ctx, userCred, added[i], wire, ownerProjId)
		if err != nil {
			syncResult.AddError(err)
		} else {
			syncMetadata(ctx, userCred, new, added[i])
			localNets = append(localNets, *new)
			remoteNets = append(remoteNets, added[i])
			syncResult.Add()
		}
	}

	return localNets, remoteNets, syncResult
}

<<<<<<< HEAD
func (self *SNetwork) syncRemoveCloudNetwork(ctx context.Context, userCred mcclient.TokenCredential) error {
	lockman.LockObject(ctx, self)
	defer lockman.ReleaseObject(ctx, self)

	err := self.ValidateDeleteCondition(ctx)
	if err != nil { // cannot delete
		err = self.SetStatus(userCred, NETWORK_STATUS_UNKNOWN, "Sync to remove")
	} else {
		err = self.Delete(ctx, userCred)

	}
	return err
}

func (self *SNetwork) SyncWithCloudNetwork(ctx context.Context, userCred mcclient.TokenCredential, extNet cloudprovider.ICloudNetwork, projectId string, projectSync bool) error {
	diff, err := db.UpdateWithLock(ctx, self, func() error {
=======
func (self *SNetwork) SyncWithCloudNetwork(userCred mcclient.TokenCredential, extNet cloudprovider.ICloudNetwork, projectId string, projectSync bool) error {
	vpc := self.GetWire().getVpc()
	_, err := self.GetModelManager().TableSpec().Update(self, func() error {
>>>>>>> 3f5501c8
		extNet.Refresh()
		self.Name = extNet.GetName()
		self.Status = extNet.GetStatus()
		self.GuestIpStart = extNet.GetIpStart()
		self.GuestIpEnd = extNet.GetIpEnd()
		self.GuestIpMask = extNet.GetIpMask()
		self.GuestGateway = extNet.GetGateway()
		self.ServerType = extNet.GetServerType()
		self.IsPublic = extNet.GetIsPublic()

		self.AllocTimoutSeconds = extNet.GetAllocTimeoutSeconds()

		self.ProjectId = userCred.GetProjectId()
		if projectSync && self.ProjectSrc != db.PROJECT_SOURCE_LOCAL {
			if extProjectId := extNet.GetProjectId(); len(extProjectId) > 0 {
				extProject, err := ExternalProjectManager.GetProject(extProjectId, vpc.ManagerId)
				if err != nil {
					log.Errorf(err.Error())
				} else {
					self.ProjectId = extProject.ProjectId
				}
			}
		}
		return nil
	})
	if err != nil {
		log.Errorf("syncWithCloudNetwork error %s", err)
		return err
	}
	db.OpsLog.LogSyncUpdate(self, diff, userCred)
	return nil
}

func (manager *SNetworkManager) newFromCloudNetwork(ctx context.Context, userCred mcclient.TokenCredential, extNet cloudprovider.ICloudNetwork, wire *SWire, projectId string) (*SNetwork, error) {
	net := SNetwork{}
	net.SetModelManager(manager)

	net.Name = db.GenerateName(manager, projectId, extNet.GetName())
	net.Status = extNet.GetStatus()
	net.ExternalId = extNet.GetGlobalId()
	net.WireId = wire.Id
	net.GuestIpStart = extNet.GetIpStart()
	net.GuestIpEnd = extNet.GetIpEnd()
	net.GuestIpMask = extNet.GetIpMask()
	net.GuestGateway = extNet.GetGateway()
	net.ServerType = extNet.GetServerType()
	net.IsPublic = extNet.GetIsPublic()

	net.AllocTimoutSeconds = extNet.GetAllocTimeoutSeconds()

<<<<<<< HEAD
	net.ProjectId = projectId
=======
	net.ProjectSrc = db.PROJECT_SOURCE_CLOUD
	net.ProjectId = userCred.GetProjectId()
	if len(projectId) > 0 {
		net.ProjectId = projectId
	}

	vpc := wire.getVpc()
	if extProjectId := extNet.GetProjectId(); len(extProjectId) > 0 {
		externalProject, err := ExternalProjectManager.GetProject(extProjectId, vpc.ManagerId)
		if err != nil {
			log.Errorf(err.Error())
		} else {
			net.ProjectId = externalProject.ProjectId
		}
	}
>>>>>>> 3f5501c8

	err := manager.TableSpec().Insert(&net)
	if err != nil {
		log.Errorf("newFromCloudZone fail %s", err)
		return nil, err
	}

	db.OpsLog.LogEvent(&net, db.ACT_CREATE, net.GetShortDesc(ctx), userCred)

	return &net, nil
}

func (self *SNetwork) isAddressInRange(address netutils.IPV4Addr) bool {
	return self.getIPRange().Contains(address)
}

func (self *SNetwork) isAddressUsed(address string) bool {
	managers := []db.IModelManager{
		GuestnetworkManager,
		GroupnetworkManager,
		HostnetworkManager,
		ReservedipManager,
		LoadbalancernetworkManager,
	}
	for _, manager := range managers {
		q := manager.Query().Equals("ip_addr", address).Equals("network_id", self.Id)
		if q.Count() > 0 {
			return true
		}
	}
	return false
}

func (manager *SNetworkManager) GetOnPremiseNetworkOfIP(ipAddr string, serverType string, isPublic tristate.TriState) (*SNetwork, error) {
	address, err := netutils.NewIPV4Addr(ipAddr)
	if err != nil {
		return nil, err
	}
	q := manager.Query()
	wires := WireManager.Query().SubQuery()
	vpcs := VpcManager.Query().SubQuery()
	q = q.Join(wires, sqlchemy.Equals(q.Field("wire_id"), wires.Field("id")))
	q = q.Join(vpcs, sqlchemy.Equals(wires.Field("vpc_id"), vpcs.Field("id")))
	q = q.Filter(sqlchemy.IsNullOrEmpty(vpcs.Field("manager_id")))
	if len(serverType) > 0 {
		q = q.Filter(sqlchemy.Equals(q.Field("server_type"), serverType))
	}
	if isPublic.IsTrue() {
		q = q.Filter(sqlchemy.IsTrue(q.Field("is_public")))
	} else if isPublic.IsFalse() {
		q = q.Filter(sqlchemy.IsFalse(q.Field("is_public")))
	}

	nets := make([]SNetwork, 0)
	err = db.FetchModelObjects(manager, q, &nets)
	if err != nil {
		return nil, err
	}
	for _, n := range nets {
		if n.isAddressInRange(address) {
			return &n, nil
		}
	}
	return nil, sql.ErrNoRows
}

func (manager *SNetworkManager) allNetworksQ(providers []string, rangeObj db.IStandaloneModel) *sqlchemy.SQuery {
	networks := manager.Query().SubQuery()
	hostwires := HostwireManager.Query().SubQuery()
	hosts := HostManager.Query().SubQuery()
	q := networks.Query()
	q = q.Join(hostwires, sqlchemy.Equals(hostwires.Field("wire_id"), networks.Field("wire_id")))
	q = q.Join(hosts, sqlchemy.Equals(hosts.Field("id"), hostwires.Field("host_id")))
	q = q.Filter(sqlchemy.IsTrue(hosts.Field("enabled")))
	q = q.Filter(sqlchemy.OR(
		sqlchemy.Equals(hosts.Field("host_type"), HOST_TYPE_BAREMETAL),
		sqlchemy.Equals(hosts.Field("host_status"), HOST_ONLINE)))
	return AttachUsageQuery(q, hosts, nil, nil, providers, rangeObj)
}

func (manager *SNetworkManager) totalPortCountQ(userCred mcclient.TokenCredential, providers []string, rangeObj db.IStandaloneModel) *sqlchemy.SQuery {
	q := manager.allNetworksQ(providers, rangeObj)
	networks := manager.Query().SubQuery()
	if userCred != nil && !db.IsAdminAllowList(userCred, manager) {
		q = q.Filter(sqlchemy.OR(
			sqlchemy.Equals(networks.Field("tenant_id"), userCred.GetProjectId()),
			sqlchemy.IsTrue(networks.Field("is_public"))))
	}
	return q
}

type NetworkPortStat struct {
	Count    int
	CountExt int
}

func (manager *SNetworkManager) TotalPortCount(userCred mcclient.TokenCredential, providers []string, rangeObj db.IStandaloneModel) NetworkPortStat {
	nets := make([]SNetwork, 0)
	err := manager.totalPortCountQ(userCred, providers, rangeObj).All(&nets)
	if err != nil {
		log.Errorf("TotalPortCount: %v", err)
	}
	ct := 0
	ctExt := 0
	for _, net := range nets {
		count := net.getIPRange().AddressCount()
		if net.IsExitNetwork() {
			ctExt += count
		} else {
			ct += count
		}
	}
	return NetworkPortStat{Count: ct, CountExt: ctExt}
}

type SNetworkConfig struct {
	Network  string
	Wire     string
	Exit     bool
	Private  bool
	Mac      string
	Address  string
	Address6 string
	Driver   string
	BwLimit  int
	Vip      bool
	Reserved bool
	Ifname   string
	NetType  string
}

func parseNetworkInfo(userCred mcclient.TokenCredential, info jsonutils.JSONObject) (*SNetworkConfig, error) {
	netConfig := SNetworkConfig{}

	netJson, ok := info.(*jsonutils.JSONDict)
	if ok {
		err := netJson.Unmarshal(&netConfig)
		if err != nil {
			return nil, err
		}
		return &netConfig, nil
	}
	netStr, err := info.GetString()
	if err != nil {
		log.Errorf("invalid networkinfo format %s", err)
		return nil, err
	}
	parts := strings.Split(netStr, ":")
	for _, p := range parts {
		if len(p) == 0 {
			continue
		}
		if regutils.MatchIP4Addr(p) {
			netConfig.Address = p
		} else if regutils.MatchIP6Addr(p) {
			netConfig.Address6 = p
		} else if regutils.MatchCompactMacAddr(p) {
			netConfig.Mac = netutils.MacUnpackHex(p)
		} else if strings.HasPrefix(p, "wire=") {
			netConfig.Wire = p[len("wire="):]
		} else if p == "[random_exit]" {
			netConfig.Exit = true
		} else if p == "[random]" {
			netConfig.Exit = false
		} else if p == "[private]" {
			netConfig.Private = true
		} else if p == "[reserved]" {
			netConfig.Reserved = true
		} else if utils.IsInStringArray(p, []string{"virtio", "e1000", "vmxnet3"}) {
			netConfig.Driver = p
		} else if regutils.MatchSize(p) {
			bw, err := fileutils.GetSizeMb(p, 'M', 1000)
			if err != nil {
				return nil, err
			}
			netConfig.BwLimit = bw
		} else if p == "[vip]" {
			netConfig.Vip = true
		} else if utils.IsInStringArray(p, ALL_NETWORK_TYPES) {
			netConfig.NetType = p
		} else {
			netObj, err := NetworkManager.FetchByIdOrName(userCred, p)
			if err != nil {
				if err == sql.ErrNoRows {
					return nil, httperrors.NewResourceNotFoundError2(NetworkManager.Keyword(), p)
				} else {
					return nil, err
				}
			}
			net := netObj.(*SNetwork)
			if net.IsOwner(userCred) || net.IsPublic || db.IsAdminAllowGet(userCred, net) {
				netConfig.Network = netObj.GetId()
			} else {
				return nil, httperrors.NewForbiddenError("no allow to access network %s", p)
			}
		}
	}
	if netConfig.BwLimit == 0 {
		netConfig.BwLimit = options.Options.DefaultBandwidth
	}
	return &netConfig, nil
}

func (self *SNetwork) getFreeAddressCount() int {
	return self.getIPRange().AddressCount() - self.GetTotalNicCount()
}

func isValidNetworkInfo(userCred mcclient.TokenCredential, netConfig *SNetworkConfig) error {
	if len(netConfig.Network) > 0 {
		netObj, err := NetworkManager.FetchByIdOrName(userCred, netConfig.Network)
		if err != nil {
			return httperrors.NewResourceNotFoundError("Network %s not found %s", err)
		}
		net := netObj.(*SNetwork)
		/*
			// scheduler do the check
			if !netConfig.Vip && !netConfig.Reserved && net.getFreeAddressCount() == 0 {
				return fmt.Errorf("Address exhausted in network %s")
			}*/
		if len(netConfig.Address) > 0 {
			ipAddr, err := netutils.NewIPV4Addr(netConfig.Address)
			if err != nil {
				return err
			}
			if !net.isAddressInRange(ipAddr) {
				return httperrors.NewInputParameterError("Address %s not in range", netConfig.Address)
			}
			if netConfig.Reserved {
				// the privilege to access reserved ip
				if !db.IsAdminAllowList(userCred, ReservedipManager) {
					return httperrors.NewForbiddenError("Only system admin allowed to use reserved ip")
				}
				if ReservedipManager.GetReservedIP(net, netConfig.Address) == nil {
					return httperrors.NewInputParameterError("Address %s not reserved", netConfig.Address)
				}
			} else if net.isAddressUsed(netConfig.Address) {
				return httperrors.NewInputParameterError("Address %s has been used", netConfig.Address)
			}
		}
		if netConfig.BwLimit > MAX_BANDWIDTH {
			return httperrors.NewInputParameterError("Bandwidth limit cannot exceed %dMbps", MAX_BANDWIDTH)
		}
	}
	/* scheduler to the check
	else if ! netConfig.Vip {
		ct, ctExit := NetworkManager.to
	}
	*/
	return nil
}

func isExitNetworkInfo(netConfig *SNetworkConfig) bool {
	if len(netConfig.Network) > 0 {
		netObj, _ := NetworkManager.FetchById(netConfig.Network)
		net := netObj.(*SNetwork)
		if net.IsExitNetwork() {
			return true
		}
	} else if netConfig.Exit {
		return true
	}
	return false
}

func (self *SNetwork) getZone() *SZone {
	wire := self.GetWire()
	if wire != nil {
		return wire.GetZone()
	}
	return nil
}

func (self *SNetwork) getVpc() *SVpc {
	wire := self.GetWire()
	if wire != nil {
		return wire.getVpc()
	}
	return nil
}

func (self *SNetwork) getRegion() *SCloudregion {
	wire := self.GetWire()
	if wire != nil {
		return wire.getRegion()
	}
	return nil
}

func (self *SNetwork) getMoreDetails(extra *jsonutils.JSONDict) *jsonutils.JSONDict {
	wire := self.GetWire()
	extra.Add(jsonutils.NewString(wire.Name), "wire")
	if self.IsExitNetwork() {
		extra.Add(jsonutils.JSONTrue, "exit")
	} else {
		extra.Add(jsonutils.JSONFalse, "exit")
	}
	extra.Add(jsonutils.NewInt(int64(self.getIPRange().AddressCount())), "ports")
	extra.Add(jsonutils.NewInt(int64(self.GetTotalNicCount())), "ports_used")
	extra.Add(jsonutils.NewInt(int64(self.GetGuestnicsCount())), "vnics")
	extra.Add(jsonutils.NewInt(int64(self.GetBaremetalNicsCount())), "bm_vnics")
	extra.Add(jsonutils.NewInt(int64(self.GetLoadbalancerIpsCount())), "lb_vnics")
	extra.Add(jsonutils.NewInt(int64(self.GetGroupNicsCount())), "group_vnics")
	extra.Add(jsonutils.NewInt(int64(self.GetReservedNicsCount())), "reserve_vnics")

	/*zone := self.getZone()
	if zone != nil {
		extra.Add(jsonutils.NewString(zone.GetId()), "zone_id")
		extra.Add(jsonutils.NewString(zone.GetName()), "zone")
		if len(zone.GetExternalId()) > 0 {
			extra.Add(jsonutils.NewString(zone.GetExternalId()), "zone_external_id")
		}
	}

	region := self.getRegion()
	if region != nil {
		extra.Add(jsonutils.NewString(region.GetId()), "region_id")
		extra.Add(jsonutils.NewString(region.GetName()), "region")
		if len(region.GetExternalId()) > 0 {
			extra.Add(jsonutils.NewString(region.GetExternalId()), "region_external_id")
		}
	}*/

	vpc := self.getVpc()
	if vpc != nil {
		extra.Add(jsonutils.NewString(vpc.GetId()), "vpc_id")
		extra.Add(jsonutils.NewString(vpc.GetName()), "vpc")
		if len(vpc.GetExternalId()) > 0 {
			extra.Add(jsonutils.NewString(vpc.GetExternalId()), "vpc_ext_id")
		}
	}
	routes := self.GetRoutes()
	if len(routes) > 0 {
		extra.Add(jsonutils.Marshal(routes), "routes")
	}

	info := vpc.getCloudProviderInfo()
	extra.Update(jsonutils.Marshal(&info))

	return extra
}

func (self *SNetwork) GetExtraDetails(ctx context.Context, userCred mcclient.TokenCredential, query jsonutils.JSONObject) (*jsonutils.JSONDict, error) {
	extra, err := self.SSharableVirtualResourceBase.GetExtraDetails(ctx, userCred, query)
	if err != nil {
		return nil, err
	}
	extra = self.getMoreDetails(extra)
	return extra, nil
}

func (self *SNetwork) GetCustomizeColumns(ctx context.Context, userCred mcclient.TokenCredential, query jsonutils.JSONObject) *jsonutils.JSONDict {
	extra := self.SSharableVirtualResourceBase.GetCustomizeColumns(ctx, userCred, query)
	extra = self.getMoreDetails(extra)
	return extra
}

func (self *SNetwork) AllowPerformReserveIp(ctx context.Context, userCred mcclient.TokenCredential, query jsonutils.JSONObject, data jsonutils.JSONObject) bool {
	return self.IsOwner(userCred) || db.IsAdminAllowPerform(userCred, self, "reserve-ip")
}

func (self *SNetwork) PerformReserveIp(ctx context.Context, userCred mcclient.TokenCredential, query jsonutils.JSONObject, data jsonutils.JSONObject) (jsonutils.JSONObject, error) {
	ips, err := data.GetArray("ips")
	if err != nil {
		if data.Contains("ip") {
			ip, _ := data.Get("ip")
			ips = []jsonutils.JSONObject{ip}
		} else {
			return nil, httperrors.NewMissingParameterError("ips")
		}
	}
	notes, err := data.GetString("notes")
	if err != nil {
		return nil, httperrors.NewMissingParameterError("ips")
	}
	for _, ip := range ips {
		ipstr, _ := ip.GetString()
		ipAddr, err := netutils.NewIPV4Addr(ipstr)
		if err != nil {
			return nil, httperrors.NewInputParameterError("not a valid ip address %s: %s", ipstr, err)
		}
		if !self.isAddressInRange(ipAddr) {
			return nil, httperrors.NewInputParameterError("Address %s not in network", ipstr)
		}
		if self.isAddressUsed(ipstr) {
			return nil, httperrors.NewConflictError("Address %s has been used", ipstr)
		}
		err = ReservedipManager.ReserveIP(userCred, self, ipstr, notes)
		if err != nil {
			return nil, err
		}
	}
	return nil, nil
}

func (self *SNetwork) AllowPerformReleaseReservedIp(ctx context.Context, userCred mcclient.TokenCredential, query jsonutils.JSONObject, data jsonutils.JSONObject) bool {
	return self.IsOwner(userCred) || db.IsAdminAllowPerform(userCred, self, "release-reserved-ip")
}

func (self *SNetwork) PerformReleaseReservedIp(ctx context.Context, userCred mcclient.TokenCredential, query jsonutils.JSONObject, data jsonutils.JSONObject) (jsonutils.JSONObject, error) {
	ipstr, _ := data.GetString("ip")
	if len(ipstr) == 0 {
		return nil, httperrors.NewInputParameterError("Reserved ip to release must be provided")
	}
	rip := ReservedipManager.GetReservedIP(self, ipstr)
	if rip == nil {
		return nil, httperrors.NewInvalidStatusError("Address %s not reserved", ipstr)
	}
	rip.Release(ctx, userCred, self)
	return nil, nil
}

func (self *SNetwork) AllowGetDetailsReservedIps(ctx context.Context, userCred mcclient.TokenCredential, query jsonutils.JSONObject) bool {
	return self.IsOwner(userCred) || db.IsAdminAllowGetSpec(userCred, self, "reserved-ips")
}

func (self *SNetwork) GetDetailsReservedIps(ctx context.Context, userCred mcclient.TokenCredential, query jsonutils.JSONObject) (jsonutils.JSONObject, error) {
	rips := ReservedipManager.GetReservedIPs(self)
	if rips == nil {
		return nil, httperrors.NewInternalServerError("get reserved ip error")
	}
	ripArray := jsonutils.NewArray()
	for i := 0; i < len(rips); i += 1 {
		ripArray.Add(jsonutils.NewString(rips[i].IpAddr))
	}
	ret := jsonutils.NewDict()
	ret.Add(ripArray, "reserved_ips")
	return ret, nil
}

func isValidMaskLen(maskLen int64) bool {
	if maskLen < 12 || maskLen > 30 {
		return false
	} else {
		return true
	}
}

func (manager *SNetworkManager) ValidateCreateData(ctx context.Context, userCred mcclient.TokenCredential, ownerProjId string, query jsonutils.JSONObject, data *jsonutils.JSONDict) (*jsonutils.JSONDict, error) {
	prefixStr, _ := data.GetString("guest_ip_prefix")
	var maskLen64 int64
	var err error
	var startIp, endIp netutils.IPV4Addr
	if len(prefixStr) > 0 {
		prefix, err := netutils.NewIPV4Prefix(prefixStr)
		if err != nil {
			return nil, httperrors.NewInputParameterError("ip_prefix error: %s", err)
		}
		iprange := prefix.ToIPRange()
		startIp = iprange.StartIp().StepUp()
		endIp = iprange.EndIp().StepDown()
		maskLen64 = int64(prefix.MaskLen)
	} else {
		ipStartStr, _ := data.GetString("guest_ip_start")
		ipEndStr, _ := data.GetString("guest_ip_end")
		startIp, err = netutils.NewIPV4Addr(ipStartStr)
		if err != nil {
			return nil, httperrors.NewInputParameterError("Invalid start ip: %s %s", ipStartStr, err)
		}
		endIp, err = netutils.NewIPV4Addr(ipEndStr)
		if err != nil {
			return nil, httperrors.NewInputParameterError("invalid end ip: %s %s", ipEndStr, err)
		}
		if startIp > endIp {
			tmp := startIp
			startIp = endIp
			endIp = tmp
		}
		maskLen64, _ = data.Int("guest_ip_mask")
	}
	if !isValidMaskLen(maskLen64) {
		return nil, httperrors.NewInputParameterError("Invalid masklen %d", maskLen64)
	}
	data.Add(jsonutils.NewInt(maskLen64), "guest_ip_mask")
	data.Add(jsonutils.NewString(startIp.String()), "guest_ip_start")
	data.Add(jsonutils.NewString(endIp.String()), "guest_ip_end")

	for _, key := range []string{"guest_gateway", "guest_dns", "guest_dhcp"} {
		ipStr, _ := data.GetString(key)
		if len(ipStr) > 0 && !regutils.MatchIPAddr(ipStr) {
			return nil, httperrors.NewInputParameterError("%s: Invalid IP address %s", key, ipStr)
		}
	}

	nets := manager.getAllNetworks("")
	if nets == nil {
		return nil, httperrors.NewInternalServerError("query all networks fail")
	}

	if isOverlapNetworks(nets, startIp, endIp) {
		return nil, httperrors.NewInputParameterError("Conflict address space with existing networks")
	}

	wireStr := jsonutils.GetAnyString(data, []string{"wire", "wire_id"})
	if len(wireStr) > 0 {
		wireObj, err := WireManager.FetchByIdOrName(userCred, wireStr)
		if err != nil {
			if err == sql.ErrNoRows {
				return nil, httperrors.NewNotFoundError("wire %s not found", wireStr)
			} else {
				return nil, httperrors.NewInternalServerError("query wire %s error %s", wireStr, err)
			}
		}
		data.Add(jsonutils.NewString(wireObj.GetId()), "wire_id")
	} else {
		zoneStr := jsonutils.GetAnyString(data, []string{"zone", "zone_id"})
		if len(zoneStr) > 0 {
			vpcStr := jsonutils.GetAnyString(data, []string{"vpc", "vpc_id"})
			if len(vpcStr) > 0 {
				zoneObj, err := ZoneManager.FetchByIdOrName(userCred, zoneStr)
				if err != nil {
					if err == sql.ErrNoRows {
						return nil, httperrors.NewNotFoundError("zone %s not found", zoneStr)
					} else {
						return nil, httperrors.NewInternalServerError("query zone %s error %s", zoneStr, err)
					}
				}
				vpcObj, err := VpcManager.FetchByIdOrName(userCred, vpcStr)
				if err != nil {
					if err == sql.ErrNoRows {
						return nil, httperrors.NewNotFoundError("vpc %s not found", vpcStr)
					} else {
						return nil, httperrors.NewInternalServerError("query vpc %s error %s", vpcStr, err)
					}
				}
				vpc := vpcObj.(*SVpc)
				zone := zoneObj.(*SZone)
				region := zone.GetRegion()
				if region == nil {
					return nil, httperrors.NewInternalServerError("zone %s related region not found", zone.Id)
				}

				// 华为云wire zone_id 为空
				var wires []SWire
				if region.Provider == CLOUD_PROVIDER_HUAWEI {
					wires, err = WireManager.getWiresByVpcAndZone(vpc, nil)
				} else {
					wires, err = WireManager.getWiresByVpcAndZone(vpc, zone)
				}

				if err != nil {
					if err == sql.ErrNoRows {
						return nil, httperrors.NewNotFoundError("wire not found for zone %s and vpc %s", zoneStr, vpcStr)
					} else {
						return nil, httperrors.NewInternalServerError("query wire for zone %s and vpc %s error %s", zoneStr, vpcStr, err)
					}
				}
				if len(wires) == 0 {
					return nil, httperrors.NewNotFoundError("wire not found for zone %s and vpc %s", zoneStr, vpcStr)
				} else if len(wires) > 1 {
					return nil, httperrors.NewConflictError("more than 1 wire found for zone %s and vpc %s", zoneStr, vpcStr)
				} else {
					data.Add(jsonutils.NewString(wires[0].Id), "wire_id")
				}
			} else {
				return nil, httperrors.NewInputParameterError("No either wire or vpc provided")
			}
		} else {
			return nil, httperrors.NewInvalidStatusError("No either wire or zone provided")
		}
	}

	wireId, _ := data.GetString("wire_id")
	if len(wireId) == 0 {
		return nil, httperrors.NewInputParameterError("missing wire_id")
	}
	wire := WireManager.FetchWireById(wireId)
	if wire == nil {
		return nil, httperrors.NewInputParameterError("wire_id %s not valid", wireId)
	}
	vpc := wire.getVpc()
	if vpc == nil {
		return nil, httperrors.NewInputParameterError("no valid vpc ???")
	}

	if vpc.Status != VPC_STATUS_AVAILABLE {
		return nil, httperrors.NewInvalidStatusError("VPC not ready")
	}

	vpcRange := vpc.getIPRange()

	netRange := netutils.NewIPV4AddrRange(startIp, endIp)

	if !vpcRange.ContainsRange(netRange) {
		return nil, httperrors.NewInputParameterError("Network not in range of VPC cidrblock %s", vpc.CidrBlock)
	}

	serverTypeStr, _ := data.GetString("server_type")
	if len(serverTypeStr) == 0 {
		serverTypeStr = NETWORK_TYPE_GUEST
	} else if !utils.IsInStringArray(serverTypeStr, ALL_NETWORK_TYPES) {
		return nil, httperrors.NewInputParameterError("Invalid server_type: %s", serverTypeStr)
	}
	data.Add(jsonutils.NewString(serverTypeStr), "server_type")

	return manager.SSharableVirtualResourceBaseManager.ValidateCreateData(ctx, userCred, ownerProjId, query, data)
}

func (self *SNetwork) ValidateUpdateData(ctx context.Context, userCred mcclient.TokenCredential, query jsonutils.JSONObject, data *jsonutils.JSONDict) (*jsonutils.JSONDict, error) {
	var startIp, endIp netutils.IPV4Addr
	var err error

	ipStartStr, _ := data.GetString("guest_ip_start")
	ipEndStr, _ := data.GetString("guest_ip_end")

	if len(ipStartStr) > 0 || len(ipEndStr) > 0 {
		if self.isManaged() {
			return nil, httperrors.NewForbiddenError("Cannot update a managed network")
		}

		if len(ipStartStr) > 0 {
			startIp, err = netutils.NewIPV4Addr(ipStartStr)
			if err != nil {
				return nil, httperrors.NewInputParameterError("Invalid start ip: %s %s", ipStartStr, err)
			}
		} else {
			startIp, _ = netutils.NewIPV4Addr(self.GuestIpStart)
		}
		if len(ipEndStr) > 0 {
			endIp, err = netutils.NewIPV4Addr(ipEndStr)
			if err != nil {
				return nil, httperrors.NewInputParameterError("invalid end ip: %s %s", ipEndStr, err)
			}
		} else {
			endIp, _ = netutils.NewIPV4Addr(self.GuestIpEnd)
		}

		if startIp > endIp {
			tmp := startIp
			startIp = endIp
			endIp = tmp
		}

		nets := NetworkManager.getAllNetworks(self.Id)
		if nets == nil {
			return nil, httperrors.NewInternalServerError("query all networks fail")
		}

		if isOverlapNetworks(nets, startIp, endIp) {
			return nil, httperrors.NewInputParameterError("Conflict address space with existing networks")
		}

		vpc := self.GetVpc()

		vpcRange := vpc.getIPRange()

		netRange := netutils.NewIPV4AddrRange(startIp, endIp)

		if !vpcRange.ContainsRange(netRange) {
			return nil, httperrors.NewInputParameterError("Network not in range of VPC cidrblock %s", vpc.CidrBlock)
		}

		usedMap := self.GetUsedAddresses()
		for usedIpStr := range usedMap {
			usedIp, _ := netutils.NewIPV4Addr(usedIpStr)
			if !netRange.Contains(usedIp) {
				return nil, httperrors.NewInputParameterError("Address been assigned out of new range")
			}
		}

		data.Add(jsonutils.NewString(startIp.String()), "guest_ip_start")
		data.Add(jsonutils.NewString(endIp.String()), "guest_ip_end")

	}

	if data.Contains("guest_ip_mask") {
		if self.isManaged() {
			return nil, httperrors.NewForbiddenError("Cannot update a managed network")
		}

		maskLen64, _ := data.Int("guest_ip_mask")
		if !isValidMaskLen(maskLen64) {
			return nil, httperrors.NewInputParameterError("Invalid masklen %d", maskLen64)
		}
	}

	for _, key := range []string{"guest_gateway", "guest_dns", "guest_dhcp"} {
		ipStr, _ := data.GetString(key)
		if len(ipStr) > 0 {
			if self.isManaged() {
				return nil, httperrors.NewForbiddenError("Cannot update a managed network")
			} else if !regutils.MatchIPAddr(ipStr) {
				return nil, httperrors.NewInputParameterError("%s: Invalid IP address %s", key, ipStr)
			}
		}
	}

	return self.SSharableVirtualResourceBase.ValidateUpdateData(ctx, userCred, query, data)
}

func (manager *SNetworkManager) getAllNetworks(excludeId string) []SNetwork {
	nets := make([]SNetwork, 0)
	q := manager.Query()
	if len(excludeId) > 0 {
		q = q.NotEquals("id", excludeId)
	}
	err := db.FetchModelObjects(manager, q, &nets)
	if err != nil {
		log.Errorf("getAllNetworks fail %s", err)
		return nil
	}
	return nets
}

func isOverlapNetworks(nets []SNetwork, startIp netutils.IPV4Addr, endIp netutils.IPV4Addr) bool {
	ipRange := netutils.NewIPV4AddrRange(startIp, endIp)
	for i := 0; i < len(nets); i += 1 {
		ipRange2 := nets[i].getIPRange()
		if ipRange2.IsOverlap(ipRange) {
			return true
		}
	}
	return false
}

func (self *SNetwork) CustomizeCreate(ctx context.Context, userCred mcclient.TokenCredential, ownerProjId string, query jsonutils.JSONObject, data jsonutils.JSONObject) error {
	if db.IsAdminAllowCreate(userCred, self.GetModelManager()) && ownerProjId == userCred.GetProjectId() && self.ServerType == NETWORK_TYPE_GUEST {
		self.IsPublic = true
	} else {
		self.IsPublic = false
	}
	return self.SSharableVirtualResourceBase.CustomizeCreate(ctx, userCred, ownerProjId, query, data)
}

func (self *SNetwork) PostCreate(ctx context.Context, userCred mcclient.TokenCredential, ownerProjId string, query jsonutils.JSONObject, data jsonutils.JSONObject) {
	self.SSharableVirtualResourceBase.PostCreate(ctx, userCred, ownerProjId, query, data)
	wire := self.GetWire()
	if wire == nil {
		log.Errorf("cannot find wire???")
	} else {
		wire.clearHostSchedDescCache()
	}
	vpc := self.GetVpc()
	if vpc != nil && vpc.IsManaged() {
		task, err := taskman.TaskManager.NewTask(ctx, "NetworkCreateTask", self, userCred, nil, "", "", nil)
		if err != nil {
			log.Errorf("networkcreateTask create fail: %s", err)
		} else {
			task.ScheduleRun(nil)
		}
	} else {
		self.SetStatus(userCred, NETWORK_STATUS_AVAILABLE, "")
	}
}

func (self *SNetwork) GetPrefix() (netutils.IPV4Prefix, error) {
	addr, err := netutils.NewIPV4Addr(self.GuestIpStart)
	if err != nil {
		return netutils.IPV4Prefix{}, err
	}
	addr = addr.NetAddr(self.GuestIpMask)
	return netutils.IPV4Prefix{Address: addr, MaskLen: self.GuestIpMask}, nil
}

func (self *SNetwork) Delete(ctx context.Context, userCred mcclient.TokenCredential) error {
	log.Infof("SNetwork delete do nothing")
	self.SetStatus(userCred, NETWORK_STATUS_START_DELETE, "")
	return nil
}

func (self *SNetwork) CustomizeDelete(ctx context.Context, userCred mcclient.TokenCredential, query jsonutils.JSONObject, data jsonutils.JSONObject) error {
	if len(self.ExternalId) > 0 {
		return self.StartDeleteNetworkTask(ctx, userCred)
	} else {
		return self.RealDelete(ctx, userCred)
	}
}

func (self *SNetwork) RealDelete(ctx context.Context, userCred mcclient.TokenCredential) error {
	db.OpsLog.LogEvent(self, db.ACT_DELOCATE, self.GetShortDesc(ctx), userCred)
	self.SetStatus(userCred, NETWORK_STATUS_DELETED, "real delete")
	return self.SSharableVirtualResourceBase.Delete(ctx, userCred)
}

func (self *SNetwork) StartDeleteNetworkTask(ctx context.Context, userCred mcclient.TokenCredential) error {
	task, err := taskman.TaskManager.NewTask(ctx, "NetworkDeleteTask", self, userCred, nil, "", "", nil)
	if err != nil {
		log.Errorf("Start NetworkDeleteTask fail %s", err)
		return err
	}
	task.ScheduleRun(nil)
	return nil
}

func (self *SNetwork) GetINetwork() (cloudprovider.ICloudNetwork, error) {
	wire := self.GetWire()
	if wire == nil {
		msg := "No wire for this network????"
		log.Errorf(msg)
		return nil, fmt.Errorf(msg)
	}
	iwire, err := wire.GetIWire()
	if err != nil {
		return nil, err
	}
	return iwire.GetINetworkById(self.GetExternalId())
}

func (self *SNetwork) isManaged() bool {
	if len(self.ExternalId) > 0 {
		return true
	} else {
		return false
	}
}

func (manager *SNetworkManager) CustomizeFilterList(ctx context.Context, q *sqlchemy.SQuery, userCred mcclient.TokenCredential, query jsonutils.JSONObject) (*db.CustomizeListFilters, error) {
	filters := db.NewCustomizeListFilters()

	if query.Contains("ip") {
		ip, _ := query.GetString("ip")
		ipInt, err := netutils.NewIPV4Addr(ip)
		if err != nil {
			return nil, err
		}

		ipFilter := func(obj jsonutils.JSONObject) (bool, error) {
			guestIpStart, _ := obj.GetString("guest_ip_start")
			guestIpEnd, _ := obj.GetString("guest_ip_end")
			guestIpStartInt, _ := netutils.NewIPV4Addr(guestIpStart)
			guestIpEndInt, _ := netutils.NewIPV4Addr(guestIpEnd)
			ipRange := netutils.NewIPV4AddrRange(guestIpStartInt, guestIpEndInt)
			return ipRange.Contains(ipInt), nil
		}

		filters.Append(ipFilter)
	}
	return filters, nil
}

func (manager *SNetworkManager) ListItemFilter(ctx context.Context, q *sqlchemy.SQuery, userCred mcclient.TokenCredential, query jsonutils.JSONObject) (*sqlchemy.SQuery, error) {
	var err error

	q, err = managedResourceFilterByAccount(q, query, "wire_id", func() *sqlchemy.SQuery {
		wires := WireManager.Query().SubQuery()
		vpcs := VpcManager.Query().SubQuery()

		subq := wires.Query(wires.Field("id"))
		subq = subq.Join(vpcs, sqlchemy.Equals(vpcs.Field("id"), wires.Field("vpc_id")))
		return subq
	})
	if err != nil {
		return nil, err
	}

	q = managedResourceFilterByCloudType(q, query, "wire_id", func() *sqlchemy.SQuery {
		wires := WireManager.Query().SubQuery()
		vpcs := VpcManager.Query().SubQuery()
		subq := wires.Query(wires.Field("id"))
		subq = subq.Join(vpcs, sqlchemy.Equals(vpcs.Field("id"), wires.Field("vpc_id")))
		return subq
	})

	q, err = manager.SSharableVirtualResourceBaseManager.ListItemFilter(ctx, q, userCred, query)
	if err != nil {
		return nil, err
	}

	zoneStr, _ := query.GetString("zone")
	if len(zoneStr) > 0 {
		zoneObj, err := ZoneManager.FetchByIdOrName(userCred, zoneStr)
		if err != nil {
			return nil, httperrors.NewNotFoundError("Zone %s not found", zoneStr)
		}
		sq := WireManager.Query("id").Equals("zone_id", zoneObj.GetId())
		q = q.Filter(sqlchemy.In(q.Field("wire_id"), sq.SubQuery()))
	}

	vpcStr, _ := query.GetString("vpc")
	if len(vpcStr) > 0 {
		vpcObj, err := VpcManager.FetchByIdOrName(userCred, vpcStr)
		if err != nil {
			return nil, httperrors.NewNotFoundError("VPC %s not found", vpcStr)
		}
		sq := WireManager.Query("id").Equals("vpc_id", vpcObj.GetId())
		q = q.Filter(sqlchemy.In(q.Field("wire_id"), sq.SubQuery()))
	}

	regionStr := jsonutils.GetAnyString(query, []string{"region_id", "region", "cloudregion_id", "cloudregion"})
	if len(regionStr) > 0 {
		region, err := CloudregionManager.FetchByIdOrName(userCred, regionStr)
		if err != nil {
			if err == sql.ErrNoRows {
				return nil, httperrors.NewResourceNotFoundError("cloud region %s not found", regionStr)
			} else {
				return nil, httperrors.NewGeneralError(err)
			}
		}
		wires := WireManager.Query().SubQuery()
		vpcs := VpcManager.Query().SubQuery()
		sq := wires.Query(wires.Field("id")).
			Join(vpcs, sqlchemy.AND(
				sqlchemy.Equals(vpcs.Field("cloudregion_id"), region.GetId()),
				sqlchemy.Equals(wires.Field("vpc_id"), vpcs.Field("id"))))
		q = q.Filter(sqlchemy.In(q.Field("wire_id"), sq.SubQuery()))
	}

	/*managerStr := jsonutils.GetAnyString(query, []string{"manager", "cloudprovider", "cloudprovider_id", "manager_id"})
	if len(managerStr) > 0 {
		provider, err := CloudproviderManager.FetchByIdOrName(nil, managerStr)
		if err != nil {
			if err == sql.ErrNoRows {
				return nil, httperrors.NewResourceNotFoundError2(CloudproviderManager.Keyword(), managerStr)
			}
			return nil, httperrors.NewGeneralError(err)
		}

		wires := WireManager.Query().SubQuery()
		vpcs := VpcManager.Query().SubQuery()

		subq := wires.Query(wires.Field("id"))
		subq = subq.Join(vpcs, sqlchemy.Equals(vpcs.Field("id"), wires.Field("vpc_id")))
		subq = subq.Filter(sqlchemy.Equals(vpcs.Field("manager_id"), provider.GetId()))

		q = q.Filter(sqlchemy.In(q.Field("wire_id"), subq.SubQuery()))
	}

	accountStr := jsonutils.GetAnyString(query, []string{"account", "account_id", "cloudaccount", "cloudaccount_id"})
	if len(accountStr) > 0 {
		account, err := CloudaccountManager.FetchByIdOrName(nil, accountStr)
		if err != nil {
			if err == sql.ErrNoRows {
				return nil, httperrors.NewResourceNotFoundError2(CloudaccountManager.Keyword(), accountStr)
			}
			return nil, httperrors.NewGeneralError(err)
		}

		wires := WireManager.Query().SubQuery()
		vpcs := VpcManager.Query().SubQuery()
		cloudproviders := CloudproviderManager.Query().SubQuery()

		subq := wires.Query(wires.Field("id"))
		subq = subq.Join(vpcs, sqlchemy.Equals(vpcs.Field("id"), wires.Field("vpc_id")))
		subq = subq.Join(cloudproviders, sqlchemy.Equals(cloudproviders.Field("id"), vpcs.Field("manager_id")))
		subq = subq.Filter(sqlchemy.Equals(cloudproviders.Field("cloudaccount_id"), account.GetId()))

		q = q.Filter(sqlchemy.In(q.Field("wire_id"), subq.SubQuery()))
	}

	providerStr := jsonutils.GetAnyString(query, []string{"provider"})
	if len(providerStr) > 0 {
		wires := WireManager.Query().SubQuery()
		vpcs := VpcManager.Query().SubQuery()
		cloudproviders := CloudproviderManager.Query().SubQuery()

		subq := wires.Query(wires.Field("id"))
		subq = subq.Join(vpcs, sqlchemy.Equals(vpcs.Field("id"), wires.Field("vpc_id")))
		subq = subq.Join(cloudproviders, sqlchemy.Equals(cloudproviders.Field("id"), vpcs.Field("manager_id")))
		subq = subq.Filter(sqlchemy.Equals(cloudproviders.Field("provider"), providerStr))

		q = q.Filter(sqlchemy.In(q.Field("wire_id"), subq.SubQuery()))
	}*/

	/*if query.Contains("is_private") && jsonutils.QueryBoolean(query, "is_private", false) {
		wires := WireManager.Query().SubQuery()
		vpcs := VpcManager.Query().SubQuery()
		subq := wires.Query(wires.Field("id"))
		subq = subq.Join(vpcs, sqlchemy.Equals(vpcs.Field("id"), wires.Field("vpc_id")))
		subq = subq.Filter(sqlchemy.IsNullOrEmpty(vpcs.Field("manager_id")))
		q = q.Filter(sqlchemy.In(q.Field("wire_id"), subq.SubQuery()))
	}

	if query.Contains("is_public") && jsonutils.QueryBoolean(query, "is_public", false) {
		wires := WireManager.Query().SubQuery()
		vpcs := VpcManager.Query().SubQuery()
		subq := wires.Query(wires.Field("id"))
		subq = subq.Join(vpcs, sqlchemy.Equals(vpcs.Field("id"), wires.Field("vpc_id")))
		subq = subq.Filter(sqlchemy.IsNotEmpty(vpcs.Field("manager_id")))
		q = q.Filter(sqlchemy.In(q.Field("wire_id"), subq.SubQuery()))
	}*/

	return q, nil
}

func (manager *SNetworkManager) InitializeData() error {
	// set network status
	networks := make([]SNetwork, 0)
	q := manager.Query()
	err := db.FetchModelObjects(manager, q, &networks)
	if err != nil {
		return err
	}
	for _, n := range networks {
		if len(n.ExternalId) == 0 && len(n.WireId) > 0 && n.Status == NETWORK_STATUS_INIT {
			db.Update(&n, func() error {
				n.Status = NETWORK_STATUS_AVAILABLE
				return nil
			})
		}
	}
	return nil
}

func (self *SNetwork) ValidateUpdateCondition(ctx context.Context) error {
	if len(self.ExternalId) > 0 {
		return httperrors.NewConflictError("Cannot update external resource")
	}
	return self.SSharableVirtualResourceBase.ValidateUpdateCondition(ctx)
}

func (self *SNetwork) AllowPerformPurge(ctx context.Context, userCred mcclient.TokenCredential, query jsonutils.JSONObject, data jsonutils.JSONObject) bool {
	return db.IsAdminAllowPerform(userCred, self, "purge")
}

func (self *SNetwork) PerformPurge(ctx context.Context, userCred mcclient.TokenCredential, query jsonutils.JSONObject, data jsonutils.JSONObject) (jsonutils.JSONObject, error) {
	err := self.ValidateDeleteCondition(ctx)
	if err != nil {
		return nil, err
	}
	vpc := self.GetVpc()
	if vpc != nil && len(vpc.ExternalId) > 0 {
		provider := vpc.GetCloudprovider()
		if provider != nil && provider.Enabled {
			return nil, httperrors.NewInvalidStatusError("Cannot purge network on enabled cloud provider")
		}
	}
	err = self.RealDelete(ctx, userCred)
	return nil, err
}

func (self *SNetwork) AllowPerformSplit(ctx context.Context, userCred mcclient.TokenCredential, query jsonutils.JSONObject, data jsonutils.JSONObject) bool {
	return db.IsAdminAllowPerform(userCred, self, "split")
}

func (self *SNetwork) AllowPerformMerge(ctx context.Context, userCred mcclient.TokenCredential, query jsonutils.JSONObject, data jsonutils.JSONObject) bool {
	return db.IsAdminAllowPerform(userCred, self, "merge")
}

func (self *SNetwork) PerformMerge(ctx context.Context, userCred mcclient.TokenCredential, query jsonutils.JSONObject, data jsonutils.JSONObject) (jsonutils.JSONObject, error) {
	target, err := data.GetString("target")
	if err != nil {
		return nil, httperrors.NewMissingParameterError("target")
	}
	iNet, err := NetworkManager.FetchByIdOrName(userCred, target)
	if err == sql.ErrNoRows {
		err = httperrors.NewNotFoundError("Network %s not found", target)
		logclient.AddActionLogWithContext(ctx, self, logclient.ACT_MERGE, err.Error(), userCred, false)
		return nil, err
	} else if err != nil {
		logclient.AddActionLogWithContext(ctx, self, logclient.ACT_MERGE, err.Error(), userCred, false)
		return nil, err
	}

	net := iNet.(*SNetwork)
	if net == nil {
		err = fmt.Errorf("Network is nil")
		logclient.AddActionLogWithContext(ctx, self, logclient.ACT_MERGE, err.Error(), userCred, false)
		return nil, err
	}
	if self.WireId != net.WireId || self.GuestGateway != net.GuestGateway {
		err = httperrors.NewInputParameterError("Invalid Target Network: %s", target)
		logclient.AddActionLogWithContext(ctx, self, logclient.ACT_MERGE, err.Error(), userCred, false)
		return nil, err
	}

	var startIp, endIp string
	ipNE, _ := netutils.NewIPV4Addr(net.GuestIpEnd)
	ipNS, _ := netutils.NewIPV4Addr(net.GuestIpStart)
	ipSS, _ := netutils.NewIPV4Addr(self.GuestIpStart)
	ipSE, _ := netutils.NewIPV4Addr(self.GuestIpEnd)

	if ipNE.StepUp() == ipSS {
		startIp, endIp = net.GuestIpStart, self.GuestIpEnd
	} else if ipSE.StepUp() == ipNS {
		startIp, endIp = self.GuestIpStart, net.GuestIpEnd
	} else {
		note := "Incontinuity Network for %s and %s"
		logclient.AddActionLogWithContext(ctx, self, logclient.ACT_MERGE,
			fmt.Sprintf(note, self.Name, net.Name), userCred, false)
		return nil, httperrors.NewBadRequestError(note, self.Name, net.Name)
	}

	lockman.LockClass(ctx, NetworkManager, NetworkManager.GetOwnerId(userCred))
	defer lockman.ReleaseClass(ctx, NetworkManager, NetworkManager.GetOwnerId(userCred))

	_, err = db.Update(net, func() error {
		net.GuestIpStart = startIp
		net.GuestIpEnd = endIp
		return nil
	})
	if err != nil {
		logclient.AddActionLogWithContext(ctx, self, logclient.ACT_MERGE, err.Error(), userCred, false)
		return nil, err
	}

	guestnetworks := make([]SGuestnetwork, 0)
	err = GuestnetworkManager.Query().Equals("network_id", self.Id).All(&guestnetworks)
	if err != nil {
		logclient.AddActionLogWithContext(ctx, self, logclient.ACT_MERGE, err.Error(), userCred, false)
		return nil, err
	}
	for _, gn := range guestnetworks {
		addr, _ := netutils.NewIPV4Addr(gn.IpAddr)
		if self.isAddressInRange(addr) {
			_, err = db.Update(&gn, func() error {
				gn.NetworkId = net.Id
				return nil
			})
			if err != nil {
				log.Errorln(err)
			}
		}
	}

	hostnetworks := make([]SHostnetwork, 0)
	err = HostnetworkManager.Query().Equals("network_id", self.Id).All(&hostnetworks)
	if err != nil {
		logclient.AddActionLogWithContext(ctx, self, logclient.ACT_MERGE, err.Error(), userCred, false)
		return nil, err
	}
	for _, gn := range hostnetworks {
		addr, _ := netutils.NewIPV4Addr(gn.IpAddr)
		if self.isAddressInRange(addr) {
			_, err = db.Update(&gn, func() error {
				gn.NetworkId = net.Id
				return nil
			})
			if err != nil {
				log.Errorln(err)
			}
		}
	}

	reservedips := make([]SReservedip, 0)
	err = ReservedipManager.Query().Equals("network_id", self.Id).All(&reservedips)
	if err != nil {
		logclient.AddActionLogWithContext(ctx, self, logclient.ACT_MERGE, err.Error(), userCred, false)
		return nil, err
	}
	for _, gn := range reservedips {
		addr, _ := netutils.NewIPV4Addr(gn.IpAddr)
		if self.isAddressInRange(addr) {
			_, err = db.Update(&gn, func() error {
				gn.NetworkId = net.Id
				return nil
			})
			if err != nil {
				log.Errorln(err)
			}
		}
	}

	groupnetwroks := make([]SGroupnetwork, 0)
	err = GroupnetworkManager.Query().Equals("network_id", self.Id).All(&groupnetwroks)
	if err != nil {
		logclient.AddActionLogWithContext(ctx, self, logclient.ACT_MERGE, err.Error(), userCred, false)
		return nil, err
	}
	for _, gn := range groupnetwroks {
		addr, _ := netutils.NewIPV4Addr(gn.IpAddr)
		if self.isAddressInRange(addr) {
			_, err = db.Update(&gn, func() error {
				gn.NetworkId = net.Id
				return nil
			})
			if err != nil {
				log.Errorln(err)
			}
		}
	}

	note := map[string]string{"start_ip": startIp, "end_ip": endIp}
	db.OpsLog.LogEvent(self, db.ACT_MERGE, note, userCred)
	logclient.AddActionLogWithContext(ctx, self, logclient.ACT_MERGE, note, userCred, true)

	if err = self.RealDelete(ctx, userCred); err != nil {
		return nil, err
	}
	note = map[string]string{"network": self.Id}
	db.OpsLog.LogEvent(self, db.ACT_DELETE, note, userCred)
	logclient.AddActionLogWithContext(ctx, self, logclient.ACT_DELETE, note, userCred, true)
	return nil, nil
}

func (self *SNetwork) PerformSplit(ctx context.Context, userCred mcclient.TokenCredential, query jsonutils.JSONObject, data jsonutils.JSONObject) (jsonutils.JSONObject, error) {
	splitIp, err := data.GetString("split_ip")
	if err != nil {
		return nil, httperrors.NewMissingParameterError("split_ip")
	}
	name, _ := data.GetString("name")

	if !regutils.MatchIPAddr(splitIp) {
		return nil, httperrors.NewInputParameterError("Invalid IP %s", splitIp)
	}
	if splitIp == self.GuestIpStart {
		return nil, httperrors.NewInputParameterError("Split IP %s is the start ip", splitIp)
	}

	iSplitIp, err := netutils.NewIPV4Addr(splitIp)
	if err != nil {
		return nil, err
	}
	if !self.isAddressInRange(iSplitIp) {
		return nil, httperrors.NewInputParameterError("Split IP %s out of range", splitIp)
	}

	lockman.LockClass(ctx, NetworkManager, NetworkManager.GetOwnerId(userCred))
	defer lockman.ReleaseClass(ctx, NetworkManager, NetworkManager.GetOwnerId(userCred))

	if len(name) > 0 {
		if err := db.NewNameValidator(NetworkManager, userCred.GetProjectId(), name); err != nil {
			return nil, httperrors.NewInputParameterError("Duplicate name %s", name)
		}
	} else {
		name = db.GenerateName(NetworkManager, userCred.GetProjectId(), fmt.Sprintf("%s#", self.Name))
	}

	network := &SNetwork{}
	network.Name = name
	network.GuestIpStart = splitIp
	network.GuestIpEnd = self.GuestIpEnd
	network.GuestIpMask = self.GuestIpMask
	network.GuestGateway = self.GuestGateway
	network.GuestDns = self.GuestDns
	network.GuestDhcp = self.GuestDhcp
	network.GuestDomain = self.GuestDomain
	network.VlanId = self.VlanId
	network.WireId = self.WireId
	network.ServerType = self.ServerType
	network.IsPublic = self.IsPublic
	network.Status = self.Status
	network.ProjectId = self.ProjectId
	// network.UserId = self.UserId
	network.IsSystem = self.IsSystem
	network.Description = self.Description

	err = NetworkManager.TableSpec().Insert(network)
	if err != nil {
		return nil, err
	}
	network.SetModelManager(NetworkManager)

	db.Update(self, func() error {
		self.GuestIpEnd = iSplitIp.StepDown().String()
		return nil
	})

	guestnetworks := make([]SGuestnetwork, 0)
	err = GuestnetworkManager.Query().Equals("network_id", self.Id).All(&guestnetworks)
	if err != nil {
		logclient.AddActionLogWithContext(ctx, self, logclient.ACT_SPLIT, err.Error(), userCred, false)
		return nil, err
	}
	for _, gn := range guestnetworks {
		addr, _ := netutils.NewIPV4Addr(gn.IpAddr)
		if network.isAddressInRange(addr) {
			_, err := db.Update(&gn, func() error {
				gn.NetworkId = network.Id
				return nil
			})
			if err != nil {
				log.Errorln(err)
			}
		}
	}

	hostnetworks := make([]SHostnetwork, 0)
	err = HostnetworkManager.Query().Equals("network_id", self.Id).All(&hostnetworks)
	if err != nil {
		logclient.AddActionLogWithContext(ctx, self, logclient.ACT_SPLIT, err.Error(), userCred, false)
		return nil, err
	}
	for _, gn := range hostnetworks {
		addr, _ := netutils.NewIPV4Addr(gn.IpAddr)
		if network.isAddressInRange(addr) {
			_, err = db.Update(&gn, func() error {
				gn.NetworkId = network.Id
				return nil
			})
			if err != nil {
				log.Errorln(err)
			}
		}
	}

	reservedips := make([]SReservedip, 0)
	err = ReservedipManager.Query().Equals("network_id", self.Id).All(&reservedips)
	if err != nil {
		logclient.AddActionLogWithContext(ctx, self, logclient.ACT_SPLIT, err.Error(), userCred, false)
		return nil, err
	}
	for _, gn := range reservedips {
		addr, _ := netutils.NewIPV4Addr(gn.IpAddr)
		if network.isAddressInRange(addr) {
			_, err = db.Update(&gn, func() error {
				gn.NetworkId = network.Id
				return nil
			})
			if err != nil {
				log.Errorln(err)
			}
		}
	}

	groupnetworks := make([]SGroupnetwork, 0)
	err = GroupnetworkManager.Query().Equals("network_id", self.Id).All(&groupnetworks)
	if err != nil {
		logclient.AddActionLogWithContext(ctx, self, logclient.ACT_SPLIT, err.Error(), userCred, false)
		return nil, err
	}
	for _, gn := range groupnetworks {
		addr, _ := netutils.NewIPV4Addr(gn.IpAddr)
		if network.isAddressInRange(addr) {
			_, err = db.Update(&gn, func() error {
				gn.NetworkId = network.Id
				return nil
			})
			if err != nil {
				log.Errorln(err)
			}
		}
	}

	note := map[string]string{"split_ip": splitIp, "end_ip": network.GuestIpEnd}
	db.OpsLog.LogEvent(self, db.ACT_SPLIT, note, userCred)
	logclient.AddActionLogWithContext(ctx, self, logclient.ACT_SPLIT, note, userCred, true)
	db.OpsLog.LogEvent(network, db.ACT_CREATE, map[string]string{"network": self.Id}, userCred)
	return nil, nil
}

func (network *SNetwork) getAllocTimoutDuration() time.Duration {
	tos := network.AllocTimoutSeconds
	if tos < options.Options.MinimalIpAddrReusedIntervalSeconds {
		tos = options.Options.MinimalIpAddrReusedIntervalSeconds
	}
	return time.Duration(tos) * time.Second
}<|MERGE_RESOLUTION|>--- conflicted
+++ resolved
@@ -521,7 +521,6 @@
 	return localNets, remoteNets, syncResult
 }
 
-<<<<<<< HEAD
 func (self *SNetwork) syncRemoveCloudNetwork(ctx context.Context, userCred mcclient.TokenCredential) error {
 	lockman.LockObject(ctx, self)
 	defer lockman.ReleaseObject(ctx, self)
@@ -537,12 +536,8 @@
 }
 
 func (self *SNetwork) SyncWithCloudNetwork(ctx context.Context, userCred mcclient.TokenCredential, extNet cloudprovider.ICloudNetwork, projectId string, projectSync bool) error {
+	vpc := self.GetWire().getVpc()
 	diff, err := db.UpdateWithLock(ctx, self, func() error {
-=======
-func (self *SNetwork) SyncWithCloudNetwork(userCred mcclient.TokenCredential, extNet cloudprovider.ICloudNetwork, projectId string, projectSync bool) error {
-	vpc := self.GetWire().getVpc()
-	_, err := self.GetModelManager().TableSpec().Update(self, func() error {
->>>>>>> 3f5501c8
 		extNet.Refresh()
 		self.Name = extNet.GetName()
 		self.Status = extNet.GetStatus()
@@ -555,8 +550,11 @@
 
 		self.AllocTimoutSeconds = extNet.GetAllocTimeoutSeconds()
 
-		self.ProjectId = userCred.GetProjectId()
 		if projectSync && self.ProjectSrc != db.PROJECT_SOURCE_LOCAL {
+			self.ProjectSrc = db.PROJECT_SOURCE_CLOUD
+			if len(projectId) > 0 {
+				self.ProjectId = projectId
+			}
 			if extProjectId := extNet.GetProjectId(); len(extProjectId) > 0 {
 				extProject, err := ExternalProjectManager.GetProject(extProjectId, vpc.ManagerId)
 				if err != nil {
@@ -593,14 +591,8 @@
 
 	net.AllocTimoutSeconds = extNet.GetAllocTimeoutSeconds()
 
-<<<<<<< HEAD
+	net.ProjectSrc = db.PROJECT_SOURCE_CLOUD
 	net.ProjectId = projectId
-=======
-	net.ProjectSrc = db.PROJECT_SOURCE_CLOUD
-	net.ProjectId = userCred.GetProjectId()
-	if len(projectId) > 0 {
-		net.ProjectId = projectId
-	}
 
 	vpc := wire.getVpc()
 	if extProjectId := extNet.GetProjectId(); len(extProjectId) > 0 {
@@ -611,7 +603,6 @@
 			net.ProjectId = externalProject.ProjectId
 		}
 	}
->>>>>>> 3f5501c8
 
 	err := manager.TableSpec().Insert(&net)
 	if err != nil {
