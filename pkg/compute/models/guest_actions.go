--- conflicted
+++ resolved
@@ -23,11 +23,6 @@
 	"yunion.io/x/onecloud/pkg/util/logclient"
 	"yunion.io/x/onecloud/pkg/util/seclib2"
 
-<<<<<<< HEAD
-	"time"
-
-=======
->>>>>>> c1fca5e8
 	"yunion.io/x/jsonutils"
 	"yunion.io/x/log"
 	"yunion.io/x/onecloud/pkg/util/billing"
@@ -664,16 +659,31 @@
 		return nil, httperrors.NewUnsupportOperationError("guest %s band to up to %d security groups", self.Name, maxCount)
 	}
 
+	secgroupIds := []string{}
+	for _, secgroup := range secgroups {
+		secgroupIds = append(secgroupIds, secgroup.Id)
+	}
+
+	addSecgroups := []*SSecurityGroup{}
+
 	for _, _secgrp := range secgrps {
 		secgrp, err := SecurityGroupManager.FetchByIdOrName(userCred, _secgrp)
 		if err != nil {
 			return nil, httperrors.NewInputParameterError(err.Error())
 		}
-		secgroup := secgrp.(*SSecurityGroup)
+
+		if utils.IsInStringArray(secgrp.GetId(), secgroupIds) {
+			return nil, httperrors.NewInputParameterError("security group %s has already been assigned to guest %s", secgrp.GetName(), self.Name)
+		}
+		addSecgroups = append(addSecgroups, secgrp.(*SSecurityGroup))
+	}
+
+	for _, secgroup := range addSecgroups {
 		if _, err := GuestsecgroupManager.newGuestSecgroup(ctx, userCred, self, secgroup); err != nil {
 			return nil, httperrors.NewInputParameterError(err.Error())
 		}
 	}
+
 	return nil, self.StartSyncTask(ctx, userCred, true, "")
 }
 
