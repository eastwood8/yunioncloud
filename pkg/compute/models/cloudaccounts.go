--- conflicted
+++ resolved
@@ -51,9 +51,7 @@
 	BalanceKey string    `width:"256" charset:"ascii" nullable:"true" list:"admin" update:"admin" create:"admin_optional"`
 	LastSync   time.Time `get:"admin" list:"admin"` // = Column(DateTime, nullable=True)
 
-	Version string `width:"32" charset:"ascii" nullable:"true" list:"admin"` // Column(VARCHAR(32, charset='ascii'), nullable=True)
-
-	Sysinfo jsonutils.JSONObject `get:"admin"` // Column(JSONEncodedDict, nullable=True)
+	// Sysinfo jsonutils.JSONObject `get:"admin"` // Column(JSONEncodedDict, nullable=True)
 
 	Provider string `width:"64" charset:"ascii" list:"admin" create:"admin_required"`
 }
@@ -502,12 +500,12 @@
 	return iprovider.GetSubAccounts()
 }
 
-func (self *SCloudaccount) SaveSysInfo(info jsonutils.JSONObject) {
+/*func (self *SCloudaccount) SaveSysInfo(info jsonutils.JSONObject) {
 	self.GetModelManager().TableSpec().Update(self, func() error {
 		self.Sysinfo = info
 		return nil
 	})
-}
+}*/
 
 func (manager *SCloudaccountManager) FetchCloudaccountById(accountId string) *SCloudaccount {
 	providerObj, err := manager.FetchById(accountId)
@@ -529,27 +527,75 @@
 	return providerObj.(*SCloudaccount)
 }
 
+func (self *SCloudaccount) getProviderCount() int {
+	q := CloudproviderManager.Query().Equals("cloudaccount_id", self.Id)
+	return q.Count()
+}
+
+func (self *SCloudaccount) getHostCount() int {
+	subq := CloudproviderManager.Query("id").Equals("cloudaccount_id", self.Id).SubQuery()
+	q := HostManager.Query().In("manager_id", subq)
+	return q.Count()
+}
+
+func (self *SCloudaccount) getGuestCount() int {
+	subsubq := CloudproviderManager.Query("id").Equals("cloudaccount_id", self.Id).SubQuery()
+	subq := HostManager.Query("id").In("manager_id", subsubq).SubQuery()
+	q := GuestManager.Query().In("host_id", subq)
+	return q.Count()
+}
+
+func (self *SCloudaccount) getProjectIds() []string {
+	q := CloudproviderManager.Query("tenant_id").Equals("cloudaccount_id", self.Id).Distinct()
+	rows, err := q.Rows()
+	if err != nil {
+		return nil
+	}
+	ret := make([]string, 0)
+	for rows.Next() {
+		var projId string
+		err := rows.Scan(&projId)
+		if err != nil {
+			return nil
+		}
+		ret = append(ret, projId)
+	}
+	return ret
+}
+
+func (self *SCloudaccount) getVersion() string {
+	q := CloudproviderManager.Query("version").Equals("cloudaccount_id", self.Id).Distinct()
+	rows, err := q.Rows()
+	if err != nil {
+		return ""
+	}
+	ret := make([]string, 0)
+	for rows.Next() {
+		var projId string
+		err := rows.Scan(&projId)
+		if err != nil {
+			return ""
+		}
+		ret = append(ret, projId)
+	}
+	return strings.Join(ret, ",")
+}
+
 func (self *SCloudaccount) getMoreDetails(extra *jsonutils.JSONDict) *jsonutils.JSONDict {
-	providers := self.GetCloudproviders()
-<<<<<<< HEAD
-	extra.Add(jsonutils.NewInt(int64(len(providers))), "account_count")
-	extra.Add(jsonutils.Marshal(providers), "accounts")
-=======
-	extra.Add(jsonutils.Marshal(providers), "accounts")
-	projectIds := []string{}
-	for i := 0; i < len(providers); i++ {
-		if len(providers[i].ProjectId) > 0 && !utils.IsInStringArray(providers[i].ProjectId, projectIds) {
-			projectIds = append(projectIds, providers[i].ProjectId)
-		}
-	}
+	extra.Add(jsonutils.NewInt(int64(self.getProviderCount())), "provider_count")
+	extra.Add(jsonutils.NewInt(int64(self.getHostCount())), "host_count")
+	extra.Add(jsonutils.NewInt(int64(self.getGuestCount())), "guest_count")
+	extra.Add(jsonutils.NewString(self.getVersion()), "version")
 	projects := jsonutils.NewArray()
-	for _, projectId := range projectIds {
+	for _, projectId := range self.getProjectIds() {
 		if proj, _ := db.TenantCacheManager.FetchTenantById(context.Background(), projectId); proj != nil {
-			projects.Add(jsonutils.Marshal(map[string]string{"tenant_id": projectId, "telnet": proj.Name}))
+			projJson := jsonutils.NewDict()
+			projJson.Add(jsonutils.NewString(proj.Name), "tenant")
+			projJson.Add(jsonutils.NewString(proj.Id), "tenant_id")
+			projects.Add(projJson)
 		}
 	}
 	extra.Add(projects, "projects")
->>>>>>> a332ecc1
 	return extra
 }
 
@@ -595,7 +641,7 @@
 		account.AccessUrl = cloudprovider.AccessUrl
 		account.Account = mainAccount
 		account.LastSync = cloudprovider.LastSync
-		account.Sysinfo = cloudprovider.Sysinfo
+		// account.Sysinfo = cloudprovider.Sysinfo
 		account.Provider = cloudprovider.Provider
 		account.Name = providerName
 		account.Status = cloudprovider.Status
@@ -720,4 +766,19 @@
 	info.PrivateId = privateId
 
 	return info, nil
+}
+
+func (self *SCloudaccount) AllowPerformChangeProject(ctx context.Context, userCred mcclient.TokenCredential, query jsonutils.JSONObject, data jsonutils.JSONObject) bool {
+	return db.IsAdminAllowPerform(userCred, self, "change-project")
+}
+
+func (self *SCloudaccount) PerformChangeProject(ctx context.Context, userCred mcclient.TokenCredential, query jsonutils.JSONObject, data jsonutils.JSONObject) (jsonutils.JSONObject, error) {
+	providers := self.GetCloudproviders()
+	if len(providers) > 1 {
+		return nil, httperrors.NewInvalidStatusError("multiple subaccounts")
+	}
+	if len(providers) == 0 {
+		return nil, httperrors.NewInvalidStatusError("no subaccount")
+	}
+	return providers[0].PerformChangeProject(ctx, userCred, query, data)
 }