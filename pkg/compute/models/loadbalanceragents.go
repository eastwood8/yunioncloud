--- conflicted
+++ resolved
@@ -425,9 +425,6 @@
 }
 
 func (lbagent *SLoadbalancerAgent) PerformHb(ctx context.Context, userCred mcclient.TokenCredential, query jsonutils.JSONObject, data *jsonutils.JSONDict) (*jsonutils.JSONDict, error) {
-<<<<<<< HEAD
-	diff, err := db.Update(lbagent, func() error {
-=======
 	ipV := validators.NewIPv4AddrValidator("ip")
 	haStateV := validators.NewStringChoicesValidator("ha_state", consts.LB_HA_STATES)
 	{
@@ -443,7 +440,6 @@
 		}
 	}
 	diff, err := lbagent.GetModelManager().TableSpec().Update(lbagent, func() error {
->>>>>>> 019df55b
 		lbagent.HbLastSeen = time.Now()
 		if jVer, err := data.Get("version"); err == nil {
 			if jVerStr, ok := jVer.(*jsonutils.JSONString); ok {
@@ -461,15 +457,11 @@
 	if err != nil {
 		return nil, err
 	}
-<<<<<<< HEAD
-	db.OpsLog.LogEvent(lbagent, db.ACT_UPDATE, diff, userCred)
-=======
 	if len(diff) > 1 {
 		// other things changed besides hb_last_seen
 		log.Infof("lbagent %s(%s) state changed: %s", lbagent.Name, lbagent.Id, diff)
 		db.OpsLog.LogEvent(lbagent, db.ACT_UPDATE, diff, userCred)
 	}
->>>>>>> 019df55b
 	return nil, nil
 }
 
