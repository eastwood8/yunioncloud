package models

import (
	"bytes"
	"context"
	"database/sql"
	"fmt"
	"net/http"
	"strconv"
	"strings"
	"time"

	"github.com/yunionio/jsonutils"
	"github.com/yunionio/log"
	"github.com/yunionio/pkg/tristate"
	"github.com/yunionio/pkg/util/compare"
	"github.com/yunionio/pkg/util/fileutils"
	"github.com/yunionio/pkg/util/netutils"
	"github.com/yunionio/pkg/util/osprofile"
	"github.com/yunionio/pkg/util/regutils"
	"github.com/yunionio/pkg/util/sysutils"
	"github.com/yunionio/pkg/util/timeutils"
	"github.com/yunionio/pkg/utils"
	"github.com/yunionio/sqlchemy"

	"github.com/yunionio/onecloud/pkg/cloudcommon/db"
	"github.com/yunionio/onecloud/pkg/cloudcommon/db/lockman"
	"github.com/yunionio/onecloud/pkg/cloudcommon/db/quotas"
	"github.com/yunionio/onecloud/pkg/cloudcommon/db/taskman"
	"github.com/yunionio/onecloud/pkg/cloudcommon/notifyclient"
	"github.com/yunionio/onecloud/pkg/cloudprovider"
	"github.com/yunionio/onecloud/pkg/compute/options"
	"github.com/yunionio/onecloud/pkg/httperrors"
	"github.com/yunionio/onecloud/pkg/mcclient"
	"github.com/yunionio/onecloud/pkg/mcclient/auth"
	"github.com/yunionio/onecloud/pkg/util/httputils"
)

const (
	VM_INIT            = "init"
	VM_UNKNOWN         = "unknown"
	VM_SCHEDULE        = "schedule"
	VM_SCHEDULE_FAILED = "sched_fail"
	VM_CREATE_NETWORK  = "network"
	VM_NETWORK_FAILED  = "net_fail"
	VM_DEVICE_FAILED   = "dev_fail"
	VM_CREATE_FAILED   = "create_fail"
	VM_CREATE_DISK     = "disk"
	VM_DISK_FAILED     = "disk_fail"
	VM_START_DEPLOY    = "start_deploy"
	VM_DEPLOYING       = "deploying"
	VM_DEPLOY_FAILED   = "deploy_fail"
	VM_READY           = "ready"
	VM_START_START     = "start_start"
	VM_STARTING        = "starting"
	VM_START_FAILED    = "start_fail" // # = ready
	VM_RUNNING         = "running"
	VM_START_STOP      = "start_stop"
	VM_STOPPING        = "stopping"
	VM_STOP_FAILED     = "stop_fail" // # = running

	VM_START_SUSPEND  = "start_suspend"
	VM_SUSPENDING     = "suspending"
	VM_SUSPEND        = "suspend"
	VM_SUSPEND_FAILED = "suspend_failed"

	VM_START_DELETE = "start_delete"
	VM_DELETE_FAIL  = "delete_fail"
	VM_DELETING     = "deleting"

	VM_START_MIGRATE  = "start_migrate"
	VM_MIGRATING      = "migrating"
	VM_MIGRATE_FAILED = "migrate_failed"

	VM_CHANGE_FLAVOR     = "change_flavor"
	VM_REBUILD_ROOT      = "rebuild_root"
	VM_REBUILD_ROOT_FAIL = "rebld_root_fail"

	VM_START_SNAPSHOT  = "snapshot_start"
	VM_SNAPSHOT        = "snapshot"
	VM_SNAPSHOT_STREAM = "block_stream"
	VM_SNAPSHOT_SUCC   = "snapshot_succ"
	VM_SNAPSHOT_FAILED = "snapshot_failed"

	VM_SYNCING_STATUS = "syncing"
	VM_SYNC_CONFIG    = "sync_config"
	VM_SYNC_FAIL      = "sync_fail"

	VM_RESIZE_DISK      = "resize_disk"
	VM_START_SAVE_DISK  = "start_save_disk"
	VM_SAVE_DISK        = "save_disk"
	VM_SAVE_DISK_FAILED = "save_disk_failed"

	VM_RESTORING_SNAPSHOT = "restoring_snapshot"
	VM_RESTORE_DISK       = "restore_disk"
	VM_RESTORE_STATE      = "restore_state"
	VM_RESTORE_FAILED     = "restore_failed"

	VM_REMOVE_STATEFILE = "remove_state"

	VM_ADMIN = "admin"

	SHUTDOWN_STOP      = "stop"
	SHUTDOWN_TERMINATE = "terminate"

	HYPERVISOR_KVM       = "kvm"
	HYPERVISOR_CONTAINER = "container"
	HYPERVISOR_BAREMETAL = "baremetal"
	HYPERVISOR_ESXI      = "esxi"
	HYPERVISOR_HYPERV    = "hyperv"
	HYPERVISOR_ALIYUN    = "aliyun"

	//	HYPERVISOR_DEFAULT = HYPERVISOR_KVM
	HYPERVISOR_DEFAULT = HYPERVISOR_ALIYUN
)

var VM_RUNNING_STATUS = []string{VM_START_START, VM_STARTING, VM_RUNNING, VM_SNAPSHOT_STREAM}
var VM_CREATING_STATUS = []string{VM_CREATE_NETWORK, VM_CREATE_DISK, VM_START_DEPLOY, VM_DEPLOYING}

var HYPERVISORS = []string{HYPERVISOR_KVM, HYPERVISOR_BAREMETAL, HYPERVISOR_ESXI, HYPERVISOR_CONTAINER, HYPERVISOR_ALIYUN}

// var HYPERVISORS = []string{HYPERVISOR_ALIYUN}

var HYPERVISOR_HOSTTYPE = map[string]string{
	HYPERVISOR_KVM:       HOST_TYPE_HYPERVISOR,
	HYPERVISOR_BAREMETAL: HOST_TYPE_BAREMETAL,
	HYPERVISOR_ESXI:      HOST_TYPE_ESXI,
	HYPERVISOR_CONTAINER: HOST_TYPE_KUBELET,
	HYPERVISOR_ALIYUN:    HOST_TYPE_ALIYUN,
}

var HOSTTYPE_HYPERVISOR = map[string]string{
	HOST_TYPE_HYPERVISOR: HYPERVISOR_KVM,
	HOST_TYPE_BAREMETAL:  HYPERVISOR_BAREMETAL,
	HOST_TYPE_ESXI:       HYPERVISOR_ESXI,
	HOST_TYPE_KUBELET:    HYPERVISOR_CONTAINER,
	HOST_TYPE_ALIYUN:     HYPERVISOR_ALIYUN,
}

type SGuestManager struct {
	db.SVirtualResourceBaseManager
}

var GuestManager *SGuestManager

func init() {
	GuestManager = &SGuestManager{SVirtualResourceBaseManager: db.NewVirtualResourceBaseManager(SGuest{}, "guests_tbl", "server", "servers")}
	GuestManager.SetAlias("guest", "guests")
}

type SGuest struct {
	db.SVirtualResourceBase

	VcpuCount int8 `nullable:"false" default:"1" list:"user" create:"optional"` // Column(TINYINT, nullable=False, default=1)
	VmemSize  int  `nullable:"false" list:"user" create:"required"`             // Column(Integer, nullable=False)

	BootOrder string `width:"8" charset:"ascii" nullable:"true" default:"cdn" list:"user" update:"user" create:"optional"` // Column(VARCHAR(8, charset='ascii'), nullable=True, default='cdn')

	DisableDelete    tristate.TriState `nullable:"false" default:"true" list:"user" update:"user" create:"optional"`           // Column(Boolean, nullable=False, default=True)
	ShutdownBehavior string            `width:"16" charset:"ascii" default:"stop" list:"user" update:"user" create:"optional"` // Column(VARCHAR(16, charset='ascii'), default=SHUTDOWN_STOP)

	KeypairId string `width:"36" charset:"ascii" nullable:"true" list:"user" create:"optional"` // Column(VARCHAR(36, charset='ascii'), nullable=True)

	HostId string `width:"36" charset:"ascii" nullable:"true" list:"admin" get:"admin"` // Column(VARCHAR(36, charset='ascii'), nullable=True)

	Vga     string `width:"36" charset:"ascii" nullable:"true" list:"user" update:"user" create:"optional"` // Column(VARCHAR(36, charset='ascii'), nullable=True)
	Vdi     string `width:"36" charset:"ascii" nullable:"true" list:"user" update:"user" create:"optional"` // Column(VARCHAR(36, charset='ascii'), nullable=True)
	Machine string `width:"36" charset:"ascii" nullable:"true" list:"user" update:"user" create:"optional"` // Column(VARCHAR(36, charset='ascii'), nullable=True)
	Bios    string `width:"36" charset:"ascii" nullable:"true" list:"user" update:"user" create:"optional"` // Column(VARCHAR(36, charset='ascii'), nullable=True)
	OsType  string `width:"36" charset:"ascii" nullable:"true" list:"user" update:"user" create:"optional"` // Column(VARCHAR(36, charset='ascii'), nullable=True)

	FlavorId string `width:"36" charset:"ascii" nullable:"true" list:"user" create:"optional"` // Column(VARCHAR(36, charset='ascii'), nullable=True)

	SecgrpId      string `width:"36" charset:"ascii" nullable:"true" get:"user" create:"optional"` // Column(VARCHAR(36, charset='ascii'), nullable=True)
	AdminSecgrpId string `width:"36" charset:"ascii" nullable:"true" get:"admin"`                  // Column(VARCHAR(36, charset='ascii'), nullable=True)

	Hypervisor string `width:"16" charset:"ascii" nullable:"false" default:"kvm" list:"user" create:"required"` // Column(VARCHAR(16, charset='ascii'), nullable=False, default=HYPERVISOR_DEFAULT)
}

func (manager *SGuestManager) AllowListItems(ctx context.Context, userCred mcclient.TokenCredential, query jsonutils.JSONObject) bool {
	if query.Contains("host") || query.Contains("wire") || query.Contains("zone") {
		if !userCred.IsSystemAdmin() {
			return false
		}
	}
	return manager.SVirtualResourceBaseManager.AllowListItems(ctx, userCred, query)
}

func (manager *SGuestManager) ListItemFilter(ctx context.Context, q *sqlchemy.SQuery, userCred mcclient.TokenCredential, query jsonutils.JSONObject) (*sqlchemy.SQuery, error) {
	q, err := manager.SVirtualResourceBaseManager.ListItemFilter(ctx, q, userCred, query)
	if err != nil {
		return nil, err
	}
	queryDict, ok := query.(*jsonutils.JSONDict)
	if !ok {
		return nil, fmt.Errorf("invalid querystring format")
	}
	isBMstr, _ := queryDict.GetString("baremetal")
	if len(isBMstr) > 0 && utils.ToBool(isBMstr) {
		queryDict.Add(jsonutils.NewString(HYPERVISOR_BAREMETAL), "hypervisor")
		queryDict.Remove("baremetal")
	}
	hypervisor, _ := queryDict.GetString("hypervisor")
	if len(hypervisor) > 0 {
		q = q.Equals("hypervisor", hypervisor)
	}
	hostFilter, _ := queryDict.GetString("host")
	zoneFilter, _ := queryDict.GetString("zone")
	wireFilter, _ := queryDict.GetString("wire")
	networkFilter, _ := queryDict.GetString("network")
	diskFilter, _ := queryDict.GetString("disk")
	var sq *sqlchemy.SSubQuery
	if len(hostFilter) > 0 {
		host, _ := HostManager.FetchByIdOrName("", hostFilter)
		if host == nil {
			return nil, httperrors.NewResourceNotFoundError(fmt.Sprintf("host %s not found", hostFilter))
		}
		sq = HostManager.Query("id").Equals("id", host.GetId()).SubQuery()
	} else if len(zoneFilter) > 0 {
		zone, _ := ZoneManager.FetchByIdOrName("", zoneFilter)
		if zone == nil {
			return nil, httperrors.NewResourceNotFoundError(fmt.Sprintf("zone %s not found", zoneFilter))
		}
		hostTable := HostManager.Query().SubQuery()
		zoneTable := ZoneManager.Query().SubQuery()
		sq = hostTable.Query(hostTable.Field("id")).Join(zoneTable,
			sqlchemy.Equals(zoneTable.Field("id"), hostTable.Field("zone_id"))).Filter(sqlchemy.Equals(zoneTable.Field("id"), zone.GetId())).SubQuery()
	} else if len(wireFilter) > 0 {
		wire, _ := WireManager.FetchByIdOrName("", wireFilter)
		if wire == nil {
			return nil, httperrors.NewResourceNotFoundError(fmt.Sprintf("wire %s not found", wireFilter))
		}
		hostTable := HostManager.Query().SubQuery()
		hostWire := HostwireManager.Query().SubQuery()
		sq = hostTable.Query(hostTable.Field("id")).Join(hostWire, sqlchemy.Equals(hostWire.Field("host_id"), hostTable.Field("id"))).Filter(sqlchemy.Equals(hostWire.Field("wire_id"), wire.GetId())).SubQuery()
	} else if len(networkFilter) > 0 {
		netI, _ := NetworkManager.FetchByIdOrName(userCred.GetProjectId(), networkFilter)
		if netI == nil {
			return nil, httperrors.NewResourceNotFoundError(fmt.Sprintf("network %s not found", networkFilter))
		}
		net := netI.(*SNetwork)
		hostTable := HostManager.Query().SubQuery()
		hostWire := HostwireManager.Query().SubQuery()
		sq = hostTable.Query(hostTable.Field("id")).Join(hostWire,
			sqlchemy.Equals(hostWire.Field("host_id"), hostTable.Field("id"))).Filter(sqlchemy.Equals(hostWire.Field("wire_id"), net.WireId)).SubQuery()
	} else if len(diskFilter) > 0 {
		diskI, _ := DiskManager.FetchByIdOrName(userCred.GetProjectId(), diskFilter)
		if diskI == nil {
			return nil, httperrors.NewResourceNotFoundError(fmt.Sprintf("disk %s not found", diskFilter))
		}
		disk := diskI.(*SDisk)
		guestdisks := GuestdiskManager.Query().SubQuery()
		count := guestdisks.Query().Filter(sqlchemy.AND(
			sqlchemy.Equals(guestdisks.Field("disk_id"), disk.Id),
			sqlchemy.IsFalse(guestdisks.Field("deleted")))).Count()
		if count > 0 {
			sgq := guestdisks.Query(guestdisks.Field("guest_id")).
				Filter(sqlchemy.AND(
					sqlchemy.Equals(guestdisks.Field("disk_id"), disk.Id),
					sqlchemy.IsFalse(guestdisks.Field("deleted"))))
			q = q.Filter(sqlchemy.In(q.Field("id"), sgq))
		} else {
			hosts := HostManager.Query().SubQuery()
			hoststorages := HoststorageManager.Query().SubQuery()
			storages := StorageManager.Query().SubQuery()
			sq = hosts.Query(hosts.Field("id")).
				Join(hoststorages, sqlchemy.AND(
					sqlchemy.Equals(hoststorages.Field("host_id"), hosts.Field("id")),
					sqlchemy.IsFalse(hoststorages.Field("deleted")))).
				Join(storages, sqlchemy.AND(
					sqlchemy.Equals(storages.Field("id"), hoststorages.Field("storage_id")),
					sqlchemy.IsFalse(storages.Field("deleted")))).
				Filter(sqlchemy.Equals(storages.Field("id"), disk.StorageId)).SubQuery()
		}
	}
	if sq != nil {
		q = q.In("host_id", sq)
	}
	gpu, _ := queryDict.GetString("gpu")
	if len(gpu) != 0 {
		isodev := IsolatedDeviceManager.Query().SubQuery()
		sgq := isodev.Query(isodev.Field("guest_id")).
			Filter(sqlchemy.AND(
				sqlchemy.IsNotNull(isodev.Field("guest_id")),
				sqlchemy.Startswith(isodev.Field("dev_type"), "GPU")))
		showGpu := utils.ToBool(gpu)
		cond := sqlchemy.NotIn
		if showGpu {
			cond = sqlchemy.In
		}
		q = q.Filter(cond(q.Field("id"), sgq))
	}
	return q, nil
}

func (manager *SGuestManager) ExtraSearchConditions(ctx context.Context, q *sqlchemy.SQuery, like string) []sqlchemy.ICondition {
	var sq *sqlchemy.SSubQuery
	if regutils.MatchIP4Addr(like) {
		sq = GuestnetworkManager.Query("guest_id").Equals("ip_addr", like).SubQuery()
	} else if regutils.MatchMacAddr(like) {
		sq = GuestnetworkManager.Query("guest_id").Equals("mac_addr", like).SubQuery()
	}
	if sq != nil {
		return []sqlchemy.ICondition{sqlchemy.In(q.Field("id"), sq)}
	}
	return nil
}

func (guest *SGuest) GetHypervisor() string {
	if len(guest.Hypervisor) == 0 {
		return HYPERVISOR_DEFAULT
	} else {
		return guest.Hypervisor
	}
}

func (guest *SGuest) GetHostType() string {
	return HYPERVISOR_HOSTTYPE[guest.Hypervisor]
}

func (guest *SGuest) GetDriver() IGuestDriver {
	hypervisor := guest.GetHypervisor()
	if !utils.IsInStringArray(hypervisor, HYPERVISORS) {
		log.Fatalf("Unsupported hypervisor %s", hypervisor)
	}
	return GetDriver(hypervisor)
}

func (guest *SGuest) ValidateDeleteCondition(ctx context.Context) error {
	if guest.DisableDelete.IsTrue() {
		return fmt.Errorf("Virtual server is locked, cannot delete")
	}
	return guest.SVirtualResourceBase.ValidateDeleteCondition(ctx)
}

func (guest *SGuest) GetDisksQuery() *sqlchemy.SQuery {
	return GuestdiskManager.Query().Equals("guest_id", guest.Id)
}

func (guest *SGuest) DiskCount() int {
	return guest.GetDisksQuery().Count()
}

func (guest *SGuest) GetDisks() []SGuestdisk {
	disks := make([]SGuestdisk, 0)
	q := guest.GetDisksQuery().Asc("index")
	err := db.FetchModelObjects(GuestdiskManager, q, &disks)
	if err != nil {
		log.Errorf("Getdisks error: %s", err)
	}
	return disks
}

func (guest *SGuest) GetGuestDisk(diskId string) *SGuestdisk {
	guestdisk, err := db.NewModelObject(GuestdiskManager)
	if err != nil {
		log.Errorf("new guestdisk model failed: %s", err)
		return nil
	}
	q := guest.GetDisksQuery()
	err = q.Equals("disk_id", diskId).First(guestdisk)
	if err != nil {
		log.Errorf("GetGuestDisk error: %s", err)
		return nil
	}
	return guestdisk.(*SGuestdisk)
}

func (guest *SGuest) GetNetworksQuery() *sqlchemy.SQuery {
	return GuestnetworkManager.Query().Equals("guest_id", guest.Id)
}

func (guest *SGuest) NetworkCount() int {
	return guest.GetNetworksQuery().Count()
}

func (guest *SGuest) GetNetworks() []SGuestnetwork {
	guestnics := make([]SGuestnetwork, 0)
	q := guest.GetNetworksQuery().Asc("index")
	err := db.FetchModelObjects(GuestnetworkManager, q, &guestnics)
	if err != nil {
		log.Errorf("GetNetworks error: %s", err)
	}
	return guestnics
}

func (guest *SGuest) IsNetworkAllocated() bool {
	guestnics := guest.GetNetworks()
	for _, gn := range guestnics {
		if !gn.IsAllocated() {
			return false
		}
	}
	return true
}

func (guest *SGuest) CustomizeCreate(ctx context.Context, userCred mcclient.TokenCredential, ownerProjId string, query jsonutils.JSONObject, data jsonutils.JSONObject) error {
	guest.HostId = ""
	return guest.SVirtualResourceBase.CustomizeCreate(ctx, userCred, ownerProjId, query, data)
}

func (guest *SGuest) GetHost() *SHost {
	if len(guest.HostId) > 0 && regutils.MatchUUID(guest.HostId) {
		host, _ := HostManager.FetchById(guest.HostId)
		return host.(*SHost)
	}
	return nil
}

func (guest *SGuest) SetHostId(hostId string) error {
	_, err := guest.GetModelManager().TableSpec().Update(guest, func() error {
		guest.HostId = hostId
		return nil
	})
	return err
}

func validateMemCpuData(data jsonutils.JSONObject) (int, int, error) {
	vmemSize := 0
	vcpuCount := 0
	var err error

	hypervisor, _ := data.GetString("hypervisor")
	if len(hypervisor) == 0 {
		hypervisor = HYPERVISOR_DEFAULT
	}
	driver := GetDriver(hypervisor)

	vmemStr, _ := data.GetString("vmem_size")
	if len(vmemStr) > 0 {
		if !regutils.MatchSize(vmemStr) {
			return 0, 0, httperrors.NewInputParameterError("Memory size must be number[+unit], like 256M, 1G or 256")
		}
		vmemSize, err = fileutils.GetSizeMb(vmemStr, 'M', 1024)
		if err != nil {
			return 0, 0, err
		}
		maxVmemGb := driver.GetMaxVMemSizeGB()
		if vmemSize < 64 || vmemSize > maxVmemGb*1024 {
			return 0, 0, httperrors.NewInputParameterError("Memory size must be 64MB ~ %d GB", maxVmemGb)
		}
	}
	vcpuStr, _ := data.GetString("vcpu_count")
	if len(vcpuStr) > 0 {
		if !regutils.MatchInteger(vcpuStr) {
			return 0, 0, httperrors.NewInputParameterError("CPU core count must be integer")
		}
		vcpuCount, _ = strconv.Atoi(vcpuStr)
		maxVcpuCount := driver.GetMaxVCpuCount()
		if vcpuCount < 1 || vcpuCount > maxVcpuCount {
			return 0, 0, httperrors.NewInputParameterError("CPU core count must be 1 ~ %d", maxVcpuCount)
		}
	}
	return vmemSize, vcpuCount, nil
}

func (self *SGuest) ValidateUpdateData(ctx context.Context, userCred mcclient.TokenCredential, query jsonutils.JSONObject, data *jsonutils.JSONDict) (*jsonutils.JSONDict, error) {
	if data.Contains("name") {
		return nil, httperrors.NewInputParameterError("cannot update server name")
	}
	/* if self.GetHypervisor() == HYPERVISOR_BAREMETAL {
		return nil, httperrors.NewInputParameterError("Cannot modify memory for baremetal")
	}
	if ! utils.IsInStringArray(self.Status, []string {VM_READY}) {
		return nil, httperrors.NewInvalidStatusError("Cannot modify Memory and CPU in status %s", self.Status)
	}*/
	// return nil, httperrors.NewInputParameterError("cannot update guest vmem_size")
	//}
	return self.SVirtualResourceBase.ValidateUpdateData(ctx, userCred, query, data)
}

func (manager *SGuestManager) ValidateCreateData(ctx context.Context, userCred mcclient.TokenCredential, ownerProjId string, query jsonutils.JSONObject, data *jsonutils.JSONDict) (*jsonutils.JSONDict, error) {
	vmemSize, vcpuCount, err := validateMemCpuData(data)
	if err != nil {
		return nil, err
	}
	if vmemSize == 0 {
		return nil, httperrors.NewInputParameterError("Missing memory size")
	}
	if vcpuCount == 0 {
		vcpuCount = 1
	}
	data.Add(jsonutils.NewInt(int64(vmemSize)), "vmem_size")
	data.Add(jsonutils.NewInt(int64(vcpuCount)), "vcpu_count")

	disk0Json, _ := data.Get("disk.0")
	if disk0Json == nil {
		return nil, httperrors.NewInputParameterError("No disk information provided")
	}
	diskConfig, err := parseDiskInfo(ctx, userCred, disk0Json)
	if err != nil {
		return nil, httperrors.NewInputParameterError("Invalid root image: %s", err)
	}

	data.Add(jsonutils.Marshal(diskConfig), "disk.0")

	imgProperties := diskConfig.ImageProperties
	if imgProperties == nil || len(imgProperties) == 0 {
		imgProperties = map[string]string{"os_type": "Linux"}
	}

	hypervisor, _ := data.GetString("hypervisor")
	osType, _ := data.GetString("os_type")

	osProf, err := osprofile.GetOSProfileFromImageProperties(imgProperties, hypervisor)
	if err != nil {
		return nil, httperrors.NewInputParameterError("Invalid root image: %s", err)
	}

	if len(osProf.Hypervisor) > 0 && len(hypervisor) == 0 {
		hypervisor = osProf.Hypervisor
		data.Add(jsonutils.NewString(osProf.Hypervisor), "hypervisor")
	}
	if len(osProf.OSType) > 0 && len(osType) == 0 {
		osType = osProf.OSType
		data.Add(jsonutils.NewString(osProf.OSType), "os_type")
	}
	data.Add(jsonutils.Marshal(osProf), "__os_profile__")

	if jsonutils.QueryBoolean(data, "baremetal", false) {
		hypervisor = HYPERVISOR_BAREMETAL
	}

	if data.Contains("prefer_baremetal") || data.Contains("prefer_host") {
		if !userCred.IsSystemAdmin() {
			return nil, httperrors.NewNotSufficientPrivilegeError("Only system admin can specify preferred host")
		}
		bmName, _ := data.GetString("prefer_host")
		if len(bmName) == 0 {
			bmName, _ = data.GetString("prefer_baremetal")
		}
		bmObj, err := HostManager.FetchByIdOrName("", bmName)
		if err != nil {
			if err == sql.ErrNoRows {
				return nil, httperrors.NewResourceNotFoundError("Host %s not found", bmName)
			} else {
				return nil, httperrors.NewGeneralError(err)
			}
		}
		baremetal := bmObj.(*SHost)
		if !baremetal.Enabled {
			return nil, httperrors.NewInvalidStatusError("Baremetal %s not enabled", bmName)
		}

		if len(hypervisor) > 0 && hypervisor != HOSTTYPE_HYPERVISOR[baremetal.HostType] {
			return nil, httperrors.NewInputParameterError("cannot run hypervisor %s on specified host with type %s", hypervisor, baremetal.HostType)
		}

		if len(hypervisor) == 0 {
			hypervisor = HOSTTYPE_HYPERVISOR[baremetal.HostType]
		}

		if len(hypervisor) == 0 {
			hypervisor = HYPERVISOR_DEFAULT
		}

		data, err = GetDriver(hypervisor).ValidateCreateHostData(ctx, userCred, bmName, baremetal, data)
		if err != nil {
			return nil, err
		}

	} else {
		schedtags := make(map[string]string)
		if data.Contains("aggregate_strategy") {
			err = data.Unmarshal(&schedtags, "aggregate_strategy")
			if err != nil {
				return nil, httperrors.NewInputParameterError("invalid aggregate_strategy")
			}
		}
		for idx := 0; data.Contains(fmt.Sprintf("srvtag.%d", idx)); idx += 1 {
			aggStr, _ := data.GetString(fmt.Sprintf("srvtag.%d", idx))
			if len(aggStr) > 0 {
				parts := strings.Split(aggStr, ":")
				if len(parts) >= 2 && len(parts) > 0 && len(parts[1]) > 0 {
					schedtags[parts[0]] = parts[1]
				}
			}
		}
		if len(schedtags) > 0 {
			schedtags, err = SchedtagManager.ValidateSchedtags(userCred, schedtags)
			if err != nil {
				return nil, httperrors.NewInputParameterError("invalid aggregate_strategy: %s", err)
			}
			data.Add(jsonutils.Marshal(schedtags), "aggregate_strategy")
		}

		if data.Contains("prefer_wire") {
			wireStr, _ := data.GetString("prefer_wire")
			wireObj, err := WireManager.FetchById(wireStr)
			if err != nil {
				if err == sql.ErrNoRows {
					return nil, httperrors.NewResourceNotFoundError("Wire %s not found", wireStr)
				} else {
					return nil, httperrors.NewGeneralError(err)
				}
			}
			wire := wireObj.(*SWire)
			data.Add(jsonutils.NewString(wire.Id), "prefer_wire_id")
			zone := wire.GetZone()
			data.Add(jsonutils.NewString(zone.Id), "prefer_zone_id")
		} else if data.Contains("prefer_zone") {
			zoneStr, _ := data.GetString("prefer_zone")
			zoneObj, err := ZoneManager.FetchById(zoneStr)
			if err != nil {
				if err == sql.ErrNoRows {
					return nil, httperrors.NewResourceNotFoundError("Zone %s not found", zoneStr)
				} else {
					return nil, httperrors.NewGeneralError(err)
				}
			}
			zone := zoneObj.(*SZone)
			data.Add(jsonutils.NewString(zone.Id), "prefer_zone_id")
		}
	}

	if !utils.IsInStringArray(hypervisor, HYPERVISORS) {
		return nil, httperrors.NewInputParameterError("Hypervisor %s not supported", hypervisor)
	}

	data.Add(jsonutils.NewString(hypervisor), "hypervisor")

	for idx := 1; data.Contains(fmt.Sprintf("disk.%d", idx)); idx += 1 {
		diskJson, err := data.Get(fmt.Sprintf("disk.%d", idx))
		if err != nil {
			return nil, httperrors.NewInputParameterError("invalid disk description %s", err)
		}
		diskConfig, err := parseDiskInfo(ctx, userCred, diskJson)
		if err != nil {
			return nil, httperrors.NewInputParameterError("parse disk description error %s", err)
		}
		if len(diskConfig.Driver) == 0 {
			diskConfig.Driver = osProf.DiskDriver
		}
		data.Add(jsonutils.Marshal(diskConfig), fmt.Sprintf("disk.%d", idx))
	}

	for idx := 0; data.Contains(fmt.Sprintf("net.%d", idx)); idx += 1 {
		netJson, err := data.Get(fmt.Sprintf("net.%d", idx))
		if err != nil {
			return nil, httperrors.NewInputParameterError("invalid network description %s", err)
		}
		netConfig, err := parseNetworkInfo(userCred, netJson)
		if err != nil {
			return nil, httperrors.NewInputParameterError("parse network description error %s", err)
		}
		err = isValidNetworkInfo(userCred, netConfig)
		if err != nil {
			return nil, err
		}
		if len(netConfig.Driver) == 0 {
			netConfig.Driver = osProf.NetDriver
		}
		data.Add(jsonutils.Marshal(netConfig), fmt.Sprintf("net.%d", idx))
	}

	for idx := 0; data.Contains(fmt.Sprintf("isolated_device.%d", idx)); idx += 1 {
		devJson, err := data.Get(fmt.Sprintf("isolated_device.%d", idx))
		if err != nil {
			return nil, httperrors.NewInputParameterError("invalid isolated device description %s", err)
		}
		devConfig, err := IsolatedDeviceManager.parseDeviceInfo(userCred, devJson)
		if err != nil {
			return nil, httperrors.NewInputParameterError("parse isolated device description error %s", err)
		}
		err = IsolatedDeviceManager.isValidDeviceinfo(devConfig)
		if err != nil {
			return nil, err
		}
		data.Add(jsonutils.Marshal(devConfig), fmt.Sprintf("isolated_device.%d", idx))
	}

	if data.Contains("cdrom") {
		cdromStr, err := data.GetString("cdrom")
		if err != nil {
			return nil, httperrors.NewInputParameterError("invalid cdrom device description %s", err)
		}
		cdromId, err := parseIsoInfo(ctx, userCred, cdromStr)
		if err != nil {
			return nil, httperrors.NewInputParameterError("parse cdrom device info error %s", err)
		}
		data.Add(jsonutils.NewString(cdromId), "cdrom")
	}

	keypairId, _ := data.GetString("keypair")
	if len(keypairId) == 0 {
		keypairId, _ = data.GetString("keypair_id")
	}
	if len(keypairId) > 0 {
		keypairObj, err := KeypairManager.FetchByIdOrName(userCred.GetUserId(), keypairId)
		if err != nil {
			return nil, httperrors.NewResourceNotFoundError("Keypair %s not found", keypairId)
		}
		data.Add(jsonutils.NewString(keypairObj.GetId()), "keypair_id")
	} else {
		data.Add(jsonutils.NewString("None"), "keypair_id")
	}

	if data.Contains("secgroup") {
		secGrpId, _ := data.GetString("secgroup")
		secGrpObj, err := SecurityGroupManager.FetchByIdOrName(userCred.GetProjectId(), secGrpId)
		if err != nil {
			return nil, httperrors.NewResourceNotFoundError("Secgroup %s not found", secGrpId)
		}
		data.Add(jsonutils.NewString(secGrpObj.GetId()), "secgrp_id")
	}

	/*
		TODO
		group
		for idx := 0; data.Contains(fmt.Sprintf("srvtag.%d", idx)); idx += 1 {

		}*/

	data, err = GetDriver(hypervisor).ValidateCreateData(ctx, userCred, data)

	data, err = manager.SVirtualResourceBaseManager.ValidateCreateData(ctx, userCred, ownerProjId, query, data)
	if err != nil {
		return nil, err
	}

	if !jsonutils.QueryBoolean(data, "is_system", false) {
		err = manager.checkCreateQuota(ctx, userCred, ownerProjId, data)
		if err != nil {
			return nil, err
		}
	}

	data.Add(jsonutils.NewString(ownerProjId), "owner_tenant_id")
	return data, nil
}

func (manager *SGuestManager) checkCreateQuota(ctx context.Context, userCred mcclient.TokenCredential, ownerProjId string, data *jsonutils.JSONDict) error {
	req := getGuestResourceRequirements(ctx, userCred, data, 1)
	err := QuotaManager.CheckSetPendingQuota(ctx, userCred, ownerProjId, &req)
	if err != nil {
		return httperrors.NewOutOfQuotaError(err.Error())
	} else {
		return nil
	}
}

func getGuestResourceRequirements(ctx context.Context, userCred mcclient.TokenCredential, data jsonutils.JSONObject, count int) SQuota {
	vcpuCount, _ := data.Int("vcpu_count")
	if vcpuCount == 0 {
		vcpuCount = 1
	}

	vmemSize, _ := data.Int("vmem_size")

	diskSize := 0

	for idx := 0; data.Contains(fmt.Sprintf("disk.%d", idx)); idx += 1 {
		dataJson, _ := data.Get(fmt.Sprintf("disk.%d", idx))
		diskConfig, _ := parseDiskInfo(ctx, userCred, dataJson)
		diskSize += diskConfig.Size
	}

	devCount := 0
	for idx := 0; data.Contains(fmt.Sprintf("isolated_device.%d", idx)); idx += 1 {
		devCount += 1
	}

	eNicCnt := 0
	iNicCnt := 0
	eBw := 0
	iBw := 0
	for idx := 0; data.Contains(fmt.Sprintf("net.%d", idx)); idx += 1 {
		netJson, _ := data.Get(fmt.Sprintf("net.%d", idx))
		netConfig, _ := parseNetworkInfo(userCred, netJson)
		if isExitNetworkInfo(netConfig) {
			eNicCnt += 1
			eBw += netConfig.BwLimit
		} else {
			iNicCnt += 1
			iBw += netConfig.BwLimit
		}
	}
	return SQuota{
		Cpu:            int(vcpuCount) * count,
		Memory:         int(vmemSize) * count,
		Storage:        diskSize * count,
		Port:           iNicCnt * count,
		Eport:          eNicCnt * count,
		Bw:             iBw * count,
		Ebw:            eBw * count,
		IsolatedDevice: devCount * count,
	}
}

func (guest *SGuest) PostCreate(ctx context.Context, userCred mcclient.TokenCredential, ownerProjId string, query jsonutils.JSONObject, data jsonutils.JSONObject) {
	guest.SVirtualResourceBase.PostCreate(ctx, userCred, ownerProjId, query, data)

	osProfileJson, _ := data.Get("__os_profile__")
	if osProfileJson != nil {
		guest.setOSProfile(ctx, userCred, osProfileJson)
	}
}

func (manager *SGuestManager) OnCreateComplete(ctx context.Context, items []db.IModel, userCred mcclient.TokenCredential, query jsonutils.JSONObject, data jsonutils.JSONObject) {
	pendingUsage := getGuestResourceRequirements(ctx, userCred, data, len(items))

	taskItems := make([]db.IStandaloneModel, len(items))
	for i, t := range items {
		taskItems[i] = t.(db.IStandaloneModel)
	}
	params := data.(*jsonutils.JSONDict)
	task, err := taskman.TaskManager.NewParallelTask(ctx, "GuestBatchCreateTask", taskItems, userCred, params, "", "", &pendingUsage)
	if err != nil {
		log.Errorf("GuestBatchCreateTask newTask error %s", err)
	} else {
		task.ScheduleRun(nil)
	}
}

func (guest *SGuest) GetGroups() []SGroupguest {
	guestgroups := make([]SGroupguest, 0)
	q := GroupguestManager.Query().Equals("guest_id", guest.Id)
	err := db.FetchModelObjects(GroupguestManager, q, &guestgroups)
	if err != nil {
		log.Errorf("GetGroups fail %s", err)
		return nil
	}
	return guestgroups
}

func (self *SGuest) getBandwidth(isExit bool) int {
	bw := 0
	networks := self.GetNetworks()
	if networks != nil && len(networks) > 0 {
		for i := 0; i < len(networks); i += 1 {
			if networks[i].IsExit() == isExit {
				bw += networks[i].getBandwidth()
			}
		}
	}
	return bw
}

func (self *SGuest) getExtBandwidth() int {
	return self.getBandwidth(true)
}

func (self *SGuest) GetCustomizeColumns(ctx context.Context, userCred mcclient.TokenCredential, query jsonutils.JSONObject) *jsonutils.JSONDict {
	extra := self.SVirtualResourceBase.GetCustomizeColumns(ctx, userCred, query)

	if userCred.IsSystemAdmin() {
		host := self.GetHost()
		if host != nil {
			extra.Add(jsonutils.NewString(host.Name), "host")
		}
	}
	extra.Add(jsonutils.NewString(strings.Join(self.getRealIPs(), ",")), "ips")
	extra.Add(jsonutils.NewInt(int64(self.getDiskSize())), "disk")
	// flavor??
	// extra.Add(jsonutils.NewString(self.getFlavorName()), "flavor")
	extra.Add(jsonutils.NewString(self.getKeypairName()), "keypair")
	extra.Add(jsonutils.NewInt(int64(self.getExtBandwidth())), "ext_bw")
	zone := self.getZone()
	if zone != nil {
		extra.Add(jsonutils.NewString(zone.Id), "zone_id")
		extra.Add(jsonutils.NewString(zone.Name), "zone")
	}
	extra.Add(jsonutils.NewString(self.getSecgroupName()), "secgroup")

	if self.PendingDeleted {
		pendingDeletedAt := self.PendingDeletedAt.Add(time.Second * time.Duration(options.Options.PendingDeleteExpireSeconds))
		extra.Add(jsonutils.NewString(timeutils.FullIsoTime(pendingDeletedAt)), "auto_delete_at")
	}

	return extra
}

func (self *SGuest) GetExtraDetails(ctx context.Context, userCred mcclient.TokenCredential, query jsonutils.JSONObject) *jsonutils.JSONDict {
	extra := self.SVirtualResourceBase.GetExtraDetails(ctx, userCred, query)
	extra.Add(jsonutils.NewString(self.getNetworksDetails()), "networks")
	extra.Add(jsonutils.NewString(self.getDisksDetails()), "disks")
	extra.Add(self.getDisksInfoDetails(), "disks_info")
	extra.Add(jsonutils.NewInt(int64(self.getDiskSize())), "disk")
	cdrom := self.getCdrom()
	if cdrom != nil {
		extra.Add(jsonutils.NewString(cdrom.GetDetails()), "cdrom")
	}
	// extra.Add(jsonutils.NewString(self.getFlavorName()), "flavor")
	extra.Add(jsonutils.NewString(self.getKeypairName()), "keypair")
	extra.Add(jsonutils.NewString(self.getSecgroupName()), "secgroup")
	extra.Add(jsonutils.NewString(strings.Join(self.getIPs(), ",")), "ips")
	extra.Add(jsonutils.NewString(self.getSecurityRules()), "security_rules")
	extra.Add(jsonutils.NewString(self.getIsolatedDeviceDetails()), "isolated_devices")
	osName := self.GetOS()
	if len(osName) > 0 {
		extra.Add(jsonutils.NewString(osName), "os_name")
	}
	if userCred.IsSystemAdmin() {
		host := self.GetHost()
		if host != nil {
			extra.Add(jsonutils.NewString(host.GetName()), "host")
		}
		extra.Add(jsonutils.NewString(self.getAdminSecurityRules()), "admin_security_rules")
	}
	zone := self.getZone()
	if zone != nil {
		extra.Add(jsonutils.NewString(zone.GetId()), "zone_id")
		extra.Add(jsonutils.NewString(zone.GetName()), "zone")
		extra.Add(jsonutils.NewString(zone.GetRegion().GetName()), "region")
		extra.Add(jsonutils.NewString(zone.GetRegion().GetId()), "region_id")
	}
	return extra
}

func (self *SGuest) getNetworksDetails() string {
	var buf bytes.Buffer
	for _, nic := range self.GetNetworks() {
		buf.WriteString(nic.GetDetailedString())
		buf.WriteString("\n")
	}
	return buf.String()
}

func (self *SGuest) getDisksDetails() string {
	var buf bytes.Buffer
	for _, disk := range self.GetDisks() {
		buf.WriteString(disk.GetDetailedString())
		buf.WriteString("\n")
	}
	return buf.String()
}

func (self *SGuest) getDisksInfoDetails() *jsonutils.JSONArray {
	details := jsonutils.NewArray()
	for _, disk := range self.GetDisks() {
		details.Add(disk.GetDetailedJson())
	}
	return details
}

func (self *SGuest) getIsolatedDeviceDetails() string {
	var buf bytes.Buffer
	for _, dev := range self.GetIsolatedDevices() {
		buf.WriteString(dev.getDetailedString())
		buf.WriteString("\n")
	}
	return buf.String()
}

func (self *SGuest) getDiskSize() int {
	size := 0
	for _, disk := range self.GetDisks() {
		size += disk.GetDisk().DiskSize
	}
	return size
}

func (self *SGuest) getCdrom() *SGuestcdrom {
	cdrom := SGuestcdrom{}
	cdrom.SetModelManager(GuestcdromManager)

	err := GuestcdromManager.Query().Equals("id", self.Id).First(&cdrom)
	if err != nil {
		if err == sql.ErrNoRows {
			cdrom.Id = self.Id
			err = GuestcdromManager.TableSpec().Insert(&cdrom)
			if err != nil {
				log.Errorf("insert cdrom fail %s", err)
				return nil
			}
			return &cdrom
		} else {
			log.Errorf("getCdrom query fail %s", err)
			return nil
		}
	} else {
		return &cdrom
	}
}

func (self *SGuest) getKeypair() *SKeypair {
	if len(self.KeypairId) > 0 {
		keypair, _ := KeypairManager.FetchById(self.KeypairId)
		if keypair != nil {
			return keypair.(*SKeypair)
		}
	}
	return nil
}

func (self *SGuest) getKeypairName() string {
	keypair := self.getKeypair()
	if keypair != nil {
		return keypair.Name
	}
	return ""
}

func (self *SGuest) getNotifyIps() []string {
	ips := self.getRealIPs()
	vips := self.getVirtualIPs()
	if vips != nil {
		ips = append(ips, vips...)
	}
	return ips
}

func (self *SGuest) getRealIPs() []string {
	ips := make([]string, 0)
	for _, nic := range self.GetNetworks() {
		if !nic.Virtual {
			ips = append(ips, nic.IpAddr)
		}
	}
	return ips
}

func (self *SGuest) IsExitOnly() bool {
	for _, ip := range self.getRealIPs() {
		addr, _ := netutils.NewIPV4Addr(ip)
		if !netutils.IsExitAddress(addr) {
			return false
		}
	}
	return true
}

func (self *SGuest) getVirtualIPs() []string {
	ips := make([]string, 0)
	for _, guestgroup := range self.GetGroups() {
		group := guestgroup.GetGroup()
		for _, groupnetwork := range group.GetNetworks() {
			ips = append(ips, groupnetwork.IpAddr)
		}
	}
	return ips
}

func (self *SGuest) getIPs() []string {
	ips := self.getRealIPs()
	vips := self.getVirtualIPs()
	ips = append(ips, vips...)
	return ips
}

func (self *SGuest) getZone() *SZone {
	host := self.GetHost()
	if host != nil {
		return host.GetZone()
	}
	return nil
}

func (self *SGuest) GetOS() string {
	if len(self.OsType) > 0 {
		return self.OsType
	}
	return self.GetMetadata("os_name", nil)
}

func (self *SGuest) IsLinux() bool {
	os := self.GetOS()
	if strings.HasPrefix(strings.ToLower(os), "lin") {
		return true
	} else {
		return false
	}
}

func (self *SGuest) IsWindows() bool {
	os := self.GetOS()
	if strings.HasPrefix(strings.ToLower(os), "win") {
		return true
	} else {
		return false
	}
}

func (self *SGuest) getSecgroup() *SSecurityGroup {
	return SecurityGroupManager.FetchSecgroupById(self.SecgrpId)
}

func (self *SGuest) getAdminSecgroup() *SSecurityGroup {
	return SecurityGroupManager.FetchSecgroupById(self.AdminSecgrpId)
}

func (self *SGuest) getSecgroupName() string {
	secgrp := self.getSecgroup()
	if secgrp != nil {
		return secgrp.GetName()
	}
	return ""
}

func (self *SGuest) getAdminSecgroupName() string {
	secgrp := self.getAdminSecgroup()
	if secgrp != nil {
		return secgrp.GetName()
	}
	return ""
}

func (self *SGuest) getSecurityRules() string {
	secgrp := self.getSecgroup()
	if secgrp != nil {
		return secgrp.getSecurityRuleString()
	} else {
		return options.Options.DefaultSecurityRules
	}
}

func (self *SGuest) getAdminSecurityRules() string {
	secgrp := self.getAdminSecgroup()
	if secgrp != nil {
		return secgrp.getSecurityRuleString()
	} else {
		return options.Options.DefaultAdminSecurityRules
	}
}

func (self *SGuest) GetIsolatedDevices() []SIsolatedDevice {
	return IsolatedDeviceManager.findAttachedDevicesOfGuest(self)
}

func (self *SGuest) syncWithCloudVM(ctx context.Context, userCred mcclient.TokenCredential, host *SHost, extVM cloudprovider.ICloudVM) error {
	diff, err := GuestManager.TableSpec().Update(self, func() error {

		self.Name = extVM.GetName()
		self.Status = extVM.GetStatus()
		self.VcpuCount = extVM.GetVcpuCount()
		self.VmemSize = extVM.GetVmemSizeMB()
		self.BootOrder = extVM.GetBootOrder()
		self.Vga = extVM.GetVga()
		self.Vdi = extVM.GetVdi()
		self.OsType = extVM.GetOSType()
		self.Bios = extVM.GetBios()
		self.Machine = extVM.GetMachine()
		self.HostId = host.Id
		self.ProjectId = userCred.GetProjectId()
		self.Hypervisor = extVM.GetHypervisor()

		self.IsEmulated = extVM.IsEmulated()

		return nil
	})
	if err != nil {
		log.Errorf("%s", err)
		return err
	}
	if diff != nil {
		diffStr := sqlchemy.UpdateDiffString(diff)
		if len(diffStr) > 0 {
			db.OpsLog.LogEvent(self, db.ACT_UPDATE, diffStr, userCred)
		}
	}
	return nil
}

func (manager *SGuestManager) newCloudVM(ctx context.Context, userCred mcclient.TokenCredential, host *SHost, extVM cloudprovider.ICloudVM) (*SGuest, error) {

	guest := SGuest{}
	guest.SetModelManager(manager)

	guest.Status = extVM.GetStatus()
	guest.ExternalId = extVM.GetGlobalId()
	guest.Name = extVM.GetName()
	guest.VcpuCount = extVM.GetVcpuCount()
	guest.VmemSize = extVM.GetVmemSizeMB()
	guest.BootOrder = extVM.GetBootOrder()
	guest.Vga = extVM.GetVga()
	guest.Vdi = extVM.GetVdi()
	guest.OsType = extVM.GetOSType()
	guest.Bios = extVM.GetBios()
	guest.Machine = extVM.GetMachine()
	guest.Hypervisor = extVM.GetHypervisor()

	guest.IsEmulated = extVM.IsEmulated()

	guest.HostId = host.Id
	guest.ProjectId = userCred.GetProjectId()

	err := manager.TableSpec().Insert(&guest)
	if err != nil {
		log.Errorf("Insert fail %s", err)
	}
	return &guest, nil
}

func (manager *SGuestManager) TotalCount(
	projectId string, rangeObj db.IStandaloneModel,
	status []string, hypervisor string,
	includeSystem bool, pendingDelete bool, hostType string,
) SGuestCountStat {
	return totalGuestResourceCount(projectId, rangeObj, status, hypervisor, includeSystem, pendingDelete, hostType)
}

func (self *SGuest) detachNetwork(ctx context.Context, userCred mcclient.TokenCredential, network *SNetwork, reserve bool, deploy bool) error {
	// Portmaps.delete_guest_network_portmaps(self, user_cred,
	//                                                    network_id=net.id)
	err := GuestnetworkManager.DeleteGuestNics(ctx, self, userCred, network, reserve)
	if err != nil {
		return err
	}
	host := self.GetHost()
	if host != nil {
		host.ClearSchedDescCache() // ignore error
	}
	if deploy {
		self.StartGuestDeployTask(ctx, userCred, nil, "deploy", "")
	}
	return nil
}

func (self *SGuest) isAttach2Network(net *SNetwork) bool {
	q := GuestnetworkManager.Query()
	q = q.Equals("guest_id", self.Id).Equals("network_id", net.Id)
	return q.Count() > 0
}

func (self *SGuest) getMaxNicIndex() int8 {
	nics := self.GetNetworks()
	return int8(len(nics))
}

func (self *SGuest) setOSProfile(ctx context.Context, userCred mcclient.TokenCredential, profile jsonutils.JSONObject) error {
	return self.SetMetadata(ctx, "__os_profile__", profile, userCred)
}

func (self *SGuest) getOSProfile() osprofile.SOSProfile {
	osName := self.GetOS()
	osProf := osprofile.GetOSProfile(osName, self.Hypervisor)
	val := self.GetMetadata("__os_profile__", nil)
	if len(val) > 0 {
		jsonVal, _ := jsonutils.ParseString(val)
		if jsonVal != nil {
			jsonVal.Unmarshal(&osProf)
		}
	}
	return osProf
}

func (self *SGuest) Attach2Network(ctx context.Context, userCred mcclient.TokenCredential, network *SNetwork, pendingUsage quotas.IQuota,
	address string, mac string, driver string, bwLimit int, virtual bool, index int8, reserved bool, allocDir IPAddlocationDirection, requireDesignatedIP bool) error {
	if self.isAttach2Network(network) {
		return fmt.Errorf("Guest has been attached to network %s", network.Name)
	}
	if index < 0 {
		index = self.getMaxNicIndex()
	}
	if len(driver) == 0 {
		osProf := self.getOSProfile()
		driver = osProf.NetDriver
	}
	lockman.LockClass(ctx, QuotaManager, self.ProjectId)
	defer lockman.ReleaseClass(ctx, QuotaManager, self.ProjectId)

	guestnic, err := GuestnetworkManager.newGuestNetwork(ctx, userCred, self, network,
		index, address, mac, driver, bwLimit, virtual, reserved,
		allocDir, requireDesignatedIP)
	if err != nil {
		return err
	}
	network.updateDnsRecord(guestnic, true)
	network.updateGuestNetmap(guestnic)
	bwLimit = guestnic.getBandwidth()
	if pendingUsage != nil {
		cancelUsage := SQuota{}
		if network.IsExitNetwork() {
			cancelUsage.Eport = 1
			cancelUsage.Ebw = bwLimit
		} else {
			cancelUsage.Port = 1
			cancelUsage.Bw = bwLimit
		}
		err = QuotaManager.CancelPendingUsage(ctx, userCred, self.ProjectId, pendingUsage, &cancelUsage)
		if err != nil {
			return err
		}
	}
	notes := jsonutils.NewDict()
	notes.Add(jsonutils.NewString(address), "ip_addr")
	db.OpsLog.LogAttachEvent(self, network, userCred, notes)
	return nil
}

type sRemoveGuestnic struct {
	nic     *SGuestnetwork
	reserve bool
}

type sAddGuestnic struct {
	nic     cloudprovider.ICloudNic
	net     *SNetwork
	reserve bool
}

func getCloudNicNetwork(vnic cloudprovider.ICloudNic, host *SHost) (*SNetwork, error) {
	vnet := vnic.GetINetwork()
	if vnet == nil {
		ip := vnic.GetIP()
		if len(ip) == 0 {
			return nil, fmt.Errorf("Cannot find inetwork for vnics %s %s", vnic.GetMAC(), vnic.GetIP())
		} else {
			// find network by IP
			return host.getNetworkOfIPOnHost(vnic.GetIP())
		}
	}
	localNetObj, err := NetworkManager.FetchByExternalId(vnet.GetGlobalId())
	if err != nil {
		return nil, fmt.Errorf("Cannot find network of external_id %s", vnet.GetGlobalId())
	}
	localNet := localNetObj.(*SNetwork)
	return localNet, nil
}

func (self *SGuest) SyncVMNics(ctx context.Context, userCred mcclient.TokenCredential, host *SHost, vnics []cloudprovider.ICloudNic) compare.SyncResult {
	result := compare.SyncResult{}

	guestnics := self.GetNetworks()
	removed := make([]sRemoveGuestnic, 0)
	adds := make([]sAddGuestnic, 0)

	for i := 0; i < len(guestnics) || i < len(vnics); i += 1 {
		if i < len(guestnics) && i < len(vnics) {
			localNet, err := getCloudNicNetwork(vnics[i], host)
			if err != nil {
				log.Errorf("%s", err)
				result.Error(err)
				return result
			}
			if guestnics[i].NetworkId == localNet.Id {
				if guestnics[i].MacAddr == vnics[i].GetMAC() {
					if guestnics[i].IpAddr == vnics[i].GetIP() { // nothing changes
						// do nothing
					} else if len(vnics[i].GetIP()) > 0 {
						// ip changed
						removed = append(removed, sRemoveGuestnic{nic: &guestnics[i]})
						adds = append(adds, sAddGuestnic{nic: vnics[i], net: localNet})
					} else {
						// do nothing
						// vm maybe turned off, ignore the case
					}
				} else {
					reserve := false
					if len(guestnics[i].IpAddr) > 0 && guestnics[i].IpAddr == vnics[i].GetIP() {
						// mac changed
						reserve = true
					}
					removed = append(removed, sRemoveGuestnic{nic: &guestnics[i], reserve: reserve})
					adds = append(adds, sAddGuestnic{nic: vnics[i], net: localNet, reserve: reserve})
				}
			} else {
				removed = append(removed, sRemoveGuestnic{nic: &guestnics[i]})
				adds = append(adds, sAddGuestnic{nic: vnics[i], net: localNet})
			}
		} else if i < len(guestnics) {
			removed = append(removed, sRemoveGuestnic{nic: &guestnics[i]})
		} else if i < len(vnics) {
			localNet, err := getCloudNicNetwork(vnics[i], host)
			if err != nil {
				log.Errorf("%s", err) // ignore this case
			} else {
				adds = append(adds, sAddGuestnic{nic: vnics[i], net: localNet})
			}
		}
	}

	for _, remove := range removed {
		err := self.detachNetwork(ctx, userCred, remove.nic.GetNetwork(), remove.reserve, false)
		if err != nil {
			result.DeleteError(err)
		} else {
			result.Delete()
		}
	}

	for _, add := range adds {
		if len(add.nic.GetIP()) == 0 {
			continue // cannot determine which network it attached to
		}
		if add.net == nil {
			continue // cannot determine which network it attached to
		}
		err := self.Attach2Network(ctx, userCred, add.net, nil, add.nic.GetIP(),
			add.nic.GetMAC(), add.nic.GetDriver(), 0, false, -1, add.reserve, IPAllocationDefault, true)
		if err != nil {
			result.AddError(err)
		} else {
			result.Add()
		}
	}

	return result
}

func (self *SGuest) isAttach2Disk(disk *SDisk) bool {
	q := GuestdiskManager.Query().Equals("disk_id", disk.Id).Equals("guest_id", self.Id)
	return q.Count() > 0
}

func (self *SGuest) getMaxDiskIndex() int8 {
	guestdisks := self.GetDisks()
	return int8(len(guestdisks))
}

func (self *SGuest) attach2Disk(disk *SDisk, userCred mcclient.TokenCredential, driver string, cache string, mountpoint string) error {
	if self.isAttach2Disk(disk) {
		return fmt.Errorf("Guest has been attached to disk")
	}
	index := self.getMaxDiskIndex()
	if len(driver) == 0 {
		osProf := self.getOSProfile()
		driver = osProf.DiskDriver
	}
	guestdisk := SGuestdisk{}
	guestdisk.SetModelManager(GuestdiskManager)

	guestdisk.DiskId = disk.Id
	guestdisk.GuestId = self.Id
	guestdisk.Index = index
	err := guestdisk.DoSave(driver, cache, mountpoint)
	if err == nil {
		db.OpsLog.LogAttachEvent(self, disk, userCred, nil)
	}
	return err
}

func (self *SGuest) AllowPerformSync(ctx context.Context, userCred mcclient.TokenCredential, query jsonutils.JSONObject, data jsonutils.JSONObject) bool {
	return self.IsOwner(userCred)
}

func (self *SGuest) PerformSync(ctx context.Context, userCred mcclient.TokenCredential, query jsonutils.JSONObject, data jsonutils.JSONObject) (jsonutils.JSONObject, error) {
	if err := self.StartSyncTask(ctx, userCred, false, ""); err != nil {
		return nil, err
	}
	return nil, nil
}

func (self *SGuest) AllowPerformDeploy(ctx context.Context, userCred mcclient.TokenCredential, query jsonutils.JSONObject, data jsonutils.JSONObject) bool {
	return self.IsOwner(userCred)
}

func (self *SGuest) PerformDeploy(ctx context.Context, userCred mcclient.TokenCredential, query jsonutils.JSONObject, data jsonutils.JSONObject) (jsonutils.JSONObject, error) {
	kwargs, ok := data.(*jsonutils.JSONDict)
	if !ok {
		return nil, fmt.Errorf("Parse query body error")
	}
	if kwargs.Contains("__delete_keypair__") || kwargs.Contains("keypair") {
		var kpId string
		if !jsonutils.QueryBoolean(kwargs, "__delete_keypair__", false) {
			keypair, _ := kwargs.GetString("keypair")
			iKp, err := KeypairManager.FetchByIdOrName(userCred.GetProjectId(), keypair)
			if err != nil {
				return nil, err
			}
			if iKp == nil {
				return nil, fmt.Errorf("Fetch keypair error")
			}
			kp := iKp.(*SKeypair)
			kpId = kp.Id
		}
		if self.KeypairId != kpId {
			self.GetModelManager().TableSpec().Update(self, func() error {
				self.KeypairId = kpId
				return nil
			})
			kwargs.Set("reset_password", jsonutils.JSONTrue)
		}
	}
	if utils.IsInStringArray(self.Status, []string{VM_RUNNING, VM_READY, VM_ADMIN}) {
		if self.Status == VM_RUNNING {
			kwargs.Set("restart", jsonutils.JSONTrue)
		}
		err := self.StartGuestDeployTask(ctx, userCred, kwargs, "deploy", "")
		if err != nil {
			return nil, err
		}
		return nil, nil
	}
	return nil, httperrors.NewServerStatusError("Cannot deploy in status %s", self.Status)
}

func (self *SGuest) AllowPerformAttachdisk(ctx context.Context, userCred mcclient.TokenCredential, query jsonutils.JSONObject, data jsonutils.JSONObject) bool {
	return self.IsOwner(userCred)
}

func (self *SGuest) ValidateAttachDisk(ctx context.Context, disk *SDisk) error {
	if disk.isAttached() {
		return httperrors.NewInputParameterError("Disk %s has been attached", disk.Name)
	} else if len(disk.GetPathAtHost(self.GetHost())) == 0 {
		return httperrors.NewInputParameterError("Disk %s not belong the guest's host", disk.Name)
	} else if disk.Status != DISK_READY {
		return httperrors.NewInputParameterError("Disk in %s not able to attach", disk.Status)
	} else if !utils.IsInStringArray(self.Status, []string{VM_RUNNING, VM_READY}) {
		return httperrors.NewInputParameterError("Server in %s not able to attach disk", self.Status)
	}
	return nil
}

func (self *SGuest) PerformAttachdisk(ctx context.Context, userCred mcclient.TokenCredential, query jsonutils.JSONObject, data jsonutils.JSONObject) (jsonutils.JSONObject, error) {
	if diskId, err := data.GetString("disk_id"); err != nil {
		return nil, err
	} else {
		if disk, err := DiskManager.FetchByIdOrName(userCred.GetProjectId(), diskId); err != nil {
			return nil, err
		} else if disk == nil {
			return nil, httperrors.NewResourceNotFoundError("Disk %s not found", diskId)
		} else if err := self.ValidateAttachDisk(ctx, disk.(*SDisk)); err != nil {
			return nil, err
		} else {
			driver, _ := data.GetString("driver")
			cache, _ := data.GetString("cache")
			mountpoint, _ := data.GetString("mountpoint")
			if err := self.attach2Disk(disk.(*SDisk), userCred, driver, cache, mountpoint); err != nil {
				return nil, err
			} else {
				self.StartSyncTask(ctx, userCred, false, "")
			}
		}
	}
	return nil, nil
}

func (self *SGuest) StartSyncTask(ctx context.Context, userCred mcclient.TokenCredential, fw_only bool, parentTaskId string) error {
	if !utils.IsInStringArray(self.Status, []string{VM_READY, VM_RUNNING}) {
		return httperrors.NewResourceBusyError("Cannot sync in status %s", self.Status)
	}
	data := jsonutils.NewDict()
	if fw_only {
		data.Add(jsonutils.JSONTrue, "fw_only")
	} else if err := self.SetStatus(userCred, VM_SYNC_CONFIG, ""); err != nil {
		log.Errorf(err.Error())
		return err
	}
	if task, err := taskman.TaskManager.NewTask(ctx, "GuestSyncConfTask", self, userCred, data, parentTaskId, "", nil); err != nil {
		log.Errorf(err.Error())
		return err
	} else {
		task.ScheduleRun(nil)
	}
	return nil
}

type sSyncDiskPair struct {
	disk  *SDisk
	vdisk cloudprovider.ICloudDisk
}

func (self *SGuest) SyncVMDisks(ctx context.Context, userCred mcclient.TokenCredential, host *SHost, vdisks []cloudprovider.ICloudDisk) compare.SyncResult {
	result := compare.SyncResult{}

	newdisks := make([]sSyncDiskPair, 0)
	for i := 0; i < len(vdisks); i += 1 {
		if len(vdisks[i].GetGlobalId()) == 0 {
			continue
		}
		disk, err := DiskManager.syncCloudDisk(userCred, vdisks[i])
		if err != nil {
			result.Error(err)
			return result
		}
		newdisks = append(newdisks, sSyncDiskPair{disk: disk, vdisk: vdisks[i]})
	}

	needRemoves := make([]SGuestdisk, 0)

	guestdisks := self.GetDisks()
	for i := 0; i < len(guestdisks); i += 1 {
		find := false
		for j := 0; j < len(newdisks); j += 1 {
			if newdisks[j].disk.Id == guestdisks[i].DiskId {
				find = true
				break
			}
		}
		if !find {
			needRemoves = append(needRemoves, guestdisks[i])
		}
	}

	needAdds := make([]sSyncDiskPair, 0)

	for i := 0; i < len(newdisks); i += 1 {
		find := false
		for j := 0; j < len(guestdisks); j += 1 {
			if newdisks[i].disk.Id == guestdisks[j].DiskId {
				find = true
				break
			}
		}
		if !find {
			needAdds = append(needAdds, newdisks[i])
		}
	}

	for i := 0; i < len(needRemoves); i += 1 {
		err := needRemoves[i].Detach(ctx, userCred)
		if err != nil {
			result.DeleteError(err)
		} else {
			result.Delete()
		}
	}
	for i := 0; i < len(needAdds); i += 1 {
		vdisk := needAdds[i].vdisk
		err := self.attach2Disk(needAdds[i].disk, userCred, vdisk.GetDriver(), vdisk.GetCacheMode(), vdisk.GetMountpoint())
		if err != nil {
			result.AddError(err)
		} else {
			result.Add()
		}
	}
	return result
}

func filterGuestByRange(q *sqlchemy.SQuery, rangeObj db.IStandaloneModel, hostType string) *sqlchemy.SQuery {
	hosts := HostManager.Query().SubQuery()
	q = q.Join(hosts, sqlchemy.AND(
		sqlchemy.Equals(hosts.Field("id"), q.Field("host_id")),
		sqlchemy.IsFalse(hosts.Field("deleted")),
		sqlchemy.IsTrue(hosts.Field("enabled")),
		sqlchemy.Equals(hosts.Field("host_status"), HOST_ONLINE)))
	hostTypes := []string{}
	if len(hostType) != 0 {
		hostTypes = append(hostTypes, hostType)
	}
	q = AttachUsageQuery(q, hosts, hosts.Field("id"), hostTypes, rangeObj)
	return q
}

type SGuestCountStat struct {
	TotalGuestCount    int
	TotalCpuCount      int
	TotalMemSize       int
	TotalDiskSize      int
	TotalIsolatedCount int
}

func totalGuestResourceCount(projectId string, rangeObj db.IStandaloneModel, status []string, hypervisor string,
	includeSystem bool, pendingDelete bool, hostType string) SGuestCountStat {

	guestdisks := GuestdiskManager.Query().SubQuery()
	disks := DiskManager.Query().SubQuery()

	diskQuery := guestdisks.Query(guestdisks.Field("guest_id"), sqlchemy.SUM("guest_disk_size", disks.Field("disk_size")))
	diskQuery = diskQuery.Join(disks, sqlchemy.AND(sqlchemy.Equals(guestdisks.Field("disk_id"), disks.Field("id")),
		sqlchemy.IsFalse(disks.Field("deleted"))))
	diskQuery = diskQuery.GroupBy(guestdisks.Field("guest_id"))

	diskSubQuery := diskQuery.SubQuery()

	isolated := IsolatedDeviceManager.Query().SubQuery()

	isoDevQuery := isolated.Query(isolated.Field("guest_id"), sqlchemy.COUNT("device_sum"))
	isoDevQuery = isoDevQuery.Filter(sqlchemy.IsNotNull(isolated.Field("guest_id")))
	isoDevQuery = isoDevQuery.GroupBy(isolated.Field("guest_id"))

	isoDevSubQuery := isoDevQuery.SubQuery()

	guests := GuestManager.Query().SubQuery()

	q := guests.Query(sqlchemy.COUNT("total_guest_count"),
		sqlchemy.SUM("total_cpu_count", guests.Field("vcpu_count")),
		sqlchemy.SUM("total_mem_size", guests.Field("vmem_size")),
		sqlchemy.SUM("total_disk_size", diskSubQuery.Field("guest_disk_size")),
		sqlchemy.SUM("total_isolated_count", isoDevSubQuery.Field("device_sum")))

	q = q.LeftJoin(diskSubQuery, sqlchemy.Equals(diskSubQuery.Field("guest_id"), guests.Field("id")))

	q = q.LeftJoin(isoDevSubQuery, sqlchemy.Equals(isoDevSubQuery.Field("guest_id"), guests.Field("id")))

	q = filterGuestByRange(q, rangeObj, hostType)

	if len(projectId) > 0 {
		q = q.Filter(sqlchemy.Equals(guests.Field("tenant_id"), projectId))
	}
	if len(status) > 0 {
		q = q.Filter(sqlchemy.In(guests.Field("status"), status))
	}
	if len(hypervisor) > 0 {
		q = q.Filter(sqlchemy.Equals(guests.Field("hypervisor"), hypervisor))
	}
	if !includeSystem {
		q = q.Filter(sqlchemy.OR(sqlchemy.IsNull(guests.Field("is_system")), sqlchemy.IsFalse(guests.Field("is_system"))))
	}
	if pendingDelete {
		q = q.Filter(sqlchemy.IsTrue(guests.Field("pending_deleted")))
	} else {
		q = q.Filter(sqlchemy.OR(sqlchemy.IsNull(guests.Field("pending_deleted")), sqlchemy.IsFalse(guests.Field("pending_deleted"))))
	}
	stat := SGuestCountStat{}
	row := q.Row()
	err := q.Row2Struct(row, &stat)
	if err != nil {
		log.Errorf("%s", err)
	}
	return stat
}

func (self *SGuest) getDefaultNetworkConfig() *SNetworkConfig {
	netConf := SNetworkConfig{}
	netConf.BwLimit = options.Options.DefaultBandwidth
	osProf := self.getOSProfile()
	netConf.Driver = osProf.NetDriver
	return &netConf
}

func (self *SGuest) CreateNetworksOnHost(ctx context.Context, userCred mcclient.TokenCredential, host *SHost, data *jsonutils.JSONDict, pendingUsage quotas.IQuota) error {
	idx := 0
	for idx = 0; data.Contains(fmt.Sprintf("net.%d", idx)); idx += 1 {
		netJson, err := data.Get(fmt.Sprintf("net.%d", idx))
		if err != nil {
			return err
		}
		netConfig, err := parseNetworkInfo(userCred, netJson)
		if err != nil {
			return err
		}
		err = self.attach2NetworkDesc(ctx, userCred, host, netConfig, pendingUsage)
		if err != nil {
			return err
		}
	}
	if idx == 0 {
		netConfig := self.getDefaultNetworkConfig()
		return self.attach2RandomNetwork(ctx, userCred, host, netConfig, pendingUsage)
	}
	return nil
}

func (self *SGuest) attach2NetworkDesc(ctx context.Context, userCred mcclient.TokenCredential, host *SHost, netConfig *SNetworkConfig, pendingUsage quotas.IQuota) error {
	var err1, err2 error
	if len(netConfig.Network) > 0 {
		err1 = self.attach2NamedNetworkDesc(ctx, userCred, host, netConfig, pendingUsage)
		if err1 == nil {
			return nil
		}
	}
	err2 = self.attach2RandomNetwork(ctx, userCred, host, netConfig, pendingUsage)
	if err2 == nil {
		return nil
	}
	if err1 != nil {
		return fmt.Errorf("%s/%s", err1, err2)
	} else {
		return err2
	}
}

func (self *SGuest) attach2NamedNetworkDesc(ctx context.Context, userCred mcclient.TokenCredential, host *SHost, netConfig *SNetworkConfig, pendingUsage quotas.IQuota) error {
	driver := self.GetDriver()
	net, mac, idx, allocDir := driver.GetNamedNetworkConfiguration(self, userCred, host, netConfig)
	if net != nil {
		err := self.Attach2Network(ctx, userCred, net, pendingUsage, netConfig.Address, mac, netConfig.Driver, netConfig.BwLimit, netConfig.Vip, idx, netConfig.Reserved, allocDir, false)
		if err != nil {
			return err
		} else {
			return nil
		}
	} else {
		return fmt.Errorf("Network %s not available", netConfig.Network)
	}
}

func (self *SGuest) attach2RandomNetwork(ctx context.Context, userCred mcclient.TokenCredential, host *SHost, netConfig *SNetworkConfig, pendingUsage quotas.IQuota) error {
	driver := self.GetDriver()
	return driver.Attach2RandomNetwork(self, ctx, userCred, host, netConfig, pendingUsage)
}

func (self *SGuest) CreateDisksOnHost(ctx context.Context, userCred mcclient.TokenCredential, host *SHost, data *jsonutils.JSONDict, pendingUsage quotas.IQuota) error {
	for idx := 0; data.Contains(fmt.Sprintf("disk.%d", idx)); idx += 1 {
		diskJson, err := data.Get(fmt.Sprintf("disk.%d", idx))
		if err != nil {
			return err
		}
		diskConfig, err := parseDiskInfo(ctx, userCred, diskJson)
		if err != nil {
			return err
		}
		disk, err := self.createDiskOnHost(ctx, userCred, host, diskConfig, pendingUsage)
		if err != nil {
			return err
		}
		data.Add(jsonutils.NewString(disk.Id), fmt.Sprintf("disk.%d.id", idx))
	}
	return nil
}

func (self *SGuest) createDiskOnStorage(ctx context.Context, userCred mcclient.TokenCredential, storage *SStorage, diskConfig *SDiskConfig, pendingUsage quotas.IQuota) (*SDisk, error) {
	lockman.LockObject(ctx, storage)
	defer lockman.LockObject(ctx, storage)

	lockman.LockClass(ctx, QuotaManager, self.ProjectId)
	defer lockman.ReleaseClass(ctx, QuotaManager, self.ProjectId)

	diskName := fmt.Sprintf("vdisk_%s_%d", self.Name, time.Now().UnixNano())
	disk, err := storage.createDisk(diskName, diskConfig, userCred, self.ProjectId, true, self.IsSystem)

	if err != nil {
		return nil, err
	}

	cancelUsage := SQuota{}
	cancelUsage.Storage = disk.DiskSize
	err = QuotaManager.CancelPendingUsage(ctx, userCred, self.ProjectId, pendingUsage, &cancelUsage)

	return disk, nil
}

func (self *SGuest) createDiskOnHost(ctx context.Context, userCred mcclient.TokenCredential, host *SHost, diskConfig *SDiskConfig, pendingUsage quotas.IQuota) (*SDisk, error) {
	storage := self.GetDriver().ChooseHostStorage(host, diskConfig.Backend)
	if storage == nil {
		return nil, fmt.Errorf("No storage to create disk")
	}

	disk, err := self.createDiskOnStorage(ctx, userCred, storage, diskConfig, pendingUsage)
	if err != nil {
		return nil, err
	}

	err = self.attach2Disk(disk, userCred, diskConfig.Driver, diskConfig.Cache, diskConfig.Mountpoint)
	return disk, err
}

func (self *SGuest) CreateIsolatedDeviceOnHost(ctx context.Context, userCred mcclient.TokenCredential, host *SHost, data *jsonutils.JSONDict, pendingUsage quotas.IQuota) error {
	for idx := 0; data.Contains(fmt.Sprintf("isolated_device.%d", idx)); idx += 1 {
		devJson, err := data.Get(fmt.Sprintf("isolated_device.%d", idx))
		if err != nil {
			return err
		}
		devConfig, err := IsolatedDeviceManager.parseDeviceInfo(userCred, devJson)
		if err != nil {
			return err
		}
		err = self.createIsolatedDeviceOnHost(ctx, userCred, host, devConfig, pendingUsage)
		if err != nil {
			return err
		}
	}
	return nil
}

func (self *SGuest) createIsolatedDeviceOnHost(ctx context.Context, userCred mcclient.TokenCredential, host *SHost, devConfig *SIsolatedDeviceConfig, pendingUsage quotas.IQuota) error {
	lockman.LockClass(ctx, QuotaManager, self.ProjectId)
	defer lockman.ReleaseClass(ctx, QuotaManager, self.ProjectId)

	err := IsolatedDeviceManager.attachHostDeviceToGuestByDesc(self, host, devConfig, userCred)
	if err != nil {
		return err
	}

	cancelUsage := SQuota{IsolatedDevice: 1}
	err = QuotaManager.CancelPendingUsage(ctx, userCred, self.ProjectId, pendingUsage, &cancelUsage)
	return err
}

func (self *SGuest) attachIsolatedDevice(userCred mcclient.TokenCredential, dev *SIsolatedDevice) error {
	if len(dev.GuestId) > 0 {
		return fmt.Errorf("Isolated device already attached to another guest: %s", dev.GuestId)
	}
	if dev.HostId != self.HostId {
		return fmt.Errorf("Isolated device and guest are not located in the same host")
	}
	_, err := self.GetModelManager().TableSpec().Update(self, func() error {
		dev.GuestId = self.Id
		return nil
	})
	if err != nil {
		return err
	}
	db.OpsLog.LogEvent(self, db.ACT_GUEST_ATTACH_ISOLATED_DEVICE, dev.GetShortDesc(), userCred)
	return nil
}

func (self *SGuest) JoinGroups(userCred mcclient.TokenCredential, params *jsonutils.JSONDict) {
	// TODO
}

func (self *SGuest) StartGuestCreateTask(ctx context.Context, userCred mcclient.TokenCredential, params *jsonutils.JSONDict, pendingUsage quotas.IQuota, parentTaskId string) error {
	return self.GetDriver().StartGuestCreateTask(self, ctx, userCred, params, pendingUsage, parentTaskId)
}

type SGuestDiskCategory struct {
	Root *SDisk
	Swap []*SDisk
	Data []*SDisk
}

func (self *SGuest) CategorizeDisks() SGuestDiskCategory {
	diskCat := SGuestDiskCategory{}
	guestdisks := self.GetDisks()
	if guestdisks == nil {
		log.Errorf("no disk for this server!!!")
		return diskCat
	}
	for _, gd := range guestdisks {
		if diskCat.Root == nil {
			diskCat.Root = gd.GetDisk()
		} else {
			disk := gd.GetDisk()
			if disk.FsFormat == "swap" {
				diskCat.Swap = append(diskCat.Swap, disk)
			} else {
				diskCat.Data = append(diskCat.Data, disk)
			}
		}
	}
	return diskCat
}

type SGuestNicCategory struct {
	InternalNics []SGuestnetwork
	ExternalNics []SGuestnetwork
}

func (self *SGuest) CategorizeNics() SGuestNicCategory {
	netCat := SGuestNicCategory{}

	guestnics := self.GetNetworks()
	if guestnics == nil {
		log.Errorf("no nics for this server!!!")
		return netCat
	}

	for _, gn := range guestnics {
		if gn.IsExit() {
			netCat.ExternalNics = append(netCat.ExternalNics, gn)
		} else {
			netCat.InternalNics = append(netCat.InternalNics, gn)
		}
	}
	return netCat
}

func (self *SGuest) StartGuestDeployTask(ctx context.Context, userCred mcclient.TokenCredential, kwargs *jsonutils.JSONDict, action string, parentTaskId string) error {
	self.SetStatus(userCred, VM_START_DEPLOY, "")
	kwargs.Add(jsonutils.NewString(action), "deploy_action")
	task, err := taskman.TaskManager.NewTask(ctx, "GuestDeployTask", self, userCred, kwargs, parentTaskId, "", nil)
	if err != nil {
		return err
	}
	task.ScheduleRun(nil)
	return nil
}

func (self *SGuest) NotifyServerEvent(event string, priority string, loginInfo bool) error {
	meta, err := self.GetAllMetadata(nil)
	if err != nil {
		return err
	}
	kwargs := jsonutils.NewDict()
	kwargs.Add(jsonutils.NewString(self.Name), "name")
	if loginInfo {
		kwargs.Add(jsonutils.NewStringArray(self.getNotifyIps()), "ips")
		osName := meta["os_name"]
		if osName == "Windows" {
			kwargs.Add(jsonutils.JSONTrue, "windows")
		}
		loginAccount := meta["login_account"]
		if len(loginAccount) > 0 {
			kwargs.Add(jsonutils.NewString(loginAccount), "account")
		}
		keypair := self.getKeypairName()
		if len(keypair) > 0 {
			kwargs.Add(jsonutils.NewString(keypair), "keypair")
		} else {
			loginKey := meta["login_key"]
			if len(loginKey) > 0 {
				passwd, err := utils.DescryptAESBase64(self.Id, loginKey)
				if err == nil {
					kwargs.Add(jsonutils.NewString(passwd), "password")
				}
			}
		}
	}
	return notifyclient.Notify(self.ProjectId, event, priority, kwargs)
}

func (self *SGuest) NotifyAdminServerEvent(ctx context.Context, event string, priority string) error {
	kwargs := jsonutils.NewDict()
	kwargs.Add(jsonutils.NewString(self.Name), "name")
	tc, _ := self.GetTenantCache(ctx)
	if tc != nil {
		kwargs.Add(jsonutils.NewString(tc.Name), "tenant")
	} else {
		kwargs.Add(jsonutils.NewString(self.ProjectId), "tenant")
	}
	return notifyclient.Notify(options.Options.NotifyAdminUser, event, priority, kwargs)
}

func (self *SGuest) StartGuestStopTask(ctx context.Context, userCred mcclient.TokenCredential, isForce bool, parentTaskId string) error {
	if len(parentTaskId) == 0 {
		self.SetStatus(userCred, VM_START_STOP, "")
	}
	params := jsonutils.NewDict()
	if isForce {
		params.Add(jsonutils.JSONTrue, "is_force")
	}
	if len(parentTaskId) > 0 {
		params.Add(jsonutils.JSONTrue, "subtask")
	}
	return self.GetDriver().StartGuestStopTask(self, ctx, userCred, params, parentTaskId)
}

func (self *SGuest) insertIso(imageId string) bool {
	cdrom := self.getCdrom()
	return cdrom.insertIso(imageId)
}

func (self *SGuest) insertIsoSucc(imageId string, path string, size int, name string) bool {
	cdrom := self.getCdrom()
	return cdrom.insertIsoSucc(imageId, path, size, name)
}

func (self *SGuest) StartInsertIsoTask(ctx context.Context, imageId string, hostId string, userCred mcclient.TokenCredential, parentTaskId string) error {
	self.insertIso(imageId)

	data := jsonutils.NewDict()
	data.Add(jsonutils.NewString(imageId), "image_id")
	data.Add(jsonutils.NewString(hostId), "host_id")

	task, err := taskman.TaskManager.NewTask(ctx, "GuestInsertISOTask", self, userCred, data, parentTaskId, "", nil)
	if err != nil {
		return err
	}
	task.ScheduleRun(nil)
	return nil
}

func (self *SGuest) StartGueststartTask(ctx context.Context, userCred mcclient.TokenCredential, data *jsonutils.JSONDict, parentTaskId string) error {
	self.SetStatus(userCred, VM_START_START, "")
	task, err := taskman.TaskManager.NewTask(ctx, "GuestStartTask", self, userCred, data, parentTaskId, "", nil)
	if err != nil {
		return err
	}
	task.ScheduleRun(nil)
	return nil
}

func (self *SGuest) StartGuestCreateDiskTask(ctx context.Context, userCred mcclient.TokenCredential, data *jsonutils.JSONDict, parentTaskId string) error {
	task, err := taskman.TaskManager.NewTask(ctx, "GuestCreateDiskTask", self, userCred, data, parentTaskId, "", nil)
	if err != nil {
		return err
	}
	task.ScheduleRun(nil)
	return nil
}

func (self *SGuest) StartSyncstatus(ctx context.Context, userCred mcclient.TokenCredential, parentTaskId string) error {
	return self.GetDriver().StartGuestSyncstatusTask(self, ctx, userCred, parentTaskId)
}

func (self *SGuest) StartAutoDeleteGuestTask(ctx context.Context, userCred mcclient.TokenCredential, parentTaskId string) error {
	db.OpsLog.LogEvent(self, db.ACT_DELETE, "auto-delete after stop", userCred)
	return self.StartDeleteGuestTask(ctx, userCred, parentTaskId, false, false)
}

func (self *SGuest) StartDeleteGuestTask(ctx context.Context, userCred mcclient.TokenCredential, parentTaskId string, isPurge bool, overridePendingDelete bool) error {
	params := jsonutils.NewDict()
	params.Add(jsonutils.NewString(self.Status), "guest_status")
	if isPurge {
		params.Add(jsonutils.JSONTrue, "purge")
	}
	if overridePendingDelete {
		params.Add(jsonutils.JSONTrue, "override_pending_delete")
	}
	self.SetStatus(userCred, VM_START_DELETE, "")
	return self.GetDriver().StartDeleteGuestTask(ctx, userCred, self, params, parentTaskId)
}

func (self *SGuest) AllowPerformPurge(ctx context.Context, userCred mcclient.TokenCredential, query jsonutils.JSONObject, data jsonutils.JSONObject) bool {
	return self.IsAdmin(userCred)
}

func (self *SGuest) PerformPurge(ctx context.Context, userCred mcclient.TokenCredential, query jsonutils.JSONObject, data jsonutils.JSONObject) (jsonutils.JSONObject, error) {
	err := self.ValidateDeleteCondition(ctx)
	if err != nil {
		return nil, err
	}
	host := self.GetHost()
	if host != nil && host.Enabled {
		return nil, httperrors.NewInvalidStatusError("Cannot purge server on enabled host")
	}
	err = self.StartDeleteGuestTask(ctx, userCred, "", true, false)
	return nil, err
}

func (self *SGuest) DetachDisk(ctx context.Context, disk *SDisk, userCred mcclient.TokenCredential) {
	guestdisk := self.GetGuestDisk(disk.Id)
	if guestdisk != nil {
		guestdisk.Detach(ctx, userCred)
	}
}

func (self *SGuest) AllowPerformDetachdisk(ctx context.Context, userCred mcclient.TokenCredential, query jsonutils.JSONObject, data jsonutils.JSONObject) bool {
	return self.IsOwner(userCred)
}

func (self *SGuest) PerformDetachdisk(ctx context.Context, userCred mcclient.TokenCredential, query jsonutils.JSONObject, data jsonutils.JSONObject) (jsonutils.JSONObject, error) {
	diskId, err := data.GetString("disk_id")
	if err != nil {
		return nil, err
	}
	keepDisk := jsonutils.QueryBoolean(data, "keep_disk", false)
	iDisk, err := DiskManager.FetchByIdOrName(userCred.GetProjectId(), diskId)
	if err != nil {
		return nil, err
	}
	disk := iDisk.(*SDisk)
	if disk != nil {
		if self.isAttach2Disk(disk) {
			detachDiskStatus, err := self.GetDriver().GetDetachDiskStatus()
			if err != nil {
				return nil, err
			}
			if keepDisk && !self.GetDriver().CanKeepDetachDisk() {
				return nil, httperrors.NewInputParameterError("Cannot keep detached disk")
			}
			if utils.IsInStringArray(self.Status, detachDiskStatus) {
				if disk.Status == DISK_INIT {
					disk.SetStatus(userCred, DISK_DETACHING, "")
				}
				taskData := jsonutils.NewDict()
				taskData.Add(jsonutils.NewString(diskId), "disk_id")
				taskData.Add(jsonutils.NewBool(keepDisk), "keep_disk")
				self.GetDriver().StartGuestDetachdiskTask(ctx, userCred, self, taskData, "")
				return nil, nil
			} else {
				return nil, httperrors.NewInvalidStatusError("Server in %s not able to detach disk", self.Status)
			}
		} else {
			return nil, httperrors.NewInvalidStatusError("Disk %s not attached", diskId)
		}
	}
	return nil, httperrors.NewResourceNotFoundError("Disk %s not found", diskId)
}

func (self *SGuest) AllowPerformChangeConfig(ctx context.Context, userCred mcclient.TokenCredential, query jsonutils.JSONObject, data jsonutils.JSONObject) bool {
	return self.IsOwner(userCred) || self.IsAdmin(userCred)
}

func (self *SGuest) PerformChangeConfig(ctx context.Context, userCred mcclient.TokenCredential, query jsonutils.JSONObject, data jsonutils.JSONObject) (jsonutils.JSONObject, error) {
	if !utils.IsInStringArray(self.Status, []string{VM_READY}) {
		return nil, httperrors.NewInvalidStatusError("Cannot change config in %s", self.Status)
	}
	if !self.GetDriver().AllowReconfigGuest() {
		return nil, httperrors.NewInvalidStatusError("Not allow to change config")
	}
	host := self.GetHost()
	if host == nil {
		return nil, httperrors.NewInvalidStatusError("No valid host")
	}
	var addCpu, addMem int
	confs := jsonutils.NewDict()
	vcpuCount, err := data.GetString("vcpu_count")
	if err == nil {
		nVcpu, err := strconv.ParseInt(vcpuCount, 10, 0)
		if err != nil {
			return nil, httperrors.NewBadRequestError("Params vcpu_count parse error")
		}
		err = confs.Add(jsonutils.NewInt(nVcpu), "vcpu_count")
		if err != nil {
			return nil, httperrors.NewBadRequestError("Params vcpu_count parse error")
		}
		addCpu = int(nVcpu - int64(self.VcpuCount))
	}
	vmemSize, err := data.GetString("vmem_size")
	if err == nil {
		if !regutils.MatchSize(vmemSize) {
			return nil, httperrors.NewBadRequestError("Memory size must be number[+unit], like 256M, 1G or 256")
		}
		nVmem, err := fileutils.GetSizeMb(vmemSize, 'M', 1024)
		if err != nil {
			httperrors.NewBadRequestError("Params vmem_size parse error")
		}
		err = confs.Add(jsonutils.NewInt(int64(nVmem)), "vmem_size")
		if err != nil {
			return nil, httperrors.NewBadRequestError("Params vmem_size parse error")
		}
		addMem = nVmem - self.VmemSize
	}
	disks := self.GetDisks()
	var addDisk int
	var diskIdx = 1
	var newDiskIdx = 0
	var diskSizes = make(map[string]int, 0)
	var newDisks = jsonutils.NewDict()
	var resizeDisks = jsonutils.NewArray()
	for {
		diskNum := fmt.Sprintf("disk.%d", diskIdx)
		diskDesc, err := data.Get(diskNum)
		if err != nil {
			break
		}
		diskConf, err := parseDiskInfo(ctx, userCred, diskDesc)
		if err != nil {
			return nil, httperrors.NewBadRequestError("Parse disk info error: %s", err)
		}
		if diskConf.Size > 0 {
			if diskIdx >= len(disks) {
				newDisks.Add(jsonutils.Marshal(diskConf), fmt.Sprintf("disk.%d", newDiskIdx))
				newDiskIdx += 1
				addDisk += diskConf.Size
				storage := host.GetLeastUsedStorage(diskConf.Backend)
				_, ok := diskSizes[storage.Id]
				if !ok {
					diskSizes[storage.Id] = 0
				}
				diskSizes[storage.Id] = diskSizes[storage.Id] + diskConf.Size
			} else {
				disk := disks[diskIdx].GetDisk()
				oldSize := disk.DiskSize
				if diskConf.Size < oldSize {
					return nil, httperrors.NewInputParameterError("Cannot reduce disk size")
				} else if diskConf.Size > oldSize {
					arr := jsonutils.NewArray(jsonutils.NewString(disks[diskIdx].DiskId), jsonutils.NewInt(int64(diskConf.Size)))
					resizeDisks.Add(arr)
					addDisk += diskConf.Size - oldSize
					storage := disks[diskIdx].GetDisk().GetStorage()
					_, ok := diskSizes[storage.Id]
					if !ok {
						diskSizes[storage.Id] = 0
					}
					diskSizes[storage.Id] = diskSizes[storage.Id] + diskConf.Size - oldSize
				}
			}
		}
		diskIdx += 1
	}

	for storageId, needSize := range diskSizes {
		iStorage, err := StorageManager.FetchById(storageId)
		if err != nil {
			return nil, httperrors.NewBadRequestError("Fetch storage error: %s", err)
		}
		storage := iStorage.(*SStorage)
		if storage.GetFreeCapacity() < needSize {
			return nil, httperrors.NewInsufficientResourceError("Not enough free space")
		}
	}
	if newDisks.Length() > 0 {
		confs.Add(newDisks, "create")
	}
	if resizeDisks.Length() > 0 {
		confs.Add(resizeDisks, "resize")
	}
	if jsonutils.QueryBoolean(data, "auto_start", false) {
		confs.Add(jsonutils.NewBool(true), "auto_start")
	}
	pendingUsage := &SQuota{}
	if addCpu > 0 {
		pendingUsage.Cpu = addCpu
	}
	if addMem > 0 {
		pendingUsage.Memory = addMem
	}
	if addDisk > 0 {
		pendingUsage.Storage = addDisk
	}
	if !pendingUsage.IsEmpty() {
		err := QuotaManager.CheckSetPendingQuota(ctx, userCred, userCred.GetProjectId(), pendingUsage)
		if err != nil {
			return nil, httperrors.NewBadRequestError("Check set pending quota error %s", err)
		}
	}
	if newDisks.Length() > 0 {
		err := self.CreateDisksOnHost(ctx, userCred, host, newDisks, pendingUsage)
		if err != nil {
			QuotaManager.CancelPendingUsage(ctx, userCred, self.ProjectId, nil, pendingUsage)
			return nil, httperrors.NewBadRequestError("Create disk on host error: %s", err)
		}
	}
	self.StartChangeConfigTask(ctx, userCred, confs, "", pendingUsage)
	return nil, nil
}

func (self *SGuest) StartChangeConfigTask(ctx context.Context, userCred mcclient.TokenCredential,
	data *jsonutils.JSONDict, parentTaskId string, pendingUsage quotas.IQuota) error {
	self.SetStatus(userCred, VM_CHANGE_FLAVOR, "")
	task, err := taskman.TaskManager.NewTask(ctx, "GuestChangeConfigTask", self, userCred, data, parentTaskId, "", pendingUsage)
	if err != nil {
		return err
	}
	task.ScheduleRun(nil)
	return nil
}

func (self *SGuest) DoPendingDelete(ctx context.Context, userCred mcclient.TokenCredential) {
	for _, guestdisk := range self.GetDisks() {
		disk := guestdisk.GetDisk()
		storage := disk.GetStorage()
		if utils.IsInStringArray(storage.StorageType, sysutils.LOCAL_STORAGE_TYPES) || disk.DiskType == DISK_TYPE_SYS || disk.DiskType == DISK_TYPE_SWAP || self.Hypervisor == HYPERVISOR_ALIYUN {
			disk.DoPendingDelete(ctx, userCred)
		} else {
			self.DetachDisk(ctx, disk, userCred)
		}
	}
	self.SVirtualResourceBase.DoPendingDelete(ctx, userCred)
}

func (model *SGuest) AllowPerformCancelDelete(ctx context.Context, userCred mcclient.TokenCredential, query jsonutils.JSONObject, data jsonutils.JSONObject) bool {
	return userCred.IsSystemAdmin()
}

func (self *SGuest) PerformCancelDelete(ctx context.Context, userCred mcclient.TokenCredential, query jsonutils.JSONObject, data jsonutils.JSONObject) (jsonutils.JSONObject, error) {
	if self.PendingDeleted {
		err := self.DoCancelPendingDelete(ctx, userCred)
		return nil, err
	}
	return nil, nil
}

func (self *SGuest) DoCancelPendingDelete(ctx context.Context, userCred mcclient.TokenCredential) error {
	for _, guestdisk := range self.GetDisks() {
		disk := guestdisk.GetDisk()
		disk.DoCancelPendingDelete(ctx, userCred)
	}
	return self.SVirtualResourceBase.DoCancelPendingDelete(ctx, userCred)
}

func (self *SGuest) StartUndeployGuestTask(ctx context.Context, userCred mcclient.TokenCredential, parentTaskId string, targetHostId string) error {
	data := jsonutils.NewDict()
	if len(targetHostId) > 0 {
		data.Add(jsonutils.NewString(targetHostId), "target_host_id")
	}
	task, err := taskman.TaskManager.NewTask(ctx, "GuestUndeployTask", self, userCred, data, parentTaskId, "", nil)
	if err != nil {
		return err
	}
	task.ScheduleRun(nil)
	return nil
}

func (self *SGuest) LeaveAllGroups(userCred mcclient.TokenCredential) {
	groupGuests := make([]SGroupguest, 0)
	q := GroupguestManager.Query()
	err := q.Filter(sqlchemy.Equals(q.Field("guest_id"), self.Id)).All(&groupGuests)
	if err != nil {
		log.Errorln(err.Error())
		return
	}
	for _, gg := range groupGuests {
		gg.Delete(context.Background(), userCred)
		var group SGroup
		gq := GroupManager.Query()
		err := gq.Filter(sqlchemy.Equals(gq.Field("id"), gg.SrvtagId)).First(&group)
		if err != nil {
			log.Errorln(err.Error())
			return
		}
		db.OpsLog.LogDetachEvent(self, &group, userCred, nil)
	}
}

func (self *SGuest) DetachAllNetworks(ctx context.Context, userCred mcclient.TokenCredential) error {
	// from clouds.models.portmaps import Portmaps
	// Portmaps.delete_guest_network_portmaps(self, user_cred)
	return GuestnetworkManager.DeleteGuestNics(ctx, self, userCred, nil, false)
}

func (self *SGuest) EjectIso(userCred mcclient.TokenCredential) bool {
	cdrom := self.getCdrom()
	if len(cdrom.ImageId) > 0 {
		imageId := cdrom.ImageId
		if cdrom.ejectIso() {
			db.OpsLog.LogEvent(self, db.ACT_ISO_DETACH, imageId, userCred)
			return true
		}
	}
	return false
}

func (self *SGuest) Delete(ctx context.Context, userCred mcclient.TokenCredential) error {
	// self.SVirtualResourceBase.Delete(ctx, userCred)
	// override
	log.Infof("guest delete do nothing")
	return nil
}

func (self *SGuest) RealDelete(ctx context.Context, userCred mcclient.TokenCredential) error {
	return self.SVirtualResourceBase.Delete(ctx, userCred)
}

func (self *SGuest) AllowDeleteItem(ctx context.Context, userCred mcclient.TokenCredential, query jsonutils.JSONObject, data jsonutils.JSONObject) bool {
	overridePendingDelete := false
	purge := false
	if data != nil {
		overridePendingDelete = jsonutils.QueryBoolean(data, "override_pending_delete", false)
		purge = jsonutils.QueryBoolean(data, "purge", false)
	}
	if (overridePendingDelete || purge) && !userCred.IsSystemAdmin() {
		return false
	}
	return self.IsOwner(userCred)
}

func (self *SGuest) CustomizeDelete(ctx context.Context, userCred mcclient.TokenCredential, query jsonutils.JSONObject, data jsonutils.JSONObject) error {
	overridePendingDelete := false
	purge := false
	if data != nil {
		overridePendingDelete = jsonutils.QueryBoolean(data, "override_pending_delete", false)
		purge = jsonutils.QueryBoolean(data, "purge", false)
	}
	return self.StartDeleteGuestTask(ctx, userCred, "", purge, overridePendingDelete)
}

func (self *SGuest) DeleteAllDisksInDB(ctx context.Context, userCred mcclient.TokenCredential) error {
	for _, guestdisk := range self.GetDisks() {
		disk := guestdisk.GetDisk()
		err := guestdisk.Detach(ctx, userCred)
		if err != nil {
			return err
		}
		db.OpsLog.LogEvent(disk, db.ACT_DELETE, nil, userCred)
		db.OpsLog.LogEvent(disk, db.ACT_DELOCATE, nil, userCred)
		err = disk.RealDelete(ctx, userCred)
		if err != nil {
			return err
		}
	}
	return nil
}

func (self *SGuest) AllowPerformSyncstatus(ctx context.Context, userCred mcclient.TokenCredential, query jsonutils.JSONObject, data jsonutils.JSONObject) bool {
	return self.IsOwner(userCred)
}

func (self *SGuest) PerformSyncstatus(ctx context.Context, userCred mcclient.TokenCredential, query jsonutils.JSONObject, data jsonutils.JSONObject) (jsonutils.JSONObject, error) {
	self.SetStatus(userCred, VM_SYNCING_STATUS, "perform_syncstatus")
	err := self.StartSyncstatus(ctx, userCred, "")
	return nil, err
}

func (self *SGuest) isNotRunningStatus(status string) bool {
	if status == VM_READY || status == VM_SUSPEND {
		return true
	}
	return false
}

func (self *SGuest) PerformStatus(ctx context.Context, userCred mcclient.TokenCredential, query jsonutils.JSONObject, data jsonutils.JSONObject) (jsonutils.JSONObject, error) {
	preStatus := self.Status
	_, err := self.SVirtualResourceBase.PerformStatus(ctx, userCred, query, data)
	if err != nil {
		return nil, err
	}
	if preStatus != self.Status && !self.isNotRunningStatus(preStatus) && self.isNotRunningStatus(self.Status) {
		db.OpsLog.LogEvent(self, db.ACT_STOP, "", userCred)
		if self.Status == VM_READY && !self.DisableDelete.Bool() && self.ShutdownBehavior == SHUTDOWN_TERMINATE {
			err = self.StartAutoDeleteGuestTask(ctx, userCred, "")
			return nil, err
		}
	}
	return nil, nil
}

type SDeployConfig struct {
	Path    string
	Action  string
	Content string
}

func (self *SGuest) GetDeployConfigOnHost(ctx context.Context, host *SHost, params *jsonutils.JSONDict) *jsonutils.JSONDict {
	config := jsonutils.NewDict()

	desc := self.GetDriver().GetJsonDescAtHost(ctx, self, host)
	config.Add(desc, "desc")

	deploys := make([]SDeployConfig, 0)
	for idx := 0; params.Contains(fmt.Sprintf("deploy.%d.path", idx)); idx += 1 {
		path, _ := params.GetString(fmt.Sprintf("deploy.%d.path", idx))
		action, _ := params.GetString(fmt.Sprintf("deploy.%d.action", idx))
		content, _ := params.GetString(fmt.Sprintf("deploy.%d.content", idx))
		deploys = append(deploys, SDeployConfig{Path: path, Action: action, Content: content})
	}

	if len(deploys) > 0 {
		config.Add(jsonutils.Marshal(deploys), "deploys")
	}

	deployAction, _ := params.GetString("deploy_action")
	if len(deployAction) == 0 {
		deployAction = "deploy"
	}

	resetPasswd := true
	if deployAction == "deploy" {
		resetPasswd = jsonutils.QueryBoolean(params, "reset_password", false)
	}

	if resetPasswd {
		config.Add(jsonutils.JSONTrue, "reset_password")
		keypair := self.getKeypair()
		if keypair != nil {
			config.Add(jsonutils.NewString(keypair.PublicKey), "public_key")
		}
	}

	config.Add(jsonutils.NewString(deployAction), "action")

	onFinish := "shutdown"
	if jsonutils.QueryBoolean(params, "auto_start", false) || jsonutils.QueryBoolean(params, "restart", false) {
		onFinish = "none"
	} else if utils.IsInStringArray(self.Status, []string{VM_ADMIN}) {
		onFinish = "none"
	}

	config.Add(jsonutils.NewString(onFinish), "on_finish")

	return config
}

func (self *SGuest) getVga() string {
	if utils.IsInStringArray(self.Vga, []string{"cirrus", "vmware", "qxl"}) {
		return self.Vga
	}
	return "std"
}

func (self *SGuest) GetVdi() string {
	if utils.IsInStringArray(self.Vdi, []string{"vnc", "spice"}) {
		return self.Vdi
	}
	return "vnc"
}

func (self *SGuest) getMachine() string {
	if utils.IsInStringArray(self.Machine, []string{"pc", "q35"}) {
		return self.Machine
	}
	return "pc"
}

func (self *SGuest) getBios() string {
	if utils.IsInStringArray(self.Bios, []string{"BIOS", "UEFI"}) {
		return self.Bios
	}
	return "BIOS"
}

func (self *SGuest) getKvmOptions() string {
	return self.GetMetadata("kvm", nil)
}

func (self *SGuest) getExtraOptions() jsonutils.JSONObject {
	return self.GetMetadataJson("extra_options", nil)
}

/*
func (self *SGuest) GetFlavor() *SFlav {

}

func (self *SGuest) getFlavorName() string {
	f := self.GetFlavor()
}
*/

func (self *SGuest) GetJsonDescAtHypervisor(ctx context.Context, host *SHost) *jsonutils.JSONDict {
	desc := jsonutils.NewDict()

	desc.Add(jsonutils.NewString(self.Name), "name")
	if len(self.Description) > 0 {
		desc.Add(jsonutils.NewString(self.Description), "description")
	}
	desc.Add(jsonutils.NewString(self.Id), "uuid")
	desc.Add(jsonutils.NewInt(int64(self.VmemSize)), "mem")
	desc.Add(jsonutils.NewInt(int64(self.VcpuCount)), "cpu")
	desc.Add(jsonutils.NewString(self.getVga()), "vga")
	desc.Add(jsonutils.NewString(self.GetVdi()), "vdi")
	desc.Add(jsonutils.NewString(self.getMachine()), "machine")
	desc.Add(jsonutils.NewString(self.getBios()), "bios")
	desc.Add(jsonutils.NewString(self.BootOrder), "boot_order")

	// isolated devices
	isolatedDevs := IsolatedDeviceManager.generateJsonDescForGuest(self)
	desc.Add(jsonutils.NewArray(isolatedDevs...), "isolated_devices")

	// nics, domain
	jsonNics := make([]jsonutils.JSONObject, 0)
	nics := self.GetNetworks()
	domain := options.Options.DNSDomain
	if nics != nil && len(nics) > 0 {
		for _, nic := range nics {
			nicDesc := nic.getJsonDescAtHost(host)
			jsonNics = append(jsonNics, nicDesc)
			nicDomain, _ := nicDesc.GetString("domain")
			if len(nicDomain) > 0 && len(domain) == 0 {
				domain = nicDomain
			}
		}
	}
	desc.Add(jsonutils.NewArray(jsonNics...), "nics")
	desc.Add(jsonutils.NewString(domain), "domain")

	// disks
	jsonDisks := make([]jsonutils.JSONObject, 0)
	disks := self.GetDisks()
	if disks != nil && len(disks) > 0 {
		for _, disk := range disks {
			diskDesc := disk.GetJsonDescAtHost(host)
			jsonDisks = append(jsonDisks, diskDesc)
		}
	}
	desc.Add(jsonutils.NewArray(jsonDisks...), "disks")

	// cdrom
	cdDesc := self.getCdrom().getJsonDesc()
	if cdDesc != nil {
		desc.Add(cdDesc, "cdrom")
	}

	// tenant
	tc, _ := self.GetTenantCache(ctx)
	if tc != nil {
		desc.Add(jsonutils.NewString(tc.GetName()), "tenant")
	}
	desc.Add(jsonutils.NewString(self.ProjectId), "tenant_id")

	// flavor
	// desc.Add(jsonuitls.NewString(self.getFlavorName()), "flavor")

	keypair := self.getKeypair()
	if keypair != nil {
		desc.Add(jsonutils.NewString(keypair.Name), "keypair")
		desc.Add(jsonutils.NewString(keypair.PublicKey), "pubkey")
	}

	netRoles := self.getNetworkRoles()
	if netRoles != nil && len(netRoles) > 0 {
		desc.Add(jsonutils.NewStringArray(netRoles), "network_roles")
	}

	secGrp := self.getSecgroup()
	if secGrp != nil {
		desc.Add(jsonutils.NewString(secGrp.Name), "secgroup")
	}

	/*
		TODO
		srs := self.getSecurityRuleSet()
		if srs.estimatedSinglePortRuleCount() <= options.FirewallFlowCountLimit {
			rules := self.getSecurityRules()
			if len(rules) > 0 {
				desc.Add(jsonutils.NewString(rules), "security_rules")
			}
			rules = self.getAdminSecurityRules()
			if len(rules) > 0 {
				desc.Add(jsonutils.NewString(rules), "admin_security_rules")
			}
		}
	*/

	extraOptions := self.getExtraOptions()
	if extraOptions != nil {
		desc.Add(extraOptions, "extra_options")
	}

	kvmOptions := self.getKvmOptions()
	if len(kvmOptions) > 0 {
		desc.Add(jsonutils.NewString(kvmOptions), "kvm")
	}

	zone := self.getZone()
	if zone != nil {
		desc.Add(jsonutils.NewString(zone.Id), "zone_id")
		desc.Add(jsonutils.NewString(zone.Name), "zone")
	}

	os := self.GetOS()
	if len(os) > 0 {
		desc.Add(jsonutils.NewString(os), "os_name")
	}

	meta, _ := self.GetAllMetadata(nil)
	desc.Add(jsonutils.Marshal(meta), "metadata")

	userData := meta["user_data"]
	if len(userData) > 0 {
		desc.Add(jsonutils.NewString(userData), "user_data")
	}

	if self.PendingDeleted {
		desc.Add(jsonutils.JSONTrue, "pending_deleted")
	} else {
		desc.Add(jsonutils.JSONFalse, "pending_deleted")
	}

	return desc
}

func (self *SGuest) GetJsonDescAtBaremetal(ctx context.Context, host *SHost) *jsonutils.JSONDict {
	desc := jsonutils.NewDict()

	desc.Add(jsonutils.NewString(self.Name), "name")
	if len(self.Description) > 0 {
		desc.Add(jsonutils.NewString(self.Description), "description")
	}
	desc.Add(jsonutils.NewString(self.Id), "uuid")
	desc.Add(jsonutils.NewInt(int64(self.VmemSize)), "mem")
	desc.Add(jsonutils.NewInt(int64(self.VcpuCount)), "cpu")
	diskConf := host.getDiskConfig()
	if diskConf != nil {
		desc.Add(diskConf, "disk_config")
	}

	jsonNics := make([]jsonutils.JSONObject, 0)
	jsonStandbyNics := make([]jsonutils.JSONObject, 0)

	netifs := host.GetNetInterfaces()
	domain := options.Options.DNSDomain

	if netifs != nil && len(netifs) > 0 {
		for _, nic := range netifs {
			nicDesc := nic.getServerJsonDesc()
			if nicDesc.Contains("ip") {
				jsonNics = append(jsonNics, nicDesc)
				nicDomain, _ := nicDesc.GetString("domain")
				if len(nicDomain) > 0 && len(domain) == 0 {
					domain = nicDomain
				}
			} else {
				jsonStandbyNics = append(jsonStandbyNics, nicDesc)
			}
		}
	}
	desc.Add(jsonutils.NewArray(jsonNics...), "nics")
	desc.Add(jsonutils.NewArray(jsonStandbyNics...), "nics_standby")
	desc.Add(jsonutils.NewString(domain), "domain")

	jsonDisks := make([]jsonutils.JSONObject, 0)
	disks := self.GetDisks()
	if disks != nil && len(disks) > 0 {
		for _, disk := range disks {
			diskDesc := disk.GetJsonDescAtHost(host)
			jsonDisks = append(jsonDisks, diskDesc)
		}
	}
	desc.Add(jsonutils.NewArray(jsonDisks...), "disks")

	tc, _ := self.GetTenantCache(ctx)
	if tc != nil {
		desc.Add(jsonutils.NewString(tc.GetName()), "tenant")
	}

	desc.Add(jsonutils.NewString(self.ProjectId), "tenant_id")

	keypair := self.getKeypair()
	if keypair != nil {
		desc.Add(jsonutils.NewString(keypair.Name), "keypair")
		desc.Add(jsonutils.NewString(keypair.PublicKey), "pubkey")
	}

	netRoles := self.getNetworkRoles()
	if netRoles != nil && len(netRoles) > 0 {
		desc.Add(jsonutils.NewStringArray(netRoles), "network_roles")
	}

	rules := self.getSecurityRules()
	if len(rules) > 0 {
		desc.Add(jsonutils.NewString(rules), "security_rules")
	}
	rules = self.getAdminSecurityRules()
	if len(rules) > 0 {
		desc.Add(jsonutils.NewString(rules), "admin_security_rules")
	}

	zone := self.getZone()
	if zone != nil {
		desc.Add(jsonutils.NewString(zone.Id), "zone_id")
		desc.Add(jsonutils.NewString(zone.Name), "zone")
	}

	os := self.GetOS()
	if len(os) > 0 {
		desc.Add(jsonutils.NewString(os), "os_name")
	}

	meta, _ := self.GetAllMetadata(nil)
	desc.Add(jsonutils.Marshal(meta), "metadata")

	userData := meta["user_data"]
	if len(userData) > 0 {
		desc.Add(jsonutils.NewString(userData), "user_data")
	}

	if self.PendingDeleted {
		desc.Add(jsonutils.JSONTrue, "pending_deleted")
	} else {
		desc.Add(jsonutils.JSONFalse, "pending_deleted")
	}

	return desc
}

func (self *SGuest) getNetworkRoles() []string {
	key := db.Metadata.GetSysadminKey("network_role")
	roleStr := self.GetMetadata(key, auth.AdminCredential())
	if len(roleStr) > 0 {
		return strings.Split(roleStr, ",")
	}
	return nil
}

func (manager *SGuestManager) FetchGuestById(guestId string) *SGuest {
	guest, err := manager.FetchById(guestId)
	if err != nil {
		log.Errorf("FetchById fail %s", err)
		return nil
	}
	return guest.(*SGuest)
}

func (self *SGuest) saveOsType(osType string) error {
	_, err := self.GetModelManager().TableSpec().Update(self, func() error {
		self.OsType = osType
		return nil
	})
	return err
}

func (self *SGuest) SaveDeployInfo(ctx context.Context, userCred mcclient.TokenCredential, data jsonutils.JSONObject) {
	info := make(map[string]interface{})
	if data.Contains("os") {
		osName, _ := data.GetString("os")
		self.saveOsType(osName)
		info["os_name"] = osName
	}
	if data.Contains("account") {
		account, _ := data.GetString("account")
		info["login_account"] = account
		if data.Contains("key") {
			key, _ := data.GetString("key")
			info["login_key"] = key
			info["login_key_timestamp"] = timeutils.UtcNow()
		} else {
			info["login_key"] = "none"
			info["login_key_timestamp"] = "none"
		}
	}
	if data.Contains("distro") {
		dist, _ := data.GetString("distro")
		info["os_distribution"] = dist
	}
	if data.Contains("version") {
		ver, _ := data.GetString("version")
		info["os_version"] = ver
	}
	if data.Contains("arch") {
		arch, _ := data.GetString("arch")
		info["os_arch"] = arch
	}
	if data.Contains("language") {
		lang, _ := data.GetString("language")
		info["os_language"] = lang
	}
	self.SetAllMetadata(ctx, info, userCred)
}

func (self *SGuest) isAllDisksReady() bool {
	ready := true
	disks := self.GetDisks()
	if disks == nil || len(disks) == 0 {
		log.Errorf("No valid disks")
		return false
	}
	for i := 0; i < len(disks); i += 1 {
		disk := disks[i].GetDisk()
		if !(disk.isReady() || disk.Status == DISK_START_MIGRATE) {
			ready = false
			break
		}
	}
	return ready
}

func (self *SGuest) AllowPerformSuspend(ctx context.Context, userCred mcclient.TokenCredential, query jsonutils.JSONObject, data jsonutils.JSONObject) bool {
	return self.IsOwner(userCred)
}

func (self *SGuest) PerformSuspend(ctx context.Context, userCred mcclient.TokenCredential, query jsonutils.JSONObject, data jsonutils.JSONObject) (jsonutils.JSONObject, error) {
	if self.Status == VM_RUNNING {
		err := self.StartSuspendTask(ctx, userCred)
		return nil, err
	}
	return nil, httperrors.NewInvalidStatusError("Cannot suspend VM in status %s", self.Status)
}

func (self *SGuest) StartSuspendTask(ctx context.Context, userCred mcclient.TokenCredential) error {
	err := self.SetStatus(userCred, VM_SUSPEND, "do suspend")
	if err != nil {
		return err
	}
	return self.GetDriver().StartSuspendTask(ctx, userCred, self, nil, "")
}

func (self *SGuest) AllowPerformStart(ctx context.Context,
	userCred mcclient.TokenCredential,
	query jsonutils.JSONObject,
	data jsonutils.JSONObject) bool {
	return self.IsOwner(userCred)
}

func (self *SGuest) PerformStart(ctx context.Context, userCred mcclient.TokenCredential, query jsonutils.JSONObject,
	data jsonutils.JSONObject) (jsonutils.JSONObject, error) {
	if utils.IsInStringArray(self.Status, []string{VM_READY, VM_START_FAILED, VM_SAVE_DISK_FAILED, VM_SUSPEND}) {
		if self.isAllDisksReady() {
			var kwargs *jsonutils.JSONDict
			if data != nil {
				kwargs = data.(*jsonutils.JSONDict)
			}
			err := self.GetDriver().PerformStart(ctx, userCred, self, kwargs)
			return nil, err
		} else {
			return nil, httperrors.NewInvalidStatusError("Some disk not ready")
		}
	} else {
		return nil, httperrors.NewInvalidStatusError("Cannot do start server in status %s", self.Status)
	}
}

func (self *SGuest) AllowPerformStop(ctx context.Context,
	userCred mcclient.TokenCredential,
	query jsonutils.JSONObject,
	data jsonutils.JSONObject) bool {
	return self.IsOwner(userCred)
}

func (self *SGuest) PerformStop(ctx context.Context, userCred mcclient.TokenCredential, query jsonutils.JSONObject,
	data jsonutils.JSONObject) (jsonutils.JSONObject, error) {
	isForce := jsonutils.QueryBoolean(data, "is_force", false)
	if utils.IsInStringArray(self.Status, []string{VM_RUNNING, VM_STOP_FAILED}) || (isForce && self.Status == VM_STOPPING) {
		return nil, self.StartGuestStopTask(ctx, userCred, isForce, "")
	} else {
		return nil, httperrors.NewInvalidStatusError("Cannot do start server in status %s", self.Status)
	}
}

/*

TODO

def start_guest_sched_start_task(self, user_cred, data=None,
                                            parent_task_id=None):
        from clouds.models.tasks import Tasks
        from clouds.tasks import worker
        from clouds.tasks.guests import GuestSchedStartTask
        kwargs = {}
        kwargs['guest_status'] = self.status
        if data is not None:
            kwargs['params'] = data
        self.set_status(self.VM_SCHEDULE)
        task = Tasks.new_task(GuestSchedStartTask, self, user_cred, kwargs,
                                    parent_task_id=parent_task_id)
        worker.get_manager().exec_task(task)

*/

func (self *SGuest) AllowGetDetailsVnc(ctx context.Context, userCred mcclient.TokenCredential, query jsonutils.JSONObject) bool {
	return self.IsOwner(userCred)
}

func (self *SGuest) GetDetailsVnc(ctx context.Context, userCred mcclient.TokenCredential, query jsonutils.JSONObject) (jsonutils.JSONObject, error) {
	if utils.IsInStringArray(self.Status, []string{VM_RUNNING, VM_SNAPSHOT_STREAM}) {
		host := self.GetHost()
		if host == nil {
			return nil, httperrors.NewInternalServerError("Host missing")
		}
		retval, err := self.GetDriver().GetGuestVncInfo(userCred, self, host)
		if err != nil {
			return nil, err
		}
		retval.Add(jsonutils.NewString(self.Id), "id")
		return retval, nil
	} else {
		return jsonutils.NewDict(), nil
	}
}

<<<<<<< HEAD
func (self *SGuest) AllowGetDetailsMonitor(ctx context.Context, userCred mcclient.TokenCredential, query jsonutils.JSONObject) bool {
	return self.IsOwner(userCred)
}

func (self *SGuest) GetDetailsMonitor(ctx context.Context, userCred mcclient.TokenCredential, query jsonutils.JSONObject) (jsonutils.JSONObject, error) {
	if utils.IsInStringArray(self.Status, []string{VM_RUNNING, VM_SNAPSHOT_STREAM}) {
		cmd, err := query.GetString("command")
		if err != nil {
			return nil, err
		}
		return self.SendMonitorCommand(ctx, userCred, cmd)
	}
	return nil, httperrors.NewInvalidStatusError("Cannot send command in status %s", self.Status)
}

func (self *SGuest) SendMonitorCommand(ctx context.Context, userCred mcclient.TokenCredential, cmd string) (jsonutils.JSONObject, error) {
	host := self.GetHost()
	url := fmt.Sprintf("%s/servers/%s/monitor", host.ManagerUri, self.Id)
	header := http.Header{}
	header.Add("X-Auth-Token", userCred.GetTokenString())
	body := jsonutils.NewDict()
	body.Add(jsonutils.NewString(cmd), "cmd")
	_, res, err := httputils.JSONRequest(httputils.GetDefaultClient(), ctx, "POST", url, header, body, false)
	if err != nil {
		return nil, err
	}
	ret := res.(*jsonutils.JSONDict)
	return ret, nil
}

func (model *SGuestManager) AllowPerformCancelDelete(ctx context.Context, userCred mcclient.TokenCredential, query jsonutils.JSONObject, data jsonutils.JSONObject) bool {
	return userCred.IsSystemAdmin()
}

=======
>>>>>>> 4c2e94ac
func (self *SGuest) GetKeypairPublicKey() string {
	keypair := self.getKeypair()
	if keypair != nil {
		return keypair.PublicKey
	}
	return ""
}

func (manager *SGuestManager) GetIpInProjectWithName(projectId, name string, isExitOnly bool) []string {
	guestnics := GuestnetworkManager.Query().SubQuery()
	guests := manager.Query().SubQuery()
	networks := NetworkManager.Query().SubQuery()
	q := guestnics.Query(guestnics.Field("ip_addr")).Join(guests,
		sqlchemy.AND(
			sqlchemy.Equals(guests.Field("id"), guestnics.Field("guest_id")),
			sqlchemy.OR(sqlchemy.IsNull(guests.Field("pending_deleted")),
				sqlchemy.IsFalse(guests.Field("pending_deleted"))),
			sqlchemy.IsFalse(guests.Field("deleted")))).
		Join(networks, sqlchemy.AND(sqlchemy.Equals(networks.Field("id"), guestnics.Field("network_id")),
			sqlchemy.IsFalse(networks.Field("deleted")))).
		Filter(sqlchemy.Equals(guests.Field("name"), name)).
		Filter(sqlchemy.NotEquals(guestnics.Field("ip_addr"), "")).
		Filter(sqlchemy.IsNotNull(guestnics.Field("ip_addr"))).
		Filter(sqlchemy.IsNotNull(networks.Field("guest_gateway")))
	ips := make([]string, 0)
	rows, err := q.Rows()
	if err != nil {
		log.Errorf("Get guest ip with name query err: %v", err)
		return ips
	}
	for rows.Next() {
		var ip string
		err = rows.Scan(&ip)
		if err != nil {
			log.Errorf("Get guest ip with name scan err: %v", err)
			return ips
		}
		ips = append(ips, ip)
	}
	return manager.getIpsByExit(ips, isExitOnly)
}

func (manager *SGuestManager) getIpsByExit(ips []string, isExitOnly bool) []string {
	intRet := make([]string, 0)
	extRet := make([]string, 0)
	for _, ip := range ips {
		addr, _ := netutils.NewIPV4Addr(ip)
		if netutils.IsExitAddress(addr) {
			extRet = append(extRet, ip)
			continue
		}
		intRet = append(intRet, ip)
	}
	if isExitOnly {
		return extRet
	} else if len(intRet) > 0 {
		return intRet
	}
	return extRet
}<|MERGE_RESOLUTION|>--- conflicted
+++ resolved
@@ -2972,7 +2972,6 @@
 	}
 }
 
-<<<<<<< HEAD
 func (self *SGuest) AllowGetDetailsMonitor(ctx context.Context, userCred mcclient.TokenCredential, query jsonutils.JSONObject) bool {
 	return self.IsOwner(userCred)
 }
@@ -3003,12 +3002,6 @@
 	return ret, nil
 }
 
-func (model *SGuestManager) AllowPerformCancelDelete(ctx context.Context, userCred mcclient.TokenCredential, query jsonutils.JSONObject, data jsonutils.JSONObject) bool {
-	return userCred.IsSystemAdmin()
-}
-
-=======
->>>>>>> 4c2e94ac
 func (self *SGuest) GetKeypairPublicKey() string {
 	keypair := self.getKeypair()
 	if keypair != nil {
