package models

import (
	"bytes"
	"context"
	"database/sql"
	"fmt"
	"strconv"
	"strings"
	"time"

	"yunion.io/x/jsonutils"
	"yunion.io/x/log"
	"yunion.io/x/pkg/tristate"
	"yunion.io/x/pkg/util/compare"
	"yunion.io/x/pkg/util/fileutils"
	"yunion.io/x/pkg/util/netutils"
	"yunion.io/x/pkg/util/osprofile"
	"yunion.io/x/pkg/util/regutils"
	"yunion.io/x/pkg/util/secrules"
	"yunion.io/x/pkg/util/timeutils"
	"yunion.io/x/pkg/utils"
	"yunion.io/x/sqlchemy"

	"yunion.io/x/onecloud/pkg/cloudcommon/consts"
	"yunion.io/x/onecloud/pkg/cloudcommon/db"
	"yunion.io/x/onecloud/pkg/cloudcommon/db/lockman"
	"yunion.io/x/onecloud/pkg/cloudcommon/db/quotas"
	"yunion.io/x/onecloud/pkg/cloudprovider"
	"yunion.io/x/onecloud/pkg/compute/options"
	"yunion.io/x/onecloud/pkg/compute/sshkeys"
	"yunion.io/x/onecloud/pkg/httperrors"
	"yunion.io/x/onecloud/pkg/mcclient"
	"yunion.io/x/onecloud/pkg/mcclient/auth"
	"yunion.io/x/onecloud/pkg/util/billing"
	"yunion.io/x/onecloud/pkg/util/seclib2"
)

const (
	VM_INIT            = "init"
	VM_UNKNOWN         = "unknown"
	VM_SCHEDULE        = "schedule"
	VM_SCHEDULE_FAILED = "sched_fail"
	VM_CREATE_NETWORK  = "network"
	VM_NETWORK_FAILED  = "net_fail"
	VM_DEVICE_FAILED   = "dev_fail"
	VM_CREATE_FAILED   = "create_fail"
	VM_CREATE_DISK     = "disk"
	VM_DISK_FAILED     = "disk_fail"
	VM_START_DEPLOY    = "start_deploy"
	VM_DEPLOYING       = "deploying"
	VM_DEPLOY_FAILED   = "deploy_fail"
	VM_READY           = "ready"
	VM_START_START     = "start_start"
	VM_STARTING        = "starting"
	VM_START_FAILED    = "start_fail" // # = ready
	VM_RUNNING         = "running"
	VM_START_STOP      = "start_stop"
	VM_STOPPING        = "stopping"
	VM_STOP_FAILED     = "stop_fail" // # = running

	VM_BACKUP_STARTING         = "backup_starting"
	VM_BACKUP_CREATING         = "backup_creating"
	VM_BACKUP_CREATE_FAILED    = "backup_create_fail"
	VM_DEPLOYING_BACKUP        = "deploying_backup"
	VM_DEPLOYING_BACKUP_FAILED = "deploging_backup_fail"

	VM_ATTACH_DISK_FAILED = "attach_disk_fail"
	VM_DETACH_DISK_FAILED = "detach_disk_fail"

	VM_START_SUSPEND  = "start_suspend"
	VM_SUSPENDING     = "suspending"
	VM_SUSPEND        = "suspend"
	VM_SUSPEND_FAILED = "suspend_failed"

	VM_START_DELETE = "start_delete"
	VM_DELETE_FAIL  = "delete_fail"
	VM_DELETING     = "deleting"

	VM_DEALLOCATED = "deallocated"

	VM_START_MIGRATE  = "start_migrate"
	VM_MIGRATING      = "migrating"
	VM_MIGRATE_FAILED = "migrate_failed"

	VM_CHANGE_FLAVOR      = "change_flavor"
	VM_CHANGE_FLAVOR_FAIL = "change_flavor_fail"
	VM_REBUILD_ROOT       = "rebuild_root"
	VM_REBUILD_ROOT_FAIL  = "rebuild_root_fail"

	VM_START_SNAPSHOT  = "snapshot_start"
	VM_SNAPSHOT        = "snapshot"
	VM_SNAPSHOT_DELETE = "snapshot_delete"
	VM_BLOCK_STREAM    = "block_stream"
	VM_MIRROR_FAIL     = "mirror_failed"
	VM_SNAPSHOT_SUCC   = "snapshot_succ"
	VM_SNAPSHOT_FAILED = "snapshot_failed"

	VM_SYNCING_STATUS = "syncing"
	VM_SYNC_CONFIG    = "sync_config"
	VM_SYNC_FAIL      = "sync_fail"

	VM_RESIZE_DISK      = "resize_disk"
	VM_START_SAVE_DISK  = "start_save_disk"
	VM_SAVE_DISK        = "save_disk"
	VM_SAVE_DISK_FAILED = "save_disk_failed"

	VM_RESTORING_SNAPSHOT = "restoring_snapshot"
	VM_RESTORE_DISK       = "restore_disk"
	VM_RESTORE_STATE      = "restore_state"
	VM_RESTORE_FAILED     = "restore_failed"

	VM_ASSOCIATE_EIP         = "associate_eip"
	VM_ASSOCIATE_EIP_FAILED  = "associate_eip_failed"
	VM_DISSOCIATE_EIP        = "dissociate_eip"
	VM_DISSOCIATE_EIP_FAILED = "dissociate_eip_failed"

	VM_REMOVE_STATEFILE = "remove_state"

	VM_ADMIN = "admin"

	SHUTDOWN_STOP      = "stop"
	SHUTDOWN_TERMINATE = "terminate"

	HYPERVISOR_KVM       = "kvm"
	HYPERVISOR_CONTAINER = "container"
	HYPERVISOR_BAREMETAL = "baremetal"
	HYPERVISOR_ESXI      = "esxi"
	HYPERVISOR_HYPERV    = "hyperv"
	HYPERVISOR_XEN       = "xen"

	HYPERVISOR_ALIYUN    = "aliyun"
	HYPERVISOR_QCLOUD    = "qcloud"
	HYPERVISOR_AZURE     = "azure"
	HYPERVISOR_AWS       = "aws"
	HYPERVISOR_HUAWEI    = "huawei"
	HYPERVISOR_OPENSTACK = "openstack"

	//	HYPERVISOR_DEFAULT = HYPERVISOR_KVM
	HYPERVISOR_DEFAULT = HYPERVISOR_KVM
)

var VM_RUNNING_STATUS = []string{VM_START_START, VM_STARTING, VM_RUNNING, VM_BLOCK_STREAM}
var VM_CREATING_STATUS = []string{VM_CREATE_NETWORK, VM_CREATE_DISK, VM_START_DEPLOY, VM_DEPLOYING}

var HYPERVISORS = []string{HYPERVISOR_KVM,
	HYPERVISOR_BAREMETAL,
	HYPERVISOR_ESXI,
	HYPERVISOR_CONTAINER,
	HYPERVISOR_ALIYUN,
	HYPERVISOR_AZURE,
	HYPERVISOR_AWS,
	HYPERVISOR_QCLOUD,
	HYPERVISOR_HUAWEI,
	HYPERVISOR_OPENSTACK,
}

var PUBLIC_CLOUD_HYPERVISORS = []string{
	HYPERVISOR_ALIYUN,
	HYPERVISOR_AWS,
	HYPERVISOR_AZURE,
	HYPERVISOR_QCLOUD,
	HYPERVISOR_HUAWEI,
}

// var HYPERVISORS = []string{HYPERVISOR_ALIYUN}

var HYPERVISOR_HOSTTYPE = map[string]string{
	HYPERVISOR_KVM:       HOST_TYPE_HYPERVISOR,
	HYPERVISOR_BAREMETAL: HOST_TYPE_BAREMETAL,
	HYPERVISOR_ESXI:      HOST_TYPE_ESXI,
	HYPERVISOR_CONTAINER: HOST_TYPE_KUBELET,
	HYPERVISOR_ALIYUN:    HOST_TYPE_ALIYUN,
	HYPERVISOR_AZURE:     HOST_TYPE_AZURE,
	HYPERVISOR_AWS:       HOST_TYPE_AWS,
	HYPERVISOR_QCLOUD:    HOST_TYPE_QCLOUD,
	HYPERVISOR_HUAWEI:    HOST_TYPE_HUAWEI,
	HYPERVISOR_OPENSTACK: HOST_TYPE_OPENSTACK,
}

var HOSTTYPE_HYPERVISOR = map[string]string{
	HOST_TYPE_HYPERVISOR: HYPERVISOR_KVM,
	HOST_TYPE_BAREMETAL:  HYPERVISOR_BAREMETAL,
	HOST_TYPE_ESXI:       HYPERVISOR_ESXI,
	HOST_TYPE_KUBELET:    HYPERVISOR_CONTAINER,
	HOST_TYPE_ALIYUN:     HYPERVISOR_ALIYUN,
	HOST_TYPE_AZURE:      HYPERVISOR_AZURE,
	HOST_TYPE_AWS:        HYPERVISOR_AWS,
	HOST_TYPE_QCLOUD:     HYPERVISOR_QCLOUD,
	HOST_TYPE_HUAWEI:     HYPERVISOR_HUAWEI,
	HOST_TYPE_OPENSTACK:  HYPERVISOR_OPENSTACK,
}

type SGuestManager struct {
	db.SVirtualResourceBaseManager
}

var GuestManager *SGuestManager

func init() {
	GuestManager = &SGuestManager{
		SVirtualResourceBaseManager: db.NewVirtualResourceBaseManager(
			SGuest{},
			"guests_tbl",
			"server",
			"servers",
		),
	}
	GuestManager.SetAlias("guest", "guests")
}

type SGuest struct {
	db.SVirtualResourceBase

	SBillingResourceBase

	VcpuCount int8 `nullable:"false" default:"1" list:"user" create:"optional"` // Column(TINYINT, nullable=False, default=1)
	VmemSize  int  `nullable:"false" list:"user" create:"required"`             // Column(Integer, nullable=False)

	BootOrder string `width:"8" charset:"ascii" nullable:"true" default:"cdn" list:"user" update:"user" create:"optional"` // Column(VARCHAR(8, charset='ascii'), nullable=True, default='cdn')

	DisableDelete    tristate.TriState `nullable:"false" default:"true" list:"user" update:"user" create:"optional"`           // Column(Boolean, nullable=False, default=True)
	ShutdownBehavior string            `width:"16" charset:"ascii" default:"stop" list:"user" update:"user" create:"optional"` // Column(VARCHAR(16, charset='ascii'), default=SHUTDOWN_STOP)

	KeypairId string `width:"36" charset:"ascii" nullable:"true" list:"user" create:"optional"` // Column(VARCHAR(36, charset='ascii'), nullable=True)

	HostId       string `width:"36" charset:"ascii" nullable:"true" list:"admin" get:"admin"` // Column(VARCHAR(36, charset='ascii'), nullable=True)
	BackupHostId string `width:"36" charset:"ascii" nullable:"true" list:"admin" get:"admin"`

	Vga     string `width:"36" charset:"ascii" nullable:"true" list:"user" update:"user" create:"optional"` // Column(VARCHAR(36, charset='ascii'), nullable=True)
	Vdi     string `width:"36" charset:"ascii" nullable:"true" list:"user" update:"user" create:"optional"` // Column(VARCHAR(36, charset='ascii'), nullable=True)
	Machine string `width:"36" charset:"ascii" nullable:"true" list:"user" update:"user" create:"optional"` // Column(VARCHAR(36, charset='ascii'), nullable=True)
	Bios    string `width:"36" charset:"ascii" nullable:"true" list:"user" update:"user" create:"optional"` // Column(VARCHAR(36, charset='ascii'), nullable=True)
	OsType  string `width:"36" charset:"ascii" nullable:"true" list:"user" update:"user" create:"optional"` // Column(VARCHAR(36, charset='ascii'), nullable=True)

	FlavorId string `width:"36" charset:"ascii" nullable:"true" list:"user" create:"optional"` // Column(VARCHAR(36, charset='ascii'), nullable=True)

	SecgrpId      string `width:"36" charset:"ascii" nullable:"true" get:"user" create:"optional"` // Column(VARCHAR(36, charset='ascii'), nullable=True)
	AdminSecgrpId string `width:"36" charset:"ascii" nullable:"true" get:"admin"`                  // Column(VARCHAR(36, charset='ascii'), nullable=True)

	Hypervisor string `width:"16" charset:"ascii" nullable:"false" default:"kvm" list:"user" create:"required"` // Column(VARCHAR(16, charset='ascii'), nullable=False, default=HYPERVISOR_DEFAULT)

	InstanceType string `width:"64" charset:"ascii" nullable:"true" list:"user" create:"optional"`
}

func (manager *SGuestManager) AllowListItems(ctx context.Context, userCred mcclient.TokenCredential, query jsonutils.JSONObject) bool {
	if query.Contains("host") || query.Contains("wire") || query.Contains("zone") {
		if !db.IsAdminAllowList(userCred, manager) {
			return false
		}
	}
	return manager.SVirtualResourceBaseManager.AllowListItems(ctx, userCred, query)
}

func (manager *SGuestManager) ListItemFilter(ctx context.Context, q *sqlchemy.SQuery, userCred mcclient.TokenCredential, query jsonutils.JSONObject) (*sqlchemy.SQuery, error) {
	queryDict, ok := query.(*jsonutils.JSONDict)
	if !ok {
		return nil, fmt.Errorf("invalid querystring format")
	}

	billingTypeStr, _ := queryDict.GetString("billing_type")
	if len(billingTypeStr) > 0 {
		if billingTypeStr == BILLING_TYPE_POSTPAID {
			q = q.Filter(
				sqlchemy.OR(
					sqlchemy.IsNullOrEmpty(q.Field("billing_type")),
					sqlchemy.Equals(q.Field("billing_type"), billingTypeStr),
				),
			)
		} else {
			q = q.Equals("billing_type", billingTypeStr)
		}
		queryDict.Remove("billing_type")
	}

	q, err := manager.SVirtualResourceBaseManager.ListItemFilter(ctx, q, userCred, query)
	if err != nil {
		return nil, err
	}
	isBMstr, _ := queryDict.GetString("baremetal")
	if len(isBMstr) > 0 && utils.ToBool(isBMstr) {
		queryDict.Add(jsonutils.NewString(HYPERVISOR_BAREMETAL), "hypervisor")
		queryDict.Remove("baremetal")
	}
	hypervisor, _ := queryDict.GetString("hypervisor")
	if len(hypervisor) > 0 {
		q = q.Equals("hypervisor", hypervisor)
	}

	resourceTypeStr := jsonutils.GetAnyString(queryDict, []string{"resource_type"})
	if len(resourceTypeStr) > 0 {
		hosts := HostManager.Query().SubQuery()
		subq := hosts.Query(hosts.Field("id"))
		switch resourceTypeStr {
		case HostResourceTypeShared:
			subq = subq.Filter(
				sqlchemy.OR(
					sqlchemy.IsNullOrEmpty(hosts.Field("resource_type")),
					sqlchemy.Equals(hosts.Field("resource_type"), resourceTypeStr),
				),
			)
		default:
			subq = subq.Equals("resource_type", resourceTypeStr)
		}

		q = q.In("host_id", subq.SubQuery())
	}

	hostFilter, _ := queryDict.GetString("host")
	if len(hostFilter) > 0 {
		host, _ := HostManager.FetchByIdOrName(nil, hostFilter)
		if host == nil {
			return nil, httperrors.NewResourceNotFoundError("host %s not found", hostFilter)
		}
		if jsonutils.QueryBoolean(queryDict, "get_backup_guests_on_host", false) {
			q.Filter(sqlchemy.OR(sqlchemy.Equals(q.Field("host_id"), host.GetId()),
				sqlchemy.Equals(q.Field("backup_host_id"), host.GetId())))
		} else {
			q = q.Equals("host_id", host.GetId())
		}
	}

	secgrpFilter, _ := queryDict.GetString("secgroup")
	if len(secgrpFilter) > 0 {
		secgrp, _ := SecurityGroupManager.FetchByIdOrName(nil, secgrpFilter)
		if secgrp == nil {
			return nil, httperrors.NewResourceNotFoundError("secgroup %s not found", secgrpFilter)
		}
		q = q.Filter(
			sqlchemy.OR(
				sqlchemy.In(q.Field("id"), GuestsecgroupManager.Query("guest_id").Equals("secgroup_id", secgrp.GetId()).SubQuery()),
				sqlchemy.Equals(q.Field("secgrp_id"), secgrp.GetId()),
			),
		)
	}

	zoneFilter, _ := queryDict.GetString("zone")
	if len(zoneFilter) > 0 {
		zone, _ := ZoneManager.FetchByIdOrName(nil, zoneFilter)
		if zone == nil {
			return nil, httperrors.NewResourceNotFoundError("zone %s not found", zoneFilter)
		}
		hostTable := HostManager.Query().SubQuery()
		zoneTable := ZoneManager.Query().SubQuery()
		sq := hostTable.Query(hostTable.Field("id")).Join(zoneTable,
			sqlchemy.Equals(zoneTable.Field("id"), hostTable.Field("zone_id"))).Filter(sqlchemy.Equals(zoneTable.Field("id"), zone.GetId())).SubQuery()
		q = q.In("host_id", sq)
	}

	wireFilter, _ := queryDict.GetString("wire")
	if len(wireFilter) > 0 {
		wire, _ := WireManager.FetchByIdOrName(nil, wireFilter)
		if wire == nil {
			return nil, httperrors.NewResourceNotFoundError("wire %s not found", wireFilter)
		}
		hostTable := HostManager.Query().SubQuery()
		hostWire := HostwireManager.Query().SubQuery()
		sq := hostTable.Query(hostTable.Field("id")).Join(hostWire, sqlchemy.Equals(hostWire.Field("host_id"), hostTable.Field("id"))).Filter(sqlchemy.Equals(hostWire.Field("wire_id"), wire.GetId())).SubQuery()
		q = q.In("host_id", sq)
	}

	networkFilter, _ := queryDict.GetString("network")
	if len(networkFilter) > 0 {
		netI, _ := NetworkManager.FetchByIdOrName(userCred, networkFilter)
		if netI == nil {
			return nil, httperrors.NewResourceNotFoundError("network %s not found", networkFilter)
		}
		net := netI.(*SNetwork)
		hostTable := HostManager.Query().SubQuery()
		hostWire := HostwireManager.Query().SubQuery()
		sq := hostTable.Query(hostTable.Field("id")).Join(hostWire,
			sqlchemy.Equals(hostWire.Field("host_id"), hostTable.Field("id"))).Filter(sqlchemy.Equals(hostWire.Field("wire_id"), net.WireId)).SubQuery()
		q = q.In("host_id", sq)
	}

	diskFilter, _ := queryDict.GetString("disk")
	if len(diskFilter) > 0 {
		diskI, _ := DiskManager.FetchByIdOrName(userCred, diskFilter)
		if diskI == nil {
			return nil, httperrors.NewResourceNotFoundError("disk %s not found", diskFilter)
		}
		disk := diskI.(*SDisk)
		guestdisks := GuestdiskManager.Query().SubQuery()
		count := guestdisks.Query().Equals("disk_id", disk.Id).Count()
		if count > 0 {
			sgq := guestdisks.Query(guestdisks.Field("guest_id")).Equals("disk_id", disk.Id).SubQuery()
			q = q.Filter(sqlchemy.In(q.Field("id"), sgq))
		} else {
			hosts := HostManager.Query().SubQuery()
			hoststorages := HoststorageManager.Query().SubQuery()
			storages := StorageManager.Query().SubQuery()
			sq := hosts.Query(hosts.Field("id")).
				Join(hoststorages, sqlchemy.Equals(hoststorages.Field("host_id"), hosts.Field("id"))).
				Join(storages, sqlchemy.Equals(storages.Field("id"), hoststorages.Field("storage_id"))).
				Filter(sqlchemy.Equals(storages.Field("id"), disk.StorageId)).SubQuery()
			q = q.In("host_id", sq)
		}
	}

	managerFilter, _ := queryDict.GetString("manager")
	if len(managerFilter) > 0 {
		managerI, _ := CloudproviderManager.FetchByIdOrName(userCred, managerFilter)
		if managerI == nil {
			return nil, httperrors.NewResourceNotFoundError("cloud provider %s not found", managerFilter)
		}
		hosts := HostManager.Query().SubQuery()
		sq := hosts.Query(hosts.Field("id")).Equals("manager_id", managerI.GetId()).SubQuery()
		q = q.In("host_id", sq)
	}

	accountStr := jsonutils.GetAnyString(query, []string{"account", "account_id", "cloudaccount", "cloudaccount_id"})
	if len(accountStr) > 0 {
		account, err := CloudaccountManager.FetchByIdOrName(nil, accountStr)
		if err != nil {
			if err == sql.ErrNoRows {
				return nil, httperrors.NewResourceNotFoundError2(CloudaccountManager.Keyword(), accountStr)
			}
			return nil, httperrors.NewGeneralError(err)
		}
		hosts := HostManager.Query().SubQuery()
		cloudproviders := CloudproviderManager.Query().SubQuery()

		subq := hosts.Query(hosts.Field("id"))
		subq = subq.Join(cloudproviders, sqlchemy.Equals(cloudproviders.Field("id"), hosts.Field("manager_id")))
		subq = subq.Filter(sqlchemy.Equals(cloudproviders.Field("cloudaccount_id"), account.GetId()))

		q = q.Filter(sqlchemy.In(q.Field("host_id"), subq.SubQuery()))
	}

	providerStr := jsonutils.GetAnyString(query, []string{"provider"})
	if len(providerStr) > 0 {
		hosts := HostManager.Query().SubQuery()
		cloudproviders := CloudproviderManager.Query().SubQuery()

		subq := hosts.Query(hosts.Field("id"))
		subq = subq.Join(cloudproviders, sqlchemy.Equals(cloudproviders.Field("id"), hosts.Field("manager_id")))
		subq = subq.Filter(sqlchemy.Equals(cloudproviders.Field("provider"), providerStr))

		q = q.Filter(sqlchemy.In(q.Field("host_id"), subq.SubQuery()))
	}

	regionFilter, _ := queryDict.GetString("region")
	if len(regionFilter) > 0 {
		regionObj, err := CloudregionManager.FetchByIdOrName(userCred, regionFilter)
		if err != nil {
			if err == sql.ErrNoRows {
				return nil, httperrors.NewResourceNotFoundError("cloud region %s not found", regionFilter)
			} else {
				return nil, httperrors.NewGeneralError(err)
			}
		}
		hosts := HostManager.Query().SubQuery()
		zones := ZoneManager.Query().SubQuery()
		sq := hosts.Query(hosts.Field("id"))
		sq = sq.Join(zones, sqlchemy.Equals(hosts.Field("zone_id"), zones.Field("id")))
		sq = sq.Filter(sqlchemy.Equals(zones.Field("cloudregion_id"), regionObj.GetId()))
		q = q.In("host_id", sq)
	}

	withEip, _ := queryDict.GetString("with_eip")
	withoutEip, _ := queryDict.GetString("without_eip")
	if len(withEip) > 0 || len(withoutEip) > 0 {
		eips := ElasticipManager.Query().SubQuery()
		sq := eips.Query(eips.Field("associate_id")).Equals("associate_type", EIP_ASSOCIATE_TYPE_SERVER)
		sq = sq.IsNotNull("associate_id").IsNotEmpty("associate_id")

		if utils.ToBool(withEip) {
			q = q.In("id", sq)
		} else if utils.ToBool(withoutEip) {
			q = q.NotIn("id", sq)
		}
	}

	gpu, _ := queryDict.GetString("gpu")
	if len(gpu) != 0 {
		isodev := IsolatedDeviceManager.Query().SubQuery()
		sgq := isodev.Query(isodev.Field("guest_id")).
			Filter(sqlchemy.AND(
				sqlchemy.IsNotNull(isodev.Field("guest_id")),
				sqlchemy.Startswith(isodev.Field("dev_type"), "GPU")))
		showGpu := utils.ToBool(gpu)
		cond := sqlchemy.NotIn
		if showGpu {
			cond = sqlchemy.In
		}
		q = q.Filter(cond(q.Field("id"), sgq))
	}
	return q, nil
}

func (manager *SGuestManager) ExtraSearchConditions(ctx context.Context, q *sqlchemy.SQuery, like string) []sqlchemy.ICondition {
	var sq *sqlchemy.SSubQuery
	if regutils.MatchIP4Addr(like) {
		sq = GuestnetworkManager.Query("guest_id").Equals("ip_addr", like).SubQuery()
	} else if regutils.MatchMacAddr(like) {
		sq = GuestnetworkManager.Query("guest_id").Equals("mac_addr", like).SubQuery()
	}
	if sq != nil {
		return []sqlchemy.ICondition{sqlchemy.In(q.Field("id"), sq)}
	}
	return nil
}

func (guest *SGuest) GetHypervisor() string {
	if len(guest.Hypervisor) == 0 {
		return HYPERVISOR_DEFAULT
	} else {
		return guest.Hypervisor
	}
}

func (guest *SGuest) GetHostType() string {
	return HYPERVISOR_HOSTTYPE[guest.Hypervisor]
}

func (guest *SGuest) GetDriver() IGuestDriver {
	hypervisor := guest.GetHypervisor()
	if !utils.IsInStringArray(hypervisor, HYPERVISORS) {
		log.Fatalf("Unsupported hypervisor %s", hypervisor)
	}
	return GetDriver(hypervisor)
}

func (guest *SGuest) validateDeleteCondition(ctx context.Context, isPurge bool) error {
	if guest.DisableDelete.IsTrue() {
		return httperrors.NewInvalidStatusError("Virtual server is locked, cannot delete")
	}
	if !isPurge && guest.IsValidPrePaid() {
		return httperrors.NewForbiddenError("not allow to delete prepaid server in valid status")
	}
	return guest.SVirtualResourceBase.ValidateDeleteCondition(ctx)
}

func (guest *SGuest) ValidatePurgeCondition(ctx context.Context) error {
	return guest.validateDeleteCondition(ctx, true)
}

func (guest *SGuest) ValidateDeleteCondition(ctx context.Context) error {
	return guest.validateDeleteCondition(ctx, false)
}

func (guest *SGuest) GetDisksQuery() *sqlchemy.SQuery {
	return GuestdiskManager.Query().Equals("guest_id", guest.Id)
}

func (guest *SGuest) DiskCount() int {
	return guest.GetDisksQuery().Count()
}

func (guest *SGuest) GetDisks() []SGuestdisk {
	disks := make([]SGuestdisk, 0)
	q := guest.GetDisksQuery().Asc("index")
	err := db.FetchModelObjects(GuestdiskManager, q, &disks)
	if err != nil {
		log.Errorf("Getdisks error: %s", err)
	}
	return disks
}

func (guest *SGuest) GetGuestDisk(diskId string) *SGuestdisk {
	guestdisk, err := db.NewModelObject(GuestdiskManager)
	if err != nil {
		log.Errorf("new guestdisk model failed: %s", err)
		return nil
	}
	q := guest.GetDisksQuery()
	err = q.Equals("disk_id", diskId).First(guestdisk)
	if err != nil {
		log.Errorf("GetGuestDisk error: %s", err)
		return nil
	}
	return guestdisk.(*SGuestdisk)
}

func (guest *SGuest) GetNetworksQuery() *sqlchemy.SQuery {
	return GuestnetworkManager.Query().Equals("guest_id", guest.Id)
}

func (guest *SGuest) NetworkCount() int {
	return guest.GetNetworksQuery().Count()
}

func (guest *SGuest) GetNetworks() []SGuestnetwork {
	guestnics := make([]SGuestnetwork, 0)
	q := guest.GetNetworksQuery().Asc("index")
	err := db.FetchModelObjects(GuestnetworkManager, q, &guestnics)
	if err != nil {
		log.Errorf("GetNetworks error: %s", err)
	}
	return guestnics
}

func (guest *SGuest) IsNetworkAllocated() bool {
	guestnics := guest.GetNetworks()
	for _, gn := range guestnics {
		if !gn.IsAllocated() {
			return false
		}
	}
	return true
}

func (guest *SGuest) CustomizeCreate(ctx context.Context, userCred mcclient.TokenCredential, ownerProjId string, query jsonutils.JSONObject, data jsonutils.JSONObject) error {
	guest.HostId = ""
	return guest.SVirtualResourceBase.CustomizeCreate(ctx, userCred, ownerProjId, query, data)
}

func (guest *SGuest) GetHost() *SHost {
	if len(guest.HostId) > 0 && regutils.MatchUUID(guest.HostId) {
		host, _ := HostManager.FetchById(guest.HostId)
		return host.(*SHost)
	}
	return nil
}

func (guest *SGuest) SetHostId(hostId string) error {
	_, err := guest.GetModelManager().TableSpec().Update(guest, func() error {
		guest.HostId = hostId
		return nil
	})
	return err
}

func (guest *SGuest) SetHostIdWithBackup(master, slave string) error {
	_, err := guest.GetModelManager().TableSpec().Update(guest, func() error {
		guest.HostId = master
		guest.BackupHostId = slave
		return nil
	})
	return err
}

func (guest *SGuest) ValidateResizeDisk(disk *SDisk, storage *SStorage) error {
	return guest.GetDriver().ValidateResizeDisk(guest, disk, storage)
}

func ValidateMemCpuData(data jsonutils.JSONObject) (int, int, error) {
	vmemSize := 0
	vcpuCount := 0
	var err error

	hypervisor, _ := data.GetString("hypervisor")
	if len(hypervisor) == 0 {
		hypervisor = HYPERVISOR_DEFAULT
	}
	driver := GetDriver(hypervisor)

	vmemStr, _ := data.GetString("vmem_size")
	if len(vmemStr) > 0 {
		if !regutils.MatchSize(vmemStr) {
			return 0, 0, httperrors.NewInputParameterError("Memory size must be number[+unit], like 256M, 1G or 256")
		}
		vmemSize, err = fileutils.GetSizeMb(vmemStr, 'M', 1024)
		if err != nil {
			return 0, 0, err
		}
		maxVmemGb := driver.GetMaxVMemSizeGB()
		if vmemSize < 8 || vmemSize > maxVmemGb*1024 {
			return 0, 0, httperrors.NewInputParameterError("Memory size must be 8MB ~ %d GB", maxVmemGb)
		}
	}
	vcpuStr, _ := data.GetString("vcpu_count")
	if len(vcpuStr) > 0 {
		if !regutils.MatchInteger(vcpuStr) {
			return 0, 0, httperrors.NewInputParameterError("CPU core count must be integer")
		}
		vcpuCount, _ = strconv.Atoi(vcpuStr)
		maxVcpuCount := driver.GetMaxVCpuCount()
		if vcpuCount < 1 || vcpuCount > maxVcpuCount {
			return 0, 0, httperrors.NewInputParameterError("CPU core count must be 1 ~ %d", maxVcpuCount)
		}
	}
	return vmemSize, vcpuCount, nil
}

func (self *SGuest) ValidateUpdateData(ctx context.Context, userCred mcclient.TokenCredential, query jsonutils.JSONObject, data *jsonutils.JSONDict) (*jsonutils.JSONDict, error) {
	vmemSize, vcpuCount, err := ValidateMemCpuData(data)
	if err != nil {
		return nil, err
	}

	if vmemSize > 0 || vcpuCount > 0 {
		if !utils.IsInStringArray(self.Status, []string{VM_READY}) && self.GetHypervisor() != HYPERVISOR_CONTAINER {
			return nil, httperrors.NewInvalidStatusError("Cannot modify Memory and CPU in status %s", self.Status)
		}
		if self.GetHypervisor() == HYPERVISOR_BAREMETAL {
			return nil, httperrors.NewInputParameterError("Cannot modify memory for baremetal")
		}
	}

	if vmemSize > 0 {
		data.Add(jsonutils.NewInt(int64(vmemSize)), "vmem_size")
	}
	if vcpuCount > 0 {
		data.Add(jsonutils.NewInt(int64(vcpuCount)), "vcpu_count")
	}

	data, err = self.GetDriver().ValidateUpdateData(ctx, userCred, data)
	if err != nil {
		return nil, err
	}

	err = self.checkUpdateQuota(ctx, userCred, vcpuCount, vmemSize)
	if err != nil {
		return nil, httperrors.NewOutOfQuotaError(err.Error())
	}

	if data.Contains("name") {
		if name, _ := data.GetString("name"); len(name) < 2 {
			return nil, httperrors.NewInputParameterError("name is to short")
		}
	}
	return self.SVirtualResourceBase.ValidateUpdateData(ctx, userCred, query, data)
}

func (manager *SGuestManager) ValidateCreateData(ctx context.Context, userCred mcclient.TokenCredential, ownerProjId string, query jsonutils.JSONObject, data *jsonutils.JSONDict) (*jsonutils.JSONDict, error) {
	resetPassword := jsonutils.QueryBoolean(data, "reset_password", true)
	passwd, _ := data.GetString("password")
	if resetPassword && len(passwd) > 0 {
		if !seclib2.MeetComplxity(passwd) {
			return nil, httperrors.NewWeakPasswordError()
		}
	}

	var err error
	var hypervisor string
	var rootStorageType string
	var osProf osprofile.SOSProfile
	hypervisor, _ = data.GetString("hypervisor")
	if hypervisor != HYPERVISOR_CONTAINER {

		disk0Json, _ := data.Get("disk.0")
		if disk0Json == nil || disk0Json == jsonutils.JSONNull {
			return nil, httperrors.NewInputParameterError("No disk information provided")
		}
		diskConfig, err := parseDiskInfo(ctx, userCred, disk0Json)
		if err != nil {
			return nil, httperrors.NewInputParameterError("Invalid root image: %s", err)
		}
		if len(diskConfig.SnapshotId) > 0 && diskConfig.DiskType != DISK_TYPE_SYS {
			return nil, httperrors.NewBadRequestError("Snapshot error: disk index 0 but disk type is %s", diskConfig.DiskType)
		}

		if len(diskConfig.ImageId) == 0 && len(diskConfig.SnapshotId) == 0 && !data.Contains("cdrom") {
			return nil, httperrors.NewBadRequestError("Miss operating system???")
		}

		if len(diskConfig.Backend) == 0 {
			diskConfig.Backend = STORAGE_LOCAL
		}
		rootStorageType = diskConfig.Backend

		data.Add(jsonutils.Marshal(diskConfig), "disk.0")

		imgProperties := diskConfig.ImageProperties
		if data.Contains("cdrom") {
			cdromStr, err := data.GetString("cdrom")
			if err != nil {
				return nil, httperrors.NewInputParameterError("invalid cdrom device description %s", err)
			}
			image, err := parseIsoInfo(ctx, userCred, cdromStr)
			if err != nil {
				return nil, httperrors.NewInputParameterError("parse cdrom device info error %s", err)
			}
			data.Add(jsonutils.NewString(image.Id), "cdrom")
			if len(imgProperties) == 0 {
				imgProperties = image.Properties
			}
		}

		if len(imgProperties) == 0 {
			imgProperties = map[string]string{"os_type": "Linux"}
		}

		osType, _ := data.GetString("os_type")
		osProf, err = osprofile.GetOSProfileFromImageProperties(imgProperties, hypervisor)
		if err != nil {
			return nil, httperrors.NewInputParameterError("Invalid root image: %s", err)
		}

		if len(osProf.Hypervisor) > 0 && len(hypervisor) == 0 {
			hypervisor = osProf.Hypervisor
			data.Add(jsonutils.NewString(osProf.Hypervisor), "hypervisor")
		}
		if len(osProf.OSType) > 0 && len(osType) == 0 {
			osType = osProf.OSType
			data.Add(jsonutils.NewString(osProf.OSType), "os_type")
		}
		data.Add(jsonutils.Marshal(osProf), "__os_profile__")
	}

	data, err = ValidateScheduleCreateData(ctx, userCred, data, hypervisor)
	if err != nil {
		return nil, err
	}

	hypervisor, _ = data.GetString("hypervisor")
	if hypervisor != HYPERVISOR_CONTAINER {
		// support sku here
		var sku *SServerSku
		skuName := jsonutils.GetAnyString(data, []string{"sku", "flavor", "instance_type"})
		if len(skuName) > 0 {
			sku, err := ServerSkuManager.FetchSkuByNameAndHypervisor(skuName, hypervisor, true)
			if err != nil {
				return nil, err
			}

			data.Add(jsonutils.NewString(sku.Name), "instance_type")
			data.Add(jsonutils.NewInt(int64(sku.MemorySizeMB)), "vmem_size")
			data.Add(jsonutils.NewInt(int64(sku.CpuCoreCount)), "vcpu_count")
		} else {
			vmemSize, vcpuCount, err := ValidateMemCpuData(data)
			if err != nil {
				return nil, err
			}

			if vmemSize == 0 {
				return nil, httperrors.NewInputParameterError("Missing memory size")
			}
			if vcpuCount == 0 {
				vcpuCount = 1
			}
			data.Add(jsonutils.NewInt(int64(vmemSize)), "vmem_size")
			data.Add(jsonutils.NewInt(int64(vcpuCount)), "vcpu_count")
		}

		dataDiskDefs := make([]string, 0)
		if sku != nil && sku.AttachedDiskCount > 0 {
			for i := 0; i < sku.AttachedDiskCount; i += 1 {
				dataDiskDefs = append(dataDiskDefs, fmt.Sprintf("%dgb:%s", sku.AttachedDiskSizeGB, sku.AttachedDiskType))
			}
		}

		// start from data disk
		jsonArray := jsonutils.GetArrayOfPrefix(data, "disk")
		for idx := 1; idx < len(jsonArray); idx += 1 { // data.Contains(fmt.Sprintf("disk.%d", idx))
			diskJson, err := jsonArray[idx].GetString() // data.GetString(fmt.Sprintf("disk.%d", idx))
			if err != nil {
				return nil, httperrors.NewInputParameterError("invalid disk description %s", err)
			}
			dataDiskDefs = append(dataDiskDefs, diskJson)
		}

		for i := 0; i < len(dataDiskDefs); i += 1 {
			diskConfig, err := parseDiskInfo(ctx, userCred, jsonutils.NewString(dataDiskDefs[i]))
			if err != nil {
				return nil, httperrors.NewInputParameterError("parse disk description error %s", err)
			}
			if diskConfig.DiskType == DISK_TYPE_SYS {
				return nil, httperrors.NewBadRequestError("Snapshot error: disk index %d > 0 but disk type is %s", i+1, DISK_TYPE_SYS)
			}
			if len(diskConfig.Backend) == 0 {
				diskConfig.Backend = rootStorageType
			}
			if len(diskConfig.Driver) == 0 {
				diskConfig.Driver = osProf.DiskDriver
			}
			data.Add(jsonutils.Marshal(diskConfig), fmt.Sprintf("disk.%d", i+1))
		}

		resourceTypeStr := jsonutils.GetAnyString(data, []string{"resource_type"})
		durationStr := jsonutils.GetAnyString(data, []string{"duration"})

		if len(durationStr) > 0 {

			if !userCred.IsAdminAllow(consts.GetServiceType(), manager.KeywordPlural(), "renew") {
				return nil, httperrors.NewForbiddenError("only admin can create prepaid resource")
			}

			if resourceTypeStr == HostResourceTypePrepaidRecycle {
				return nil, httperrors.NewConflictError("cannot create prepaid server on prepaid resource type")
			}

			billingCycle, err := billing.ParseBillingCycle(durationStr)
			if err != nil {
				return nil, httperrors.NewInputParameterError("invalid duration %s", durationStr)
			}

			if !GetDriver(hypervisor).IsSupportedBillingCycle(billingCycle) {
				return nil, httperrors.NewInputParameterError("unsupported duration %s", durationStr)
			}

			data.Add(jsonutils.NewString(BILLING_TYPE_PREPAID), "billing_type")
			data.Add(jsonutils.NewString(billingCycle.String()), "billing_cycle")
			// expired_at will be set later by callback
			// data.Add(jsonutils.NewTimeString(billingCycle.EndAt(time.Time{})), "expired_at")

			data.Set("duration", jsonutils.NewString(billingCycle.String()))
		}
	}

	netJsonArray := jsonutils.GetArrayOfPrefix(data, "net")
	for idx := 0; idx < len(netJsonArray); idx += 1 { // .Contains(fmt.Sprintf("net.%d", idx)); idx += 1 {
		netConfig, err := parseNetworkInfo(userCred, netJsonArray[idx])
		if err != nil {
			return nil, httperrors.NewInputParameterError("parse network description error %s", err)
		}
		err = isValidNetworkInfo(userCred, netConfig)
		if err != nil {
			return nil, err
		}
		if len(netConfig.Driver) == 0 {
			netConfig.Driver = osProf.NetDriver
		}
		data.Set(fmt.Sprintf("net.%d", idx), jsonutils.Marshal(netConfig))
	}

	isoDevArray := jsonutils.GetArrayOfPrefix(data, "isolated_device")
	for idx := 0; idx < len(isoDevArray); idx += 1 { // .Contains(fmt.Sprintf("isolated_device.%d", idx)); idx += 1 {
		if jsonutils.QueryBoolean(data, "backup", false) {
			return nil, httperrors.NewBadRequestError("Cannot create backup with isolated device")
		}
		devConfig, err := IsolatedDeviceManager.parseDeviceInfo(userCred, isoDevArray[idx])
		if err != nil {
			return nil, httperrors.NewInputParameterError("parse isolated device description error %s", err)
		}
		err = IsolatedDeviceManager.isValidDeviceinfo(devConfig)
		if err != nil {
			return nil, err
		}
		data.Set(fmt.Sprintf("isolated_device.%d", idx), jsonutils.Marshal(devConfig))
	}

	keypairId, _ := data.GetString("keypair")
	if len(keypairId) == 0 {
		keypairId, _ = data.GetString("keypair_id")
	}
	if len(keypairId) > 0 {
		keypairObj, err := KeypairManager.FetchByIdOrName(userCred, keypairId)
		if err != nil {
			return nil, httperrors.NewResourceNotFoundError("Keypair %s not found", keypairId)
		}
		data.Add(jsonutils.NewString(keypairObj.GetId()), "keypair_id")
	} else {
		data.Add(jsonutils.NewString("None"), "keypair_id")
	}

	if data.Contains("secgroup") {
		secGrpId, _ := data.GetString("secgroup")
		secGrpObj, err := SecurityGroupManager.FetchByIdOrName(userCred, secGrpId)
		if err != nil {
			return nil, httperrors.NewResourceNotFoundError("Secgroup %s not found", secGrpId)
		}
		data.Add(jsonutils.NewString(secGrpObj.GetId()), "secgrp_id")
	} else {
		data.Add(jsonutils.NewString("default"), "secgrp_id")
	}

	/*
		TODO
		group
		for idx := 0; data.Contains(fmt.Sprintf("srvtag.%d", idx)); idx += 1 {

		}*/

	data, err = GetDriver(hypervisor).ValidateCreateData(ctx, userCred, data)
	if err != nil {
		return nil, err
	}

	data, err = manager.SVirtualResourceBaseManager.ValidateCreateData(ctx, userCred, ownerProjId, query, data)
	if err != nil {
		return nil, err
	}

	if !jsonutils.QueryBoolean(data, "is_system", false) {
		err = manager.checkCreateQuota(ctx, userCred, ownerProjId, data,
			jsonutils.QueryBoolean(data, "backup", false))
		if err != nil {
			return nil, err
		}
	}

	data.Add(jsonutils.NewString(ownerProjId), "owner_tenant_id")
	return data, nil
}

func (manager *SGuestManager) checkCreateQuota(ctx context.Context, userCred mcclient.TokenCredential, ownerProjId string, data *jsonutils.JSONDict, hasBackup bool) error {
	req := getGuestResourceRequirements(ctx, userCred, data, 1, hasBackup)
	err := QuotaManager.CheckSetPendingQuota(ctx, userCred, ownerProjId, &req)
	if err != nil {
		return httperrors.NewOutOfQuotaError(err.Error())
	} else {
		return nil
	}
}

func (self *SGuest) checkUpdateQuota(ctx context.Context, userCred mcclient.TokenCredential, vcpuCount int, vmemSize int) error {
	req := SQuota{}

	if vcpuCount > 0 && vcpuCount > int(self.VcpuCount) {
		req.Cpu = vcpuCount - int(self.VcpuCount)
	}

	if vmemSize > 0 && vmemSize > self.VmemSize {
		req.Memory = vmemSize - self.VmemSize
	}

	_, err := QuotaManager.CheckQuota(ctx, userCred, self.ProjectId, &req)

	return err
}

func getGuestResourceRequirements(ctx context.Context, userCred mcclient.TokenCredential, data jsonutils.JSONObject, count int, hasBackup bool) SQuota {
	vcpuCount, _ := data.Int("vcpu_count")
	if vcpuCount == 0 {
		vcpuCount = 1
	}

	vmemSize, _ := data.Int("vmem_size")

	diskSize := 0

	diskJsonArray := jsonutils.GetArrayOfPrefix(data, "disk")
	for idx := 0; idx < len(diskJsonArray); idx += 1 { // data.Contains(fmt.Sprintf("disk.%d", idx)); idx += 1 {
		diskConfig, _ := parseDiskInfo(ctx, userCred, diskJsonArray[idx])
		diskSize += diskConfig.SizeMb
	}

	isoDevArray := jsonutils.GetArrayOfPrefix(data, "isolated_device")
	devCount := len(isoDevArray)
	// for idx := 0; data.Contains(fmt.Sprintf("isolated_device.%d", idx)); idx += 1 {
	// 	devCount += 1
	//}

	eNicCnt := 0
	iNicCnt := 0
	eBw := 0
	iBw := 0
	netJsonArray := jsonutils.GetArrayOfPrefix(data, "net")
	for idx := 0; idx < len(netJsonArray); idx += 1 { // .Contains(fmt.Sprintf("net.%d", idx)); idx += 1 {
		netConfig, _ := parseNetworkInfo(userCred, netJsonArray[idx])
		if isExitNetworkInfo(netConfig) {
			eNicCnt += 1
			eBw += netConfig.BwLimit
		} else {
			iNicCnt += 1
			iBw += netConfig.BwLimit
		}
	}
	if hasBackup {
		vcpuCount = vcpuCount * 2
		vmemSize = vmemSize * 2
		diskSize = diskSize * 2
	}
	return SQuota{
		Cpu:            int(vcpuCount) * count,
		Memory:         int(vmemSize) * count,
		Storage:        diskSize * count,
		Port:           iNicCnt * count,
		Eport:          eNicCnt * count,
		Bw:             iBw * count,
		Ebw:            eBw * count,
		IsolatedDevice: devCount * count,
	}
}

func (guest *SGuest) getGuestBackupResourceRequirements(ctx context.Context, userCred mcclient.TokenCredential) SQuota {
	guestDisksSize := guest.getDiskSize()
	return SQuota{
		Cpu:     int(guest.VcpuCount),
		Memory:  guest.VmemSize,
		Storage: guestDisksSize,
	}
}

func (guest *SGuest) PostCreate(ctx context.Context, userCred mcclient.TokenCredential, ownerProjId string, query jsonutils.JSONObject, data jsonutils.JSONObject) {
	guest.SVirtualResourceBase.PostCreate(ctx, userCred, ownerProjId, query, data)
	tags := []string{"cpu_bound", "io_bound", "io_hardlimit"}
	appTags := make([]string, 0)
	for _, tag := range tags {
		if data.Contains(tag) {
			appTags = append(appTags, tag)
		}
	}
	guest.setApptags(ctx, appTags, userCred)
	osProfileJson, _ := data.Get("__os_profile__")
	if osProfileJson != nil {
		guest.setOSProfile(ctx, userCred, osProfileJson)
	}

	userData, _ := data.GetString("user_data")
	if len(userData) > 0 {
		guest.setUserData(ctx, userCred, userData)
	}
}

func (guest *SGuest) setApptags(ctx context.Context, appTags []string, userCred mcclient.TokenCredential) {
	err := guest.SetMetadata(ctx, "app_tags", strings.Join(appTags, ","), userCred)
	if err != nil {
		log.Errorln(err)
	}
}

func (manager *SGuestManager) OnCreateComplete(ctx context.Context, items []db.IModel, userCred mcclient.TokenCredential, query jsonutils.JSONObject, data jsonutils.JSONObject) {
	pendingUsage := getGuestResourceRequirements(ctx, userCred, data, len(items),
		jsonutils.QueryBoolean(data, "backup", false))
	RunBatchCreateTask(ctx, items, userCred, data, pendingUsage, "GuestBatchCreateTask")
}

func (guest *SGuest) GetGroups() []SGroupguest {
	guestgroups := make([]SGroupguest, 0)
	q := GroupguestManager.Query().Equals("guest_id", guest.Id)
	err := db.FetchModelObjects(GroupguestManager, q, &guestgroups)
	if err != nil {
		log.Errorf("GetGroups fail %s", err)
		return nil
	}
	return guestgroups
}

func (self *SGuest) getBandwidth(isExit bool) int {
	bw := 0
	networks := self.GetNetworks()
	if networks != nil && len(networks) > 0 {
		for i := 0; i < len(networks); i += 1 {
			if networks[i].IsExit() == isExit {
				bw += networks[i].getBandwidth()
			}
		}
	}
	return bw
}

func (self *SGuest) getExtBandwidth() int {
	return self.getBandwidth(true)
}

func (self *SGuest) GetCustomizeColumns(ctx context.Context, userCred mcclient.TokenCredential, query jsonutils.JSONObject) *jsonutils.JSONDict {
	extra := self.SVirtualResourceBase.GetCustomizeColumns(ctx, userCred, query)

	if db.IsAdminAllowGet(userCred, self) {
		host := self.GetHost()
		if host != nil {
			extra.Add(jsonutils.NewString(host.Name), "host")
		}
	}
	extra.Add(jsonutils.NewString(strings.Join(self.getRealIPs(), ",")), "ips")
	eip, _ := self.GetEip()
	if eip != nil {
		extra.Add(jsonutils.NewString(eip.IpAddr), "eip")
		extra.Add(jsonutils.NewString(eip.Mode), "eip_mode")
	}
	extra.Add(jsonutils.NewInt(int64(self.getDiskSize())), "disk")
	// flavor??
	// extra.Add(jsonutils.NewString(self.getFlavorName()), "flavor")
	extra.Add(jsonutils.NewString(self.getKeypairName()), "keypair")
	extra.Add(jsonutils.NewInt(int64(self.getExtBandwidth())), "ext_bw")

	extra.Add(jsonutils.NewString(self.GetSecgroupName()), "secgroup")

	if secgroups := self.getSecgroupJson(); len(secgroups) > 0 {
		extra.Add(jsonutils.NewArray(secgroups...), "secgroups")
	}

	if self.PendingDeleted {
		pendingDeletedAt := self.PendingDeletedAt.Add(time.Second * time.Duration(options.Options.PendingDeleteExpireSeconds))
		extra.Add(jsonutils.NewString(timeutils.FullIsoTime(pendingDeletedAt)), "auto_delete_at")
	}

	isGpu := jsonutils.JSONFalse
	if self.isGpu() {
		isGpu = jsonutils.JSONTrue
	}
	extra.Add(isGpu, "is_gpu")

	extra.Add(jsonutils.JSONNull, "cdrom")
	if cdrom := self.getCdrom(); cdrom != nil {
		extra.Set("cdrom", jsonutils.NewString(cdrom.GetDetails()))
	}

	return self.moreExtraInfo(extra)
}

func (self *SGuest) moreExtraInfo(extra *jsonutils.JSONDict) *jsonutils.JSONDict {
	/*zone := self.getZone()
	if zone != nil {
		extra.Add(jsonutils.NewString(zone.GetId()), "zone_id")
		extra.Add(jsonutils.NewString(zone.GetName()), "zone")
		if len(zone.ExternalId) > 0 {
			extra.Add(jsonutils.NewString(zone.ExternalId), "zone_external_id")
		}

		region := zone.GetRegion()
		if region != nil {
			extra.Add(jsonutils.NewString(region.Id), "region_id")
			extra.Add(jsonutils.NewString(region.Name), "region")

			if len(region.ExternalId) > 0 {
				extra.Add(jsonutils.NewString(region.ExternalId), "region_external_id")
			}
		}

		host := self.GetHost()
		if host != nil {
			provider := host.GetCloudprovider()
			if provider != nil {
				extra.Add(jsonutils.NewString(host.ManagerId), "manager_id")
				extra.Add(jsonutils.NewString(provider.GetName()), "manager")
			}
		}
	}*/

	extra.Add(self.getDisksInfoDetails(), "disks_info")
	extra.Add(jsonutils.NewString(self.getIsolatedDeviceDetails()), "isolated_devices")

	host := self.GetHost()
	if host != nil {
		info := host.getCloudProviderInfo()
		extra.Update(jsonutils.Marshal(&info))
	}

	err := self.CanPerformPrepaidRecycle()
	if err != nil {
		extra.Add(jsonutils.JSONFalse, "can_recycle")
	} else {
		extra.Add(jsonutils.JSONTrue, "can_recycle")
	}

	return extra
}

func (self *SGuest) GetExtraDetails(ctx context.Context, userCred mcclient.TokenCredential, query jsonutils.JSONObject) (*jsonutils.JSONDict, error) {
	extra, err := self.SVirtualResourceBase.GetExtraDetails(ctx, userCred, query)
	if err != nil {
		return nil, err
	}

	extra.Add(jsonutils.NewString(self.getNetworksDetails()), "networks")
	extra.Add(jsonutils.NewString(self.getDisksDetails()), "disks")
	extra.Add(jsonutils.NewInt(int64(self.getDiskSize())), "disk")
	cdrom := self.getCdrom()
	if cdrom != nil {
		extra.Add(jsonutils.NewString(cdrom.GetDetails()), "cdrom")
	}
	// extra.Add(jsonutils.NewString(self.getFlavorName()), "flavor")
	extra.Add(jsonutils.NewString(self.getKeypairName()), "keypair")
	extra.Add(jsonutils.NewString(self.GetSecgroupName()), "secgroup")

	if secgroups := self.getSecgroupJson(); len(secgroups) > 0 {
		extra.Add(jsonutils.NewArray(secgroups...), "secgroups")
	}

	extra.Add(jsonutils.NewString(strings.Join(self.getIPs(), ",")), "ips")
	extra.Add(jsonutils.NewString(self.getSecurityGroupsRules()), "security_rules")
	osName := self.GetOS()
	if len(osName) > 0 {
		extra.Add(jsonutils.NewString(osName), "os_name")
		if len(self.OsType) == 0 {
			extra.Add(jsonutils.NewString(osName), "os_type")
		}
	}
	if metaData, err := self.GetAllMetadata(userCred); err == nil {
		extra.Add(jsonutils.Marshal(metaData), "metadata")
	}
	if db.IsAdminAllowGet(userCred, self) {
		host := self.GetHost()
		if host != nil {
			extra.Add(jsonutils.NewString(host.GetName()), "host")
		}
		extra.Add(jsonutils.NewString(self.getAdminSecurityRules()), "admin_security_rules")
	}
	eip, _ := self.GetEip()
	if eip != nil {
		extra.Add(jsonutils.NewString(eip.IpAddr), "eip")
		extra.Add(jsonutils.NewString(eip.Mode), "eip_mode")
	}

	isGpu := jsonutils.JSONFalse
	if self.isGpu() {
		isGpu = jsonutils.JSONTrue
	}
	extra.Add(isGpu, "is_gpu")

	if self.IsPrepaidRecycle() {
		extra.Add(jsonutils.JSONTrue, "is_prepaid_recycle")
	} else {
		extra.Add(jsonutils.JSONFalse, "is_prepaid_recycle")
	}

	return self.moreExtraInfo(extra), nil
}

func (manager *SGuestManager) ListItemExportKeys(ctx context.Context, q *sqlchemy.SQuery, userCred mcclient.TokenCredential, query jsonutils.JSONObject) (*sqlchemy.SQuery, error) {
	exportKeys, _ := query.GetString("export_keys")
	keys := strings.Split(exportKeys, ",")

	// guest_id as filter key
	if utils.IsInStringArray("ips", keys) {
		guestIpsQuery := GuestnetworkManager.Query("guest_id").GroupBy("guest_id")
		guestIpsQuery.AppendField(sqlchemy.GROUP_CONCAT("concat_ip_addr", guestIpsQuery.Field("ip_addr")))
		ipsSubQuery := guestIpsQuery.SubQuery()
		guestIpsQuery.DebugQuery()
		q.LeftJoin(ipsSubQuery, sqlchemy.Equals(q.Field("id"), ipsSubQuery.Field("guest_id")))
		q.AppendField(ipsSubQuery.Field("concat_ip_addr"))
	}
	if utils.IsInStringArray("disk", keys) {
		guestDisksQuery := GuestdiskManager.Query("guest_id", "disk_id").GroupBy("guest_id")
		diskQuery := DiskManager.Query("id", "disk_size").SubQuery()
		guestDisksQuery.Join(diskQuery, sqlchemy.Equals(diskQuery.Field("id"), guestDisksQuery.Field("disk_id")))
		guestDisksQuery.AppendField(sqlchemy.SUM("disk_size", diskQuery.Field("disk_size")))
		guestDisksSubQuery := guestDisksQuery.SubQuery()
		guestDisksSubQuery.DebugQuery()
		q.LeftJoin(guestDisksSubQuery, sqlchemy.Equals(q.Field("id"), guestDisksSubQuery.
			Field("guest_id")))
		q.AppendField(guestDisksSubQuery.Field("disk_size"))
	}
	if utils.IsInStringArray("eip", keys) {
		eipsQuery := ElasticipManager.Query("associate_id", "ip_addr").Equals("associate_type", "server").GroupBy("associate_id")
		eipsSubQuery := eipsQuery.SubQuery()
		eipsSubQuery.DebugQuery()
		q.LeftJoin(eipsSubQuery, sqlchemy.Equals(q.Field("id"), eipsSubQuery.Field("associate_id")))
		q.AppendField(eipsSubQuery.Field("ip_addr", "eip"))
	}

	// host_id as filter key
	if utils.IsInStringArray("region", keys) {
		zoneQuery := ZoneManager.Query("id", "cloudregion_id").SubQuery()
		hostQuery := HostManager.Query("id", "zone_id").GroupBy("id")
		cloudregionQuery := CloudregionManager.Query("id", "name").SubQuery()
		hostQuery.LeftJoin(zoneQuery, sqlchemy.Equals(hostQuery.Field("zone_id"), zoneQuery.Field("id"))).
			LeftJoin(cloudregionQuery, sqlchemy.OR(sqlchemy.Equals(cloudregionQuery.Field("id"),
				zoneQuery.Field("cloudregion_id")), sqlchemy.Equals(cloudregionQuery.Field("id"), "default")))
		hostQuery.AppendField(cloudregionQuery.Field("name", "region"))
		hostSubQuery := hostQuery.SubQuery()
		q.LeftJoin(hostSubQuery, sqlchemy.Equals(q.Field("host_id"), hostSubQuery.Field("id")))
		q.AppendField(hostSubQuery.Field("region"))
	}
	if utils.IsInStringArray("manager", keys) {
		hostQuery := HostManager.Query("id", "manager_id").GroupBy("id")
		cloudProviderQuery := CloudproviderManager.Query("id", "name").SubQuery()
		hostQuery.LeftJoin(cloudProviderQuery, sqlchemy.Equals(hostQuery.Field("manager_id"),
			cloudProviderQuery.Field("id")))
		hostQuery.AppendField(cloudProviderQuery.Field("name", "manager"))
		hostSubQuery := hostQuery.SubQuery()
		q.LeftJoin(hostSubQuery, sqlchemy.Equals(q.Field("host_id"), hostSubQuery.Field("id")))
		q.AppendField(hostSubQuery.Field("manager"))
	}
	return q, nil
}

func (manager *SGuestManager) GetExportExtraKeys(ctx context.Context, query jsonutils.JSONObject, rowMap map[string]string) *jsonutils.JSONDict {
	res := manager.SStatusStandaloneResourceBaseManager.GetExportExtraKeys(ctx, query, rowMap)
	exportKeys, _ := query.GetString("export_keys")
	keys := strings.Split(exportKeys, ",")
	if ips, ok := rowMap["concat_ip_addr"]; ok && len(ips) > 0 {
		res.Set("ips", jsonutils.NewString(ips))
	}
	if eip, ok := rowMap["eip"]; ok && len(eip) > 0 {
		res.Set("eip", jsonutils.NewString(eip))
	}
	if disk, ok := rowMap["disk_size"]; ok {
		res.Set("disk", jsonutils.NewString(disk))
	}
	if region, ok := rowMap["region"]; ok && len(region) > 0 {
		res.Set("region", jsonutils.NewString(region))
	}
	if manager, ok := rowMap["manager"]; ok && len(manager) > 0 {
		res.Set("manager", jsonutils.NewString(manager))
	}
	if utils.IsInStringArray("tenant", keys) {
		if projectId, ok := rowMap["tenant_id"]; ok {
			tenant, err := db.TenantCacheManager.FetchTenantById(ctx, projectId)
			if err == nil {
				res.Set("tenant", jsonutils.NewString(tenant.GetName()))
			}
		}
	}
	if utils.IsInStringArray("os_distribution", keys) {
		if osType, ok := rowMap["os_type"]; ok {
			res.Set("os_distribution", jsonutils.NewString(osType))
		}
	}
	return res
}

func (self *SGuest) getNetworksDetails() string {
	var buf bytes.Buffer
	for _, nic := range self.GetNetworks() {
		buf.WriteString(nic.GetDetailedString())
		buf.WriteString("\n")
	}
	return buf.String()
}

func (self *SGuest) getDisksDetails() string {
	var buf bytes.Buffer
	for _, disk := range self.GetDisks() {
		buf.WriteString(disk.GetDetailedString())
		buf.WriteString("\n")
	}
	return buf.String()
}

func (self *SGuest) getDisksInfoDetails() *jsonutils.JSONArray {
	details := jsonutils.NewArray()
	for _, disk := range self.GetDisks() {
		details.Add(disk.GetDetailedJson())
	}
	return details
}

func (self *SGuest) getIsolatedDeviceDetails() string {
	var buf bytes.Buffer
	for _, dev := range self.GetIsolatedDevices() {
		buf.WriteString(dev.getDetailedString())
		buf.WriteString("\n")
	}
	return buf.String()
}

func (self *SGuest) getDiskSize() int {
	size := 0
	for _, disk := range self.GetDisks() {
		size += disk.GetDisk().DiskSize
	}
	return size
}

func (self *SGuest) getCdrom() *SGuestcdrom {
	cdrom := SGuestcdrom{}
	cdrom.SetModelManager(GuestcdromManager)

	err := GuestcdromManager.Query().Equals("id", self.Id).First(&cdrom)
	if err != nil {
		if err == sql.ErrNoRows {
			cdrom.Id = self.Id
			err = GuestcdromManager.TableSpec().Insert(&cdrom)
			if err != nil {
				log.Errorf("insert cdrom fail %s", err)
				return nil
			}
			return &cdrom
		} else {
			log.Errorf("getCdrom query fail %s", err)
			return nil
		}
	} else {
		return &cdrom
	}
}

func (self *SGuest) getKeypair() *SKeypair {
	if len(self.KeypairId) > 0 {
		keypair, _ := KeypairManager.FetchById(self.KeypairId)
		if keypair != nil {
			return keypair.(*SKeypair)
		}
	}
	return nil
}

func (self *SGuest) getKeypairName() string {
	keypair := self.getKeypair()
	if keypair != nil {
		return keypair.Name
	}
	return ""
}

func (self *SGuest) getNotifyIps() []string {
	ips := self.getRealIPs()
	vips := self.getVirtualIPs()
	if vips != nil {
		ips = append(ips, vips...)
	}
	return ips
}

func (self *SGuest) getRealIPs() []string {
	ips := make([]string, 0)
	for _, nic := range self.GetNetworks() {
		if !nic.Virtual {
			ips = append(ips, nic.IpAddr)
		}
	}
	return ips
}

func (self *SGuest) IsExitOnly() bool {
	for _, ip := range self.getRealIPs() {
		addr, _ := netutils.NewIPV4Addr(ip)
		if !netutils.IsExitAddress(addr) {
			return false
		}
	}
	return true
}

func (self *SGuest) getVirtualIPs() []string {
	ips := make([]string, 0)
	for _, guestgroup := range self.GetGroups() {
		group := guestgroup.GetGroup()
		for _, groupnetwork := range group.GetNetworks() {
			ips = append(ips, groupnetwork.IpAddr)
		}
	}
	return ips
}

func (self *SGuest) getIPs() []string {
	ips := self.getRealIPs()
	vips := self.getVirtualIPs()
	ips = append(ips, vips...)
	/*eip, _ := self.GetEip()
	if eip != nil {
		ips = append(ips, eip.IpAddr)
	}*/
	return ips
}

func (self *SGuest) getZone() *SZone {
	host := self.GetHost()
	if host != nil {
		return host.GetZone()
	}
	return nil
}

func (self *SGuest) getRegion() *SCloudregion {
	zone := self.getZone()
	if zone != nil {
		return zone.GetRegion()
	}
	return nil
}

func (self *SGuest) GetOS() string {
	if len(self.OsType) > 0 {
		return self.OsType
	}
	return self.GetMetadata("os_name", nil)
}

func (self *SGuest) IsLinux() bool {
	os := self.GetOS()
	if strings.HasPrefix(strings.ToLower(os), "lin") {
		return true
	} else {
		return false
	}
}

func (self *SGuest) IsWindows() bool {
	os := self.GetOS()
	if strings.HasPrefix(strings.ToLower(os), "win") {
		return true
	} else {
		return false
	}
}

func (self *SGuest) getSecgroupJson() []jsonutils.JSONObject {
	secgroups := []jsonutils.JSONObject{}
	for _, secGrp := range self.GetSecgroups() {
		secgroups = append(secgroups, secGrp.getDesc())
	}
	return secgroups
}

func (self *SGuest) GetSecgroups() []SSecurityGroup {
	secgrpQuery := SecurityGroupManager.Query()
	secgrpQuery.Filter(
		sqlchemy.OR(
			sqlchemy.Equals(secgrpQuery.Field("id"), self.SecgrpId),
			sqlchemy.In(secgrpQuery.Field("id"), GuestsecgroupManager.Query("secgroup_id").Equals("guest_id", self.Id).SubQuery()),
		),
	)
	secgroups := []SSecurityGroup{}
	if err := db.FetchModelObjects(SecurityGroupManager, secgrpQuery, &secgroups); err != nil {
		log.Errorf("Get security group error: %v", err)
		return nil
	}
	return secgroups
}

func (self *SGuest) getSecgroup() *SSecurityGroup {
	return SecurityGroupManager.FetchSecgroupById(self.SecgrpId)
}

func (self *SGuest) getAdminSecgroup() *SSecurityGroup {
	return SecurityGroupManager.FetchSecgroupById(self.AdminSecgrpId)
}

func (self *SGuest) GetSecgroupName() string {
	secgrp := self.getSecgroup()
	if secgrp != nil {
		return secgrp.GetName()
	}
	return ""
}

func (self *SGuest) getAdminSecgroupName() string {
	secgrp := self.getAdminSecgroup()
	if secgrp != nil {
		return secgrp.GetName()
	}
	return ""
}

func (self *SGuest) GetSecRules() []secrules.SecurityRule {
	return self.getSecRules()
}

func (self *SGuest) getSecRules() []secrules.SecurityRule {
	if secgrp := self.getSecgroup(); secgrp != nil {
		return secgrp.GetSecRules("")
	}
	if rule, err := secrules.ParseSecurityRule(options.Options.DefaultSecurityRules); err == nil {
		return []secrules.SecurityRule{*rule}
	} else {
		log.Errorf("Default SecurityRules error: %v", err)
	}
	return []secrules.SecurityRule{}
}

func (self *SGuest) getSecurityRules() string {
	secgrp := self.getSecgroup()
	if secgrp != nil {
		return secgrp.getSecurityRuleString("")
	} else {
		return options.Options.DefaultSecurityRules
	}
}

//获取多个安全组规则，优先级降序排序
func (self *SGuest) getSecurityGroupsRules() string {
	secgroups := self.GetSecgroups()
	secgroupids := []string{}
	for _, secgroup := range secgroups {
		secgroupids = append(secgroupids, secgroup.Id)
	}
	q := SecurityGroupRuleManager.Query()
	q.Filter(sqlchemy.In(q.Field("secgroup_id"), secgroupids)).Desc(q.Field("priority"))
	secrules := []SSecurityGroupRule{}
	if err := db.FetchModelObjects(SecurityGroupRuleManager, q, &secrules); err != nil {
		log.Errorf("Get rules error: %v", err)
		return options.Options.DefaultSecurityRules
	}
	rules := []string{}
	for _, rule := range secrules {
		rules = append(rules, rule.String())
	}
	return strings.Join(rules, SECURITY_GROUP_SEPARATOR)
}

func (self *SGuest) getAdminSecurityRules() string {
	secgrp := self.getAdminSecgroup()
	if secgrp != nil {
		return secgrp.getSecurityRuleString("")
	} else {
		return options.Options.DefaultAdminSecurityRules
	}
}

func (self *SGuest) isGpu() bool {
	return len(self.GetIsolatedDevices()) != 0
}

func (self *SGuest) GetIsolatedDevices() []SIsolatedDevice {
	return IsolatedDeviceManager.findAttachedDevicesOfGuest(self)
}

func (self *SGuest) syncWithCloudVM(ctx context.Context, userCred mcclient.TokenCredential, provider cloudprovider.ICloudProvider, host *SHost, extVM cloudprovider.ICloudVM, projectId string, projectSync bool) error {
	lockman.LockObject(ctx, self)
	defer lockman.ReleaseObject(ctx, self)

	recycle := false

	if provider.SupportPrepaidResources() && self.IsPrepaidRecycle() {
		recycle = true
	}

	metaData := extVM.GetMetadata()
	diff, err := GuestManager.TableSpec().Update(self, func() error {
		extVM.Refresh()
		// self.Name = extVM.GetName()
		self.Status = extVM.GetStatus()
		self.VcpuCount = extVM.GetVcpuCount()
		self.BootOrder = extVM.GetBootOrder()
		self.Vga = extVM.GetVga()
		self.Vdi = extVM.GetVdi()
		self.OsType = extVM.GetOSType()
		self.Bios = extVM.GetBios()
		self.Machine = extVM.GetMachine()
		if !recycle {
			self.HostId = host.Id
		}

		metaData := extVM.GetMetadata()
		instanceType := extVM.GetInstanceType()

		if len(instanceType) > 0 {
			self.InstanceType = instanceType
		}

		if extVM.GetHypervisor() == HYPERVISOR_AWS {
			sku, err := ServerSkuManager.FetchSkuByNameAndHypervisor(instanceType, extVM.GetHypervisor(), false)
			if err == nil {
				self.VmemSize = sku.MemorySizeMB
			} else {
				self.VmemSize = extVM.GetVmemSizeMB()
			}
		} else {
			self.VmemSize = extVM.GetVmemSizeMB()
		}

		if projectSync && len(projectId) > 0 {
			self.ProjectId = projectId
		}

		self.Hypervisor = extVM.GetHypervisor()

		self.IsEmulated = extVM.IsEmulated()

		if provider.SupportPrepaidResources() && !recycle {
			self.BillingType = extVM.GetBillingType()
			self.ExpiredAt = extVM.GetExpiredAt()
		}

		if metaData != nil && metaData.Contains("secgroupIds") {
			secgroupIds := []string{}
			if err := metaData.Unmarshal(&secgroupIds, "secgroupIds"); err == nil {
				for _, secgroupId := range secgroupIds {
					secgrp, err := SecurityGroupManager.FetchByExternalId(secgroupId)
					if err != nil {
						log.Errorf("Failed find secgroup %s for guest %s error: %v", secgroupId, self.Name, err)
						continue
					}
					secgroup := secgrp.(*SSecurityGroup)
					if len(self.SecgrpId) == 0 {
						self.SecgrpId = secgroup.Id
					} else {
						if _, err := GuestsecgroupManager.newGuestSecgroup(ctx, userCred, self, secgroup); err != nil {
							log.Errorf("failed to bind secgroup %s for guest %s error: %v", secgroup.Name, self.Name, err)
						}
					}
				}
			}
		}
		return nil
	})
	if err != nil {
		log.Errorf("%s", err)
		return err
	}
	if diff != nil {
		diffStr := sqlchemy.UpdateDiffString(diff)
		if len(diffStr) > 0 {
			db.OpsLog.LogEvent(self, db.ACT_UPDATE, diffStr, userCred)
		}
	}
	if metaData != nil {
		meta := make(map[string]string, 0)
		if err := metaData.Unmarshal(meta); err != nil {
			log.Errorf("Get VM Metadata error: %v", err)
		} else {
			for key, value := range meta {
				if err := self.SetMetadata(ctx, key, value, userCred); err != nil {
					log.Errorf("set guest %s mata %s => %s error: %v", self.Name, key, value, err)
				}
			}
		}
	}

	if provider.SupportPrepaidResources() && recycle {
		vhost := self.GetHost()
		err = vhost.syncWithCloudPrepaidVM(extVM, host, projectSync)
		if err != nil {
			return err
		}
	}

	return nil
}

func (manager *SGuestManager) newCloudVM(ctx context.Context, userCred mcclient.TokenCredential, provider cloudprovider.ICloudProvider, host *SHost, extVM cloudprovider.ICloudVM, projectId string) (*SGuest, error) {

	guest := SGuest{}
	guest.SetModelManager(manager)

	guest.Status = extVM.GetStatus()
	guest.ExternalId = extVM.GetGlobalId()
	guest.Name = extVM.GetName()
	guest.VcpuCount = extVM.GetVcpuCount()
	guest.BootOrder = extVM.GetBootOrder()
	guest.Vga = extVM.GetVga()
	guest.Vdi = extVM.GetVdi()
	guest.OsType = extVM.GetOSType()
	guest.Bios = extVM.GetBios()
	guest.Machine = extVM.GetMachine()
	guest.Hypervisor = extVM.GetHypervisor()

	guest.IsEmulated = extVM.IsEmulated()

	if provider.SupportPrepaidResources() {
		guest.BillingType = extVM.GetBillingType()
		guest.ExpiredAt = extVM.GetExpiredAt()
	}

	guest.HostId = host.Id

	metaData := extVM.GetMetadata()
	instanceType := extVM.GetInstanceType()

	/*zoneExtId, err := metaData.GetString("zone_ext_id")
	if err != nil {
		log.Errorf("get zone external id fail %s", err)
	}

	isku, err := ServerSkuManager.FetchByZoneExtId(zoneExtId, instanceType)
	if err != nil {
		log.Errorf("get sku zone %s instance type %s fail %s", zoneExtId, instanceType, err)
	} else {
		guest.SkuId = isku.GetId()
	}*/

	if len(instanceType) > 0 {
		guest.InstanceType = instanceType
	}

	if extVM.GetHypervisor() == HYPERVISOR_AWS {
		sku, err := ServerSkuManager.FetchSkuByNameAndHypervisor(instanceType, extVM.GetHypervisor(), false)
		if err == nil {
			guest.VmemSize = sku.MemorySizeMB
		} else {
			guest.VmemSize = extVM.GetVmemSizeMB()
		}
	} else {
		guest.VmemSize = extVM.GetVmemSizeMB()
	}

	guest.ProjectId = userCred.GetProjectId()
	if len(projectId) > 0 {
		guest.ProjectId = projectId
	}

	extraSecgroups := []*SSecurityGroup{}
	if metaData != nil && metaData.Contains("secgroupIds") {
		secgroupIds := []string{}
		if err := metaData.Unmarshal(&secgroupIds, "secgroupIds"); err == nil {
			for _, secgroupId := range secgroupIds {
				secgrp, err := SecurityGroupManager.FetchByExternalId(secgroupId)
				if err != nil {
					log.Errorf("Failed find secgroup %s for guest %s error: %v", secgroupId, guest.Name, err)
					continue
				}
				secgroup := secgrp.(*SSecurityGroup)
				if len(guest.SecgrpId) == 0 {
					guest.SecgrpId = secgroup.Id
				} else {
					extraSecgroups = append(extraSecgroups, secgroup)
				}
			}
		}
	}

	err := manager.TableSpec().Insert(&guest)
	if err != nil {
		log.Errorf("Insert fail %s", err)
		return nil, err
	}

	for _, secgroup := range extraSecgroups {
		if _, err := GuestsecgroupManager.newGuestSecgroup(ctx, userCred, &guest, secgroup); err != nil {
			log.Errorf("failed to bind secgroup %s for guest %s error: %v", secgroup.Name, guest.Name, err)
		}
	}

	if metaData != nil {
		meta := make(map[string]string, 0)
		if err := metaData.Unmarshal(meta); err != nil {
			log.Errorf("Get VM Metadata error: %v", err)
		} else {
			for key, value := range meta {
				if err := guest.SetMetadata(ctx, key, value, userCred); err != nil {
					log.Errorf("set guest %s mata %s => %s error: %v", guest.Name, key, value, err)
				}
			}
		}
	}

	db.OpsLog.LogEvent(&guest, db.ACT_SYNC_CLOUD_SERVER, guest.GetShortDesc(ctx), userCred)
	return &guest, nil
}

func (manager *SGuestManager) TotalCount(
	projectId string, rangeObj db.IStandaloneModel,
	status []string, hypervisors []string,
	includeSystem bool, pendingDelete bool,
	hostTypes []string, resourceTypes []string, providers []string,
) SGuestCountStat {
	return totalGuestResourceCount(projectId, rangeObj, status, hypervisors, includeSystem, pendingDelete, hostTypes, resourceTypes, providers)
}

func (self *SGuest) detachNetwork(ctx context.Context, userCred mcclient.TokenCredential, network *SNetwork, reserve bool, deploy bool) error {
	// Portmaps.delete_guest_network_portmaps(self, user_cred,
	//                                                    network_id=net.id)
	err := GuestnetworkManager.DeleteGuestNics(ctx, self, userCred, network, reserve)
	if err != nil {
		return err
	}
	host := self.GetHost()
	if host != nil {
		host.ClearSchedDescCache() // ignore error
	}
	if deploy {
		self.StartGuestDeployTask(ctx, userCred, nil, "deploy", "")
	}
	return nil
}

func (self *SGuest) isAttach2Network(net *SNetwork) bool {
	q := GuestnetworkManager.Query()
	q = q.Equals("guest_id", self.Id).Equals("network_id", net.Id)
	return q.Count() > 0
}

func (self *SGuest) getMaxNicIndex() int8 {
	nics := self.GetNetworks()
	return int8(len(nics))
}

func (self *SGuest) setOSProfile(ctx context.Context, userCred mcclient.TokenCredential, profile jsonutils.JSONObject) error {
	return self.SetMetadata(ctx, "__os_profile__", profile, userCred)
}

func (self *SGuest) getOSProfile() osprofile.SOSProfile {
	osName := self.GetOS()
	osProf := osprofile.GetOSProfile(osName, self.Hypervisor)
	val := self.GetMetadata("__os_profile__", nil)
	if len(val) > 0 {
		jsonVal, _ := jsonutils.ParseString(val)
		if jsonVal != nil {
			jsonVal.Unmarshal(&osProf)
		}
	}
	return osProf
}

func (self *SGuest) Attach2Network(ctx context.Context, userCred mcclient.TokenCredential, network *SNetwork, pendingUsage quotas.IQuota,
	address string, mac string, driver string, bwLimit int, virtual bool, index int8, reserved bool, allocDir IPAddlocationDirection, requireDesignatedIP bool) error {
	if self.isAttach2Network(network) {
		return fmt.Errorf("Guest has been attached to network %s", network.Name)
	}
	if index < 0 {
		index = self.getMaxNicIndex()
	}
	if len(driver) == 0 {
		osProf := self.getOSProfile()
		driver = osProf.NetDriver
	}
	lockman.LockClass(ctx, QuotaManager, self.ProjectId)
	defer lockman.ReleaseClass(ctx, QuotaManager, self.ProjectId)

	guestnic, err := GuestnetworkManager.newGuestNetwork(ctx, userCred, self, network,
		index, address, mac, driver, bwLimit, virtual, reserved,
		allocDir, requireDesignatedIP)
	if err != nil {
		return err
	}
	network.updateDnsRecord(guestnic, true)
	network.updateGuestNetmap(guestnic)
	bwLimit = guestnic.getBandwidth()
	if pendingUsage != nil {
		cancelUsage := SQuota{}
		if network.IsExitNetwork() {
			cancelUsage.Eport = 1
			cancelUsage.Ebw = bwLimit
		} else {
			cancelUsage.Port = 1
			cancelUsage.Bw = bwLimit
		}
		err = QuotaManager.CancelPendingUsage(ctx, userCred, self.ProjectId, pendingUsage, &cancelUsage)
		if err != nil {
			return err
		}
	}
	notes := jsonutils.NewDict()
	if len(address) == 0 {
		address = guestnic.IpAddr
	}
	notes.Add(jsonutils.NewString(address), "ip_addr")
	db.OpsLog.LogAttachEvent(ctx, self, network, userCred, notes)
	return nil
}

type sRemoveGuestnic struct {
	nic     *SGuestnetwork
	reserve bool
}

type sAddGuestnic struct {
	nic     cloudprovider.ICloudNic
	net     *SNetwork
	reserve bool
}

func getCloudNicNetwork(vnic cloudprovider.ICloudNic, host *SHost) (*SNetwork, error) {
	vnet := vnic.GetINetwork()
	if vnet == nil {
		ip := vnic.GetIP()
		if len(ip) == 0 {
			return nil, fmt.Errorf("Cannot find inetwork for vnics %s %s", vnic.GetMAC(), vnic.GetIP())
		} else {
			// find network by IP
			return host.getNetworkOfIPOnHost(vnic.GetIP())
		}
	}
	localNetObj, err := NetworkManager.FetchByExternalId(vnet.GetGlobalId())
	if err != nil {
		return nil, fmt.Errorf("Cannot find network of external_id %s: %v", vnet.GetGlobalId(), err)
	}
	localNet := localNetObj.(*SNetwork)
	return localNet, nil
}

func (self *SGuest) SyncVMNics(ctx context.Context, userCred mcclient.TokenCredential, host *SHost, vnics []cloudprovider.ICloudNic) compare.SyncResult {
	result := compare.SyncResult{}

	guestnics := self.GetNetworks()
	removed := make([]sRemoveGuestnic, 0)
	adds := make([]sAddGuestnic, 0)

	for i := 0; i < len(guestnics) || i < len(vnics); i += 1 {
		if i < len(guestnics) && i < len(vnics) {
			localNet, err := getCloudNicNetwork(vnics[i], host)
			if err != nil {
				log.Errorf("%s", err)
				result.Error(err)
				return result
			}
			if guestnics[i].NetworkId == localNet.Id {
				if guestnics[i].MacAddr == vnics[i].GetMAC() {
					if guestnics[i].IpAddr == vnics[i].GetIP() { // nothing changes
						// do nothing
					} else if len(vnics[i].GetIP()) > 0 {
						// ip changed
						removed = append(removed, sRemoveGuestnic{nic: &guestnics[i]})
						adds = append(adds, sAddGuestnic{nic: vnics[i], net: localNet})
					} else {
						// do nothing
						// vm maybe turned off, ignore the case
					}
				} else {
					reserve := false
					if len(guestnics[i].IpAddr) > 0 && guestnics[i].IpAddr == vnics[i].GetIP() {
						// mac changed
						reserve = true
					}
					removed = append(removed, sRemoveGuestnic{nic: &guestnics[i], reserve: reserve})
					adds = append(adds, sAddGuestnic{nic: vnics[i], net: localNet, reserve: reserve})
				}
			} else {
				removed = append(removed, sRemoveGuestnic{nic: &guestnics[i]})
				adds = append(adds, sAddGuestnic{nic: vnics[i], net: localNet})
			}
		} else if i < len(guestnics) {
			removed = append(removed, sRemoveGuestnic{nic: &guestnics[i]})
		} else if i < len(vnics) {
			localNet, err := getCloudNicNetwork(vnics[i], host)
			if err != nil {
				log.Errorf("%s", err) // ignore this case
			} else {
				adds = append(adds, sAddGuestnic{nic: vnics[i], net: localNet})
			}
		}
	}

	for _, remove := range removed {
		err := self.detachNetwork(ctx, userCred, remove.nic.GetNetwork(), remove.reserve, false)
		if err != nil {
			result.DeleteError(err)
		} else {
			result.Delete()
		}
	}

	for _, add := range adds {
		if len(add.nic.GetIP()) == 0 {
			continue // cannot determine which network it attached to
		}
		if add.net == nil {
			continue // cannot determine which network it attached to
		}
		// check if the IP has been occupied, if yes, release the IP
		gn, err := GuestnetworkManager.getGuestNicByIP(add.nic.GetIP(), add.net.Id)
		if err != nil {
			result.AddError(err)
			continue
		}
		if gn != nil {
			err = gn.Detach(ctx, userCred)
			if err != nil {
				result.AddError(err)
				continue
			}
		}
		err = self.Attach2Network(ctx, userCred, add.net, nil, add.nic.GetIP(),
			add.nic.GetMAC(), add.nic.GetDriver(), 0, false, -1, add.reserve, IPAllocationDefault, true)
		if err != nil {
			result.AddError(err)
		} else {
			result.Add()
		}
	}

	return result
}

func (self *SGuest) isAttach2Disk(disk *SDisk) bool {
	q := GuestdiskManager.Query().Equals("disk_id", disk.Id).Equals("guest_id", self.Id)
	return q.Count() > 0
}

func (self *SGuest) getMaxDiskIndex() int8 {
	guestdisks := self.GetDisks()
	return int8(len(guestdisks))
}

func (self *SGuest) AttachDisk(ctx context.Context, disk *SDisk, userCred mcclient.TokenCredential, driver string, cache string, mountpoint string) error {
	return self.attach2Disk(ctx, disk, userCred, driver, cache, mountpoint)
}

func (self *SGuest) attach2Disk(ctx context.Context, disk *SDisk, userCred mcclient.TokenCredential, driver string, cache string, mountpoint string) error {
	if self.isAttach2Disk(disk) {
		return fmt.Errorf("Guest has been attached to disk")
	}
	index := self.getMaxDiskIndex()
	if len(driver) == 0 {
		osProf := self.getOSProfile()
		driver = osProf.DiskDriver
	}
	guestdisk := SGuestdisk{}
	guestdisk.SetModelManager(GuestdiskManager)

	guestdisk.DiskId = disk.Id
	guestdisk.GuestId = self.Id
	guestdisk.Index = index
	err := guestdisk.DoSave(driver, cache, mountpoint)
	if err == nil {
		db.OpsLog.LogAttachEvent(ctx, self, disk, userCred, nil)
	}
	return err
}

type sSyncDiskPair struct {
	disk  *SDisk
	vdisk cloudprovider.ICloudDisk
}

func (self *SGuest) SyncVMDisks(ctx context.Context, userCred mcclient.TokenCredential, provider cloudprovider.ICloudProvider, host *SHost, vdisks []cloudprovider.ICloudDisk, projectId string, projectSync bool) compare.SyncResult {
	result := compare.SyncResult{}

	newdisks := make([]sSyncDiskPair, 0)
	for i := 0; i < len(vdisks); i += 1 {
		if len(vdisks[i].GetGlobalId()) == 0 {
			continue
		}
		disk, err := DiskManager.syncCloudDisk(ctx, userCred, provider, vdisks[i], i, projectId, projectSync)
		if err != nil {
			log.Errorf("syncCloudDisk error: %v", err)
			result.Error(err)
			return result
		}
		newdisks = append(newdisks, sSyncDiskPair{disk: disk, vdisk: vdisks[i]})
	}

	needRemoves := make([]SGuestdisk, 0)

	guestdisks := self.GetDisks()
	for i := 0; i < len(guestdisks); i += 1 {
		find := false
		for j := 0; j < len(newdisks); j += 1 {
			if newdisks[j].disk.Id == guestdisks[i].DiskId {
				find = true
				break
			}
		}
		if !find {
			needRemoves = append(needRemoves, guestdisks[i])
		}
	}

	needAdds := make([]sSyncDiskPair, 0)

	for i := 0; i < len(newdisks); i += 1 {
		find := false
		for j := 0; j < len(guestdisks); j += 1 {
			if newdisks[i].disk.Id == guestdisks[j].DiskId {
				find = true
				break
			}
		}
		if !find {
			needAdds = append(needAdds, newdisks[i])
		}
	}

	for i := 0; i < len(needRemoves); i += 1 {
		err := needRemoves[i].Detach(ctx, userCred)
		if err != nil {
			result.DeleteError(err)
		} else {
			result.Delete()
		}
	}
	for i := 0; i < len(needAdds); i += 1 {
		vdisk := needAdds[i].vdisk
		err := self.attach2Disk(ctx, needAdds[i].disk, userCred, vdisk.GetDriver(), vdisk.GetCacheMode(), vdisk.GetMountpoint())
		if err != nil {
			log.Errorf("attach2Disk error: %v", err)
			result.AddError(err)
		} else {
			result.Add()
		}
	}
	return result
}

func filterGuestByRange(q *sqlchemy.SQuery, rangeObj db.IStandaloneModel, hostTypes []string, resourceTypes []string, providers []string) *sqlchemy.SQuery {
	hosts := HostManager.Query().SubQuery()

	q = q.Join(hosts, sqlchemy.Equals(hosts.Field("id"), q.Field("host_id")))
	q = q.Filter(sqlchemy.IsTrue(hosts.Field("enabled")))
	// q = q.Filter(sqlchemy.Equals(hosts.Field("host_status"), HOST_ONLINE))

	q = AttachUsageQuery(q, hosts, hostTypes, resourceTypes, providers, rangeObj)
	return q
}

type SGuestCountStat struct {
	TotalGuestCount       int
	TotalCpuCount         int
	TotalMemSize          int
	TotalDiskSize         int
	TotalIsolatedCount    int
	TotalBackupGuestCount int
	TotalBackupCpuCount   int
	TotalBackupMemSize    int
	TotalBackupDiskSize   int
}

func totalGuestResourceCount(
	projectId string,
	rangeObj db.IStandaloneModel,
	status []string,
	hypervisors []string,
	includeSystem bool,
	pendingDelete bool,
	hostTypes []string,
	resourceTypes []string,
	providers []string,
) SGuestCountStat {

	guestdisks := GuestdiskManager.Query().SubQuery()
	disks := DiskManager.Query().SubQuery()

	diskQuery := guestdisks.Query(guestdisks.Field("guest_id"), sqlchemy.SUM("guest_disk_size", disks.Field("disk_size")))
	diskQuery = diskQuery.Join(disks, sqlchemy.Equals(guestdisks.Field("disk_id"), disks.Field("id")))
	diskQuery = diskQuery.GroupBy(guestdisks.Field("guest_id"))
	diskSubQuery := diskQuery.SubQuery()

	backupDiskQuery := guestdisks.Query(guestdisks.Field("guest_id"), sqlchemy.SUM("guest_disk_size", disks.Field("disk_size")))
	backupDiskQuery = backupDiskQuery.LeftJoin(disks, sqlchemy.Equals(guestdisks.Field("disk_id"), disks.Field("id")))
	backupDiskQuery = backupDiskQuery.Filter(sqlchemy.IsNotEmpty(disks.Field("backup_storage_id")))
	backupDiskQuery = backupDiskQuery.GroupBy(guestdisks.Field("guest_id"))

	diskBackupSubQuery := backupDiskQuery.SubQuery()
	// diskBackupSubQuery := diskQuery.IsNotEmpty("backup_storage_id").SubQuery()

	isolated := IsolatedDeviceManager.Query().SubQuery()

	isoDevQuery := isolated.Query(isolated.Field("guest_id"), sqlchemy.COUNT("device_sum"))
	isoDevQuery = isoDevQuery.Filter(sqlchemy.IsNotNull(isolated.Field("guest_id")))
	isoDevQuery = isoDevQuery.GroupBy(isolated.Field("guest_id"))

	isoDevSubQuery := isoDevQuery.SubQuery()

	guests := GuestManager.Query().SubQuery()
	guestBackupSubQuery := GuestManager.Query(
		"id",
		"vcpu_count",
		"vmem_size",
	).IsNotEmpty("backup_host_id").SubQuery()

	q := guests.Query(sqlchemy.COUNT("total_guest_count"),
		sqlchemy.SUM("total_cpu_count", guests.Field("vcpu_count")),
		sqlchemy.SUM("total_mem_size", guests.Field("vmem_size")),
		sqlchemy.SUM("total_disk_size", diskSubQuery.Field("guest_disk_size")),
		sqlchemy.SUM("total_isolated_count", isoDevSubQuery.Field("device_sum")),
		sqlchemy.SUM("total_backup_disk_size", diskBackupSubQuery.Field("guest_disk_size")),
		sqlchemy.SUM("total_backup_cpu_count", guestBackupSubQuery.Field("vcpu_count")),
		sqlchemy.SUM("total_backup_mem_size", guestBackupSubQuery.Field("vmem_size")),
		sqlchemy.COUNT("total_backup_guest_count", guestBackupSubQuery.Field("id")),
	)

	q = q.LeftJoin(guestBackupSubQuery, sqlchemy.Equals(guestBackupSubQuery.Field("id"), guests.Field("id")))

	q = q.LeftJoin(diskSubQuery, sqlchemy.Equals(diskSubQuery.Field("guest_id"), guests.Field("id")))
	q = q.LeftJoin(diskBackupSubQuery, sqlchemy.Equals(diskBackupSubQuery.Field("guest_id"), guests.Field("id")))

	q = q.LeftJoin(isoDevSubQuery, sqlchemy.Equals(isoDevSubQuery.Field("guest_id"), guests.Field("id")))

	q = filterGuestByRange(q, rangeObj, hostTypes, resourceTypes, providers)

	if len(projectId) > 0 {
		q = q.Filter(sqlchemy.Equals(guests.Field("tenant_id"), projectId))
	}
	if len(status) > 0 {
		q = q.Filter(sqlchemy.In(guests.Field("status"), status))
	}
	if len(hypervisors) > 0 {
		q = q.Filter(sqlchemy.In(guests.Field("hypervisor"), hypervisors))
	}
	if !includeSystem {
		q = q.Filter(sqlchemy.OR(sqlchemy.IsNull(guests.Field("is_system")), sqlchemy.IsFalse(guests.Field("is_system"))))
	}
	if pendingDelete {
		q = q.Filter(sqlchemy.IsTrue(guests.Field("pending_deleted")))
	} else {
		q = q.Filter(sqlchemy.OR(sqlchemy.IsNull(guests.Field("pending_deleted")), sqlchemy.IsFalse(guests.Field("pending_deleted"))))
	}
	stat := SGuestCountStat{}
	row := q.Row()
	err := q.Row2Struct(row, &stat)
	if err != nil {
		log.Errorf("%s", err)
	}
	stat.TotalCpuCount += stat.TotalBackupCpuCount
	stat.TotalMemSize += stat.TotalBackupMemSize
	stat.TotalDiskSize += stat.TotalBackupDiskSize
	return stat
}

func (self *SGuest) getDefaultNetworkConfig() *SNetworkConfig {
	netConf := SNetworkConfig{}
	netConf.BwLimit = options.Options.DefaultBandwidth
	osProf := self.getOSProfile()
	netConf.Driver = osProf.NetDriver
	return &netConf
}

func (self *SGuest) CreateNetworksOnHost(ctx context.Context, userCred mcclient.TokenCredential, host *SHost, data *jsonutils.JSONDict, pendingUsage quotas.IQuota) error {
	netJsonArray := jsonutils.GetArrayOfPrefix(data, "net")
	/* idx := 0
	for idx = 0; data.Contains(fmt.Sprintf("net.%d", idx)); idx += 1 {
		netJson, err := data.Get(fmt.Sprintf("net.%d", idx))
		if err != nil {
			return err
		}
		if netJson == jsonutils.JSONNull {
			break
		}

	}*/
	if len(netJsonArray) == 0 {
		netConfig := self.getDefaultNetworkConfig()
		return self.attach2RandomNetwork(ctx, userCred, host, netConfig, pendingUsage)
	}
	for idx := 0; idx < len(netJsonArray); idx += 1 {
		netConfig, err := parseNetworkInfo(userCred, netJsonArray[idx])
		if err != nil {
			return err
		}
		err = self.attach2NetworkDesc(ctx, userCred, host, netConfig, pendingUsage)
		if err != nil {
			return err
		}
	}
	return nil
}

func (self *SGuest) attach2NetworkDesc(ctx context.Context, userCred mcclient.TokenCredential, host *SHost, netConfig *SNetworkConfig, pendingUsage quotas.IQuota) error {
	var err1, err2 error
	if len(netConfig.Network) > 0 {
		err1 = self.attach2NamedNetworkDesc(ctx, userCred, host, netConfig, pendingUsage)
		if err1 == nil {
			return nil
		}
	}
	err2 = self.attach2RandomNetwork(ctx, userCred, host, netConfig, pendingUsage)
	if err2 == nil {
		return nil
	}
	if err1 != nil {
		return fmt.Errorf("%s/%s", err1, err2)
	} else {
		return err2
	}
}

func (self *SGuest) attach2NamedNetworkDesc(ctx context.Context, userCred mcclient.TokenCredential, host *SHost, netConfig *SNetworkConfig, pendingUsage quotas.IQuota) error {
	driver := self.GetDriver()
	net, mac, idx, allocDir := driver.GetNamedNetworkConfiguration(self, userCred, host, netConfig)
	if net != nil {
		err := self.Attach2Network(ctx, userCred, net, pendingUsage, netConfig.Address, mac, netConfig.Driver, netConfig.BwLimit, netConfig.Vip, idx, netConfig.Reserved, allocDir, false)
		if err != nil {
			return err
		} else {
			return nil
		}
	} else {
		return fmt.Errorf("Network %s not available", netConfig.Network)
	}
}

func (self *SGuest) attach2RandomNetwork(ctx context.Context, userCred mcclient.TokenCredential, host *SHost, netConfig *SNetworkConfig, pendingUsage quotas.IQuota) error {
	driver := self.GetDriver()
	return driver.Attach2RandomNetwork(self, ctx, userCred, host, netConfig, pendingUsage)
}

func (self *SGuest) CreateDisksOnHost(ctx context.Context, userCred mcclient.TokenCredential, host *SHost,
	data *jsonutils.JSONDict, pendingUsage quotas.IQuota, inheritBilling bool) error {
	diskJsonArray := jsonutils.GetArrayOfPrefix(data, "disk")
	for idx := 0; idx < len(diskJsonArray); idx += 1 { // .Contains(fmt.Sprintf("disk.%d", idx)); idx += 1 {
		diskConfig, err := parseDiskInfo(ctx, userCred, diskJsonArray[idx])
		if err != nil {
			return err
		}
		disk, err := self.createDiskOnHost(ctx, userCred, host, diskConfig, pendingUsage, inheritBilling)
		if err != nil {
			return err
		}
		data.Add(jsonutils.NewString(disk.Id), fmt.Sprintf("disk.%d.id", idx))
		if len(diskConfig.SnapshotId) > 0 {
			data.Add(jsonutils.NewString(diskConfig.SnapshotId), fmt.Sprintf("disk.%d.snapshot", idx))
		}
	}
	return nil
}

func (self *SGuest) createDiskOnStorage(ctx context.Context, userCred mcclient.TokenCredential, storage *SStorage,
	diskConfig *SDiskConfig, pendingUsage quotas.IQuota, inheritBilling bool) (*SDisk, error) {
	lockman.LockObject(ctx, storage)
	defer lockman.ReleaseObject(ctx, storage)

	lockman.LockClass(ctx, QuotaManager, self.ProjectId)
	defer lockman.ReleaseClass(ctx, QuotaManager, self.ProjectId)

	diskName := fmt.Sprintf("vdisk_%s_%d", self.Name, time.Now().UnixNano())

	billingType := BILLING_TYPE_POSTPAID
	billingCycle := ""
	if inheritBilling {
		billingType = self.BillingType
		billingCycle = self.BillingCycle
	}

	autoDelete := false
	if storage.IsLocal() || billingType == BILLING_TYPE_PREPAID {
		autoDelete = true
	}
	disk, err := storage.createDisk(diskName, diskConfig, userCred, self.ProjectId, autoDelete, self.IsSystem,
		billingType, billingCycle)

	if err != nil {
		return nil, err
	}

	cancelUsage := SQuota{}
	cancelUsage.Storage = disk.DiskSize
	err = QuotaManager.CancelPendingUsage(ctx, userCred, self.ProjectId, pendingUsage, &cancelUsage)

	return disk, nil
}

func (self *SGuest) createDiskOnHost(ctx context.Context, userCred mcclient.TokenCredential, host *SHost,
	diskConfig *SDiskConfig, pendingUsage quotas.IQuota, inheritBilling bool) (*SDisk, error) {
	storage := self.GetDriver().ChooseHostStorage(host, diskConfig.Backend)
	if storage == nil {
		return nil, fmt.Errorf("No storage on %s to create disk for %s", host.GetName(), diskConfig.Backend)
	}
	disk, err := self.createDiskOnStorage(ctx, userCred, storage, diskConfig, pendingUsage, inheritBilling)
	if err != nil {
		return nil, err
	}
	if len(self.BackupHostId) > 0 {
		backupHost := HostManager.FetchHostById(self.BackupHostId)
		backupStorage := self.GetDriver().ChooseHostStorage(backupHost, diskConfig.Backend)
		_, err = disk.GetModelManager().TableSpec().Update(disk, func() error {
			disk.BackupStorageId = backupStorage.Id
			return nil
		})
		if err != nil {
			log.Errorf("Disk save backup storage error")
			return disk, err
		}
	}
	err = self.attach2Disk(ctx, disk, userCred, diskConfig.Driver, diskConfig.Cache, diskConfig.Mountpoint)
	return disk, err
}

func (self *SGuest) CreateIsolatedDeviceOnHost(ctx context.Context, userCred mcclient.TokenCredential, host *SHost, data *jsonutils.JSONDict, pendingUsage quotas.IQuota) error {
	devJsonArray := jsonutils.GetArrayOfPrefix(data, "isolated_device")
	for idx := 0; idx < len(devJsonArray); idx += 1 { // .Contains(fmt.Sprintf("isolated_device.%d", idx)); idx += 1 {
		devConfig, err := IsolatedDeviceManager.parseDeviceInfo(userCred, devJsonArray[idx])
		if err != nil {
			return err
		}
		err = self.createIsolatedDeviceOnHost(ctx, userCred, host, devConfig, pendingUsage)
		if err != nil {
			return err
		}
	}
	return nil
}

func (self *SGuest) createIsolatedDeviceOnHost(ctx context.Context, userCred mcclient.TokenCredential, host *SHost, devConfig *SIsolatedDeviceConfig, pendingUsage quotas.IQuota) error {
	lockman.LockClass(ctx, QuotaManager, self.ProjectId)
	defer lockman.ReleaseClass(ctx, QuotaManager, self.ProjectId)

	err := IsolatedDeviceManager.attachHostDeviceToGuestByDesc(ctx, self, host, devConfig, userCred)
	if err != nil {
		return err
	}

	cancelUsage := SQuota{IsolatedDevice: 1}
	err = QuotaManager.CancelPendingUsage(ctx, userCred, self.ProjectId, pendingUsage, &cancelUsage)
	return err
}

func (self *SGuest) attachIsolatedDevice(ctx context.Context, userCred mcclient.TokenCredential, dev *SIsolatedDevice) error {
	if len(dev.GuestId) > 0 {
		return fmt.Errorf("Isolated device already attached to another guest: %s", dev.GuestId)
	}
	if dev.HostId != self.HostId {
		return fmt.Errorf("Isolated device and guest are not located in the same host")
	}
	_, err := IsolatedDeviceManager.TableSpec().Update(dev, func() error {
		dev.GuestId = self.Id
		return nil
	})
	if err != nil {
		return err
	}
	db.OpsLog.LogEvent(self, db.ACT_GUEST_ATTACH_ISOLATED_DEVICE, dev.GetShortDesc(ctx), userCred)
	return nil
}

func (self *SGuest) JoinGroups(userCred mcclient.TokenCredential, params *jsonutils.JSONDict) {
	// TODO
}

type SGuestDiskCategory struct {
	Root *SDisk
	Swap []*SDisk
	Data []*SDisk
}

func (self *SGuest) CategorizeDisks() SGuestDiskCategory {
	diskCat := SGuestDiskCategory{}
	guestdisks := self.GetDisks()
	if guestdisks == nil {
		log.Errorf("no disk for this server!!!")
		return diskCat
	}
	for _, gd := range guestdisks {
		if diskCat.Root == nil {
			diskCat.Root = gd.GetDisk()
		} else {
			disk := gd.GetDisk()
			if disk.FsFormat == "swap" {
				diskCat.Swap = append(diskCat.Swap, disk)
			} else {
				diskCat.Data = append(diskCat.Data, disk)
			}
		}
	}
	return diskCat
}

type SGuestNicCategory struct {
	InternalNics []SGuestnetwork
	ExternalNics []SGuestnetwork
}

func (self *SGuest) CategorizeNics() SGuestNicCategory {
	netCat := SGuestNicCategory{}

	guestnics := self.GetNetworks()
	if guestnics == nil {
		log.Errorf("no nics for this server!!!")
		return netCat
	}

	for _, gn := range guestnics {
		if gn.IsExit() {
			netCat.ExternalNics = append(netCat.ExternalNics, gn)
		} else {
			netCat.InternalNics = append(netCat.InternalNics, gn)
		}
	}
	return netCat
}

func (self *SGuest) LeaveAllGroups(ctx context.Context, userCred mcclient.TokenCredential) {
	groupGuests := make([]SGroupguest, 0)
	q := GroupguestManager.Query()
	err := q.Filter(sqlchemy.Equals(q.Field("guest_id"), self.Id)).All(&groupGuests)
	if err != nil {
		log.Errorln(err.Error())
		return
	}
	for _, gg := range groupGuests {
		gg.Delete(context.Background(), userCred)
		var group SGroup
		gq := GroupManager.Query()
		err := gq.Filter(sqlchemy.Equals(gq.Field("id"), gg.SrvtagId)).First(&group)
		if err != nil {
			log.Errorln(err.Error())
			return
		}
		db.OpsLog.LogDetachEvent(ctx, self, &group, userCred, nil)
	}
}

func (self *SGuest) DetachAllNetworks(ctx context.Context, userCred mcclient.TokenCredential) error {
	// from clouds.models.portmaps import Portmaps
	// Portmaps.delete_guest_network_portmaps(self, user_cred)
	return GuestnetworkManager.DeleteGuestNics(ctx, self, userCred, nil, false)
}

func (self *SGuest) EjectIso(userCred mcclient.TokenCredential) bool {
	cdrom := self.getCdrom()
	if len(cdrom.ImageId) > 0 {
		imageId := cdrom.ImageId
		if cdrom.ejectIso() {
			db.OpsLog.LogEvent(self, db.ACT_ISO_DETACH, imageId, userCred)
			return true
		}
	}
	return false
}

func (self *SGuest) Delete(ctx context.Context, userCred mcclient.TokenCredential) error {
	// self.SVirtualResourceBase.Delete(ctx, userCred)
	// override
	log.Infof("guest delete do nothing")
	return nil
}

func (self *SGuest) RealDelete(ctx context.Context, userCred mcclient.TokenCredential) error {
	return self.SVirtualResourceBase.Delete(ctx, userCred)
}

func (self *SGuest) AllowDeleteItem(ctx context.Context, userCred mcclient.TokenCredential, query jsonutils.JSONObject, data jsonutils.JSONObject) bool {
	overridePendingDelete := false
	purge := false
	if query != nil {
		overridePendingDelete = jsonutils.QueryBoolean(query, "override_pending_delete", false)
		purge = jsonutils.QueryBoolean(query, "purge", false)
	}
	if (overridePendingDelete || purge) && !db.IsAdminAllowDelete(userCred, self) {
		return false
	}
	return self.IsOwner(userCred) || db.IsAdminAllowDelete(userCred, self)
}

func (self *SGuest) CustomizeDelete(ctx context.Context, userCred mcclient.TokenCredential, query jsonutils.JSONObject, data jsonutils.JSONObject) error {
	overridePendingDelete := false
	purge := false
	if query != nil {
		overridePendingDelete = jsonutils.QueryBoolean(query, "override_pending_delete", false)
		purge = jsonutils.QueryBoolean(query, "purge", false)
	}
	return self.StartDeleteGuestTask(ctx, userCred, "", purge, overridePendingDelete)
}

func (self *SGuest) DeleteAllDisksInDB(ctx context.Context, userCred mcclient.TokenCredential) error {
	for _, guestdisk := range self.GetDisks() {
		disk := guestdisk.GetDisk()
		err := guestdisk.Detach(ctx, userCred)
		if err != nil {
			return err
		}
		db.OpsLog.LogEvent(disk, db.ACT_DELETE, nil, userCred)
		db.OpsLog.LogEvent(disk, db.ACT_DELOCATE, nil, userCred)
		err = disk.RealDelete(ctx, userCred)
		if err != nil {
			return err
		}
	}
	return nil
}

type SDeployConfig struct {
	Path    string
	Action  string
	Content string
}

func (self *SGuest) GetDeployConfigOnHost(ctx context.Context, host *SHost, params *jsonutils.JSONDict) *jsonutils.JSONDict {
	config := jsonutils.NewDict()

	desc := self.GetDriver().GetJsonDescAtHost(ctx, self, host)
	config.Add(desc, "desc")

	deploys := make([]SDeployConfig, 0)
	for idx := 0; params.Contains(fmt.Sprintf("deploy.%d.path", idx)); idx += 1 {
		path, _ := params.GetString(fmt.Sprintf("deploy.%d.path", idx))
		action, _ := params.GetString(fmt.Sprintf("deploy.%d.action", idx))
		content, _ := params.GetString(fmt.Sprintf("deploy.%d.content", idx))
		deploys = append(deploys, SDeployConfig{Path: path, Action: action, Content: content})
	}

	if len(deploys) > 0 {
		config.Add(jsonutils.Marshal(deploys), "deploys")
	}

	deployAction, _ := params.GetString("deploy_action")
	if len(deployAction) == 0 {
		deployAction = "deploy"
	}

	// resetPasswd := true
	// if deployAction == "deploy" {
	resetPasswd := jsonutils.QueryBoolean(params, "reset_password", true)
	//}

	if resetPasswd {
		config.Add(jsonutils.JSONTrue, "reset_password")
		passwd, _ := params.GetString("password")
		if len(passwd) > 0 {
			config.Add(jsonutils.NewString(passwd), "password")
		}
		keypair := self.getKeypair()
		if keypair != nil {
			config.Add(jsonutils.NewString(keypair.PublicKey), "public_key")
		}
		deletePubKey, _ := params.GetString("delete_public_key")
		if len(deletePubKey) > 0 {
			config.Add(jsonutils.NewString(deletePubKey), "delete_public_key")
		}
	} else {
		config.Add(jsonutils.JSONFalse, "reset_password")
	}

	// add default public keys
	_, adminPubKey, err := sshkeys.GetSshAdminKeypair(ctx)
	if err != nil {
		log.Errorf("fail to get ssh admin public key %s", err)
	}

	_, projPubKey, err := sshkeys.GetSshProjectKeypair(ctx, self.ProjectId)

	if err != nil {
		log.Errorf("fail to get ssh project public key %s", err)
	}

	config.Add(jsonutils.NewString(adminPubKey), "admin_public_key")
	config.Add(jsonutils.NewString(projPubKey), "project_public_key")

	config.Add(jsonutils.NewString(deployAction), "action")

	onFinish := "shutdown"
	if jsonutils.QueryBoolean(params, "auto_start", false) || jsonutils.QueryBoolean(params, "restart", false) {
		onFinish = "none"
	} else if utils.IsInStringArray(self.Status, []string{VM_ADMIN}) {
		onFinish = "none"
	}

	config.Add(jsonutils.NewString(onFinish), "on_finish")

	return config
}

func (self *SGuest) getVga() string {
	if utils.IsInStringArray(self.Vga, []string{"cirrus", "vmware", "qxl"}) {
		return self.Vga
	}
	return "std"
}

func (self *SGuest) GetVdi() string {
	if utils.IsInStringArray(self.Vdi, []string{"vnc", "spice"}) {
		return self.Vdi
	}
	return "vnc"
}

func (self *SGuest) getMachine() string {
	if utils.IsInStringArray(self.Machine, []string{"pc", "q35"}) {
		return self.Machine
	}
	return "pc"
}

func (self *SGuest) getBios() string {
	if utils.IsInStringArray(self.Bios, []string{"BIOS", "UEFI"}) {
		return self.Bios
	}
	return "BIOS"
}

func (self *SGuest) getKvmOptions() string {
	return self.GetMetadata("kvm", nil)
}

func (self *SGuest) getExtraOptions() jsonutils.JSONObject {
	return self.GetMetadataJson("extra_options", nil)
}

func (self *SGuest) GetJsonDescAtHypervisor(ctx context.Context, host *SHost) *jsonutils.JSONDict {
	desc := jsonutils.NewDict()

	desc.Add(jsonutils.NewString(self.Name), "name")
	if len(self.Description) > 0 {
		desc.Add(jsonutils.NewString(self.Description), "description")
	}
	desc.Add(jsonutils.NewString(self.Id), "uuid")
	desc.Add(jsonutils.NewInt(int64(self.VmemSize)), "mem")
	desc.Add(jsonutils.NewInt(int64(self.VcpuCount)), "cpu")
	desc.Add(jsonutils.NewString(self.getVga()), "vga")
	desc.Add(jsonutils.NewString(self.GetVdi()), "vdi")
	desc.Add(jsonutils.NewString(self.getMachine()), "machine")
	desc.Add(jsonutils.NewString(self.getBios()), "bios")
	desc.Add(jsonutils.NewString(self.BootOrder), "boot_order")

	if len(self.BackupHostId) > 0 {
		if self.HostId == host.Id {
			desc.Set("is_master", jsonutils.JSONTrue)
			desc.Set("host_id", jsonutils.NewString(self.HostId))
		} else if self.BackupHostId == host.Id {
			desc.Set("is_slave", jsonutils.JSONTrue)
			desc.Set("host_id", jsonutils.NewString(self.BackupHostId))
		}
	}

	// isolated devices
	isolatedDevs := IsolatedDeviceManager.generateJsonDescForGuest(self)
	desc.Add(jsonutils.NewArray(isolatedDevs...), "isolated_devices")

	// nics, domain
	jsonNics := make([]jsonutils.JSONObject, 0)
	nics := self.GetNetworks()
	domain := options.Options.DNSDomain
	if nics != nil && len(nics) > 0 {
		for _, nic := range nics {
			nicDesc := nic.getJsonDescAtHost(host)
			jsonNics = append(jsonNics, nicDesc)
			nicDomain, _ := nicDesc.GetString("domain")
			if len(nicDomain) > 0 && len(domain) == 0 {
				domain = nicDomain
			}
		}
	}
	desc.Add(jsonutils.NewArray(jsonNics...), "nics")
	desc.Add(jsonutils.NewString(domain), "domain")

	// disks
	jsonDisks := make([]jsonutils.JSONObject, 0)
	disks := self.GetDisks()
	if disks != nil && len(disks) > 0 {
		for _, disk := range disks {
			diskDesc := disk.GetJsonDescAtHost(host)
			jsonDisks = append(jsonDisks, diskDesc)
		}
	}
	desc.Add(jsonutils.NewArray(jsonDisks...), "disks")

	// cdrom
	cdDesc := self.getCdrom().getJsonDesc()
	if cdDesc != nil {
		desc.Add(cdDesc, "cdrom")
	}

	// tenant
	tc, _ := self.GetTenantCache(ctx)
	if tc != nil {
		desc.Add(jsonutils.NewString(tc.GetName()), "tenant")
	}
	desc.Add(jsonutils.NewString(self.ProjectId), "tenant_id")

	// flavor
	// desc.Add(jsonuitls.NewString(self.getFlavorName()), "flavor")

	keypair := self.getKeypair()
	if keypair != nil {
		desc.Add(jsonutils.NewString(keypair.Name), "keypair")
		desc.Add(jsonutils.NewString(keypair.PublicKey), "pubkey")
	}

	netRoles := self.getNetworkRoles()
	if netRoles != nil && len(netRoles) > 0 {
		desc.Add(jsonutils.NewStringArray(netRoles), "network_roles")
	}

	secGrp := self.getSecgroup()
	if secGrp != nil {
		desc.Add(jsonutils.NewString(secGrp.Name), "secgroup")
	}

	if secgroups := self.getSecgroupJson(); len(secgroups) > 0 {
		desc.Add(jsonutils.NewArray(secgroups...), "secgroups")
	}

	/*
		TODO
		srs := self.getSecurityRuleSet()
		if srs.estimatedSinglePortRuleCount() <= options.FirewallFlowCountLimit {
	*/

	rules := self.getSecurityGroupsRules()
	if len(rules) > 0 {
		desc.Add(jsonutils.NewString(rules), "security_rules")
	}
	rules = self.getAdminSecurityRules()
	if len(rules) > 0 {
		desc.Add(jsonutils.NewString(rules), "admin_security_rules")
	}

	extraOptions := self.getExtraOptions()
	if extraOptions != nil {
		desc.Add(extraOptions, "extra_options")
	}

	kvmOptions := self.getKvmOptions()
	if len(kvmOptions) > 0 {
		desc.Add(jsonutils.NewString(kvmOptions), "kvm")
	}

	zone := self.getZone()
	if zone != nil {
		desc.Add(jsonutils.NewString(zone.Id), "zone_id")
		desc.Add(jsonutils.NewString(zone.Name), "zone")
	}

	os := self.GetOS()
	if len(os) > 0 {
		desc.Add(jsonutils.NewString(os), "os_name")
	}

	meta, _ := self.GetAllMetadata(nil)
	desc.Add(jsonutils.Marshal(meta), "metadata")

	userData := meta["user_data"]
	if len(userData) > 0 {
		desc.Add(jsonutils.NewString(userData), "user_data")
	}

	if self.PendingDeleted {
		desc.Add(jsonutils.JSONTrue, "pending_deleted")
	} else {
		desc.Add(jsonutils.JSONFalse, "pending_deleted")
	}

	return desc
}

func (self *SGuest) GetJsonDescAtBaremetal(ctx context.Context, host *SHost) *jsonutils.JSONDict {
	desc := jsonutils.NewDict()

	desc.Add(jsonutils.NewString(self.Name), "name")
	if len(self.Description) > 0 {
		desc.Add(jsonutils.NewString(self.Description), "description")
	}
	desc.Add(jsonutils.NewString(self.Id), "uuid")
	desc.Add(jsonutils.NewInt(int64(self.VmemSize)), "mem")
	desc.Add(jsonutils.NewInt(int64(self.VcpuCount)), "cpu")
	diskConf := host.getDiskConfig()
	if diskConf != nil {
		desc.Add(diskConf, "disk_config")
	}

	jsonNics := make([]jsonutils.JSONObject, 0)
	jsonStandbyNics := make([]jsonutils.JSONObject, 0)

	netifs := host.GetNetInterfaces()
	domain := options.Options.DNSDomain

	if netifs != nil && len(netifs) > 0 {
		for _, nic := range netifs {
			nicDesc := nic.getServerJsonDesc()
			if nicDesc.Contains("ip") {
				jsonNics = append(jsonNics, nicDesc)
				nicDomain, _ := nicDesc.GetString("domain")
				if len(nicDomain) > 0 && len(domain) == 0 {
					domain = nicDomain
				}
			} else {
				jsonStandbyNics = append(jsonStandbyNics, nicDesc)
			}
		}
	}
	desc.Add(jsonutils.NewArray(jsonNics...), "nics")
	desc.Add(jsonutils.NewArray(jsonStandbyNics...), "nics_standby")
	desc.Add(jsonutils.NewString(domain), "domain")

	jsonDisks := make([]jsonutils.JSONObject, 0)
	disks := self.GetDisks()
	if disks != nil && len(disks) > 0 {
		for _, disk := range disks {
			diskDesc := disk.GetJsonDescAtHost(host)
			jsonDisks = append(jsonDisks, diskDesc)
		}
	}
	desc.Add(jsonutils.NewArray(jsonDisks...), "disks")

	tc, _ := self.GetTenantCache(ctx)
	if tc != nil {
		desc.Add(jsonutils.NewString(tc.GetName()), "tenant")
	}

	desc.Add(jsonutils.NewString(self.ProjectId), "tenant_id")

	keypair := self.getKeypair()
	if keypair != nil {
		desc.Add(jsonutils.NewString(keypair.Name), "keypair")
		desc.Add(jsonutils.NewString(keypair.PublicKey), "pubkey")
	}

	netRoles := self.getNetworkRoles()
	if netRoles != nil && len(netRoles) > 0 {
		desc.Add(jsonutils.NewStringArray(netRoles), "network_roles")
	}

	rules := self.getSecurityGroupsRules()
	if len(rules) > 0 {
		desc.Add(jsonutils.NewString(rules), "security_rules")
	}
	rules = self.getAdminSecurityRules()
	if len(rules) > 0 {
		desc.Add(jsonutils.NewString(rules), "admin_security_rules")
	}

	zone := self.getZone()
	if zone != nil {
		desc.Add(jsonutils.NewString(zone.Id), "zone_id")
		desc.Add(jsonutils.NewString(zone.Name), "zone")
	}

	os := self.GetOS()
	if len(os) > 0 {
		desc.Add(jsonutils.NewString(os), "os_name")
	}

	meta, _ := self.GetAllMetadata(nil)
	desc.Add(jsonutils.Marshal(meta), "metadata")

	userData := meta["user_data"]
	if len(userData) > 0 {
		desc.Add(jsonutils.NewString(userData), "user_data")
	}

	if self.PendingDeleted {
		desc.Add(jsonutils.JSONTrue, "pending_deleted")
	} else {
		desc.Add(jsonutils.JSONFalse, "pending_deleted")
	}

	return desc
}

func (self *SGuest) getNetworkRoles() []string {
	key := db.Metadata.GetSysadminKey("network_role")
	roleStr := self.GetMetadata(key, auth.AdminCredential())
	if len(roleStr) > 0 {
		return strings.Split(roleStr, ",")
	}
	return nil
}

func (manager *SGuestManager) FetchGuestById(guestId string) *SGuest {
	guest, err := manager.FetchById(guestId)
	if err != nil {
		log.Errorf("FetchById fail %s", err)
		return nil
	}
	return guest.(*SGuest)
}

func (self *SGuest) GetSpec(checkStatus bool) *jsonutils.JSONDict {
	if checkStatus {
		if utils.IsInStringArray(self.Status, []string{VM_SCHEDULE_FAILED}) {
			return nil
		}
	}
	spec := jsonutils.NewDict()
	spec.Set("cpu", jsonutils.NewInt(int64(self.VcpuCount)))
	spec.Set("mem", jsonutils.NewInt(int64(self.VmemSize)))

	// get disk spec
	guestdisks := self.GetDisks()
	diskSpecs := jsonutils.NewArray()
	for _, guestdisk := range guestdisks {
		info := guestdisk.ToDiskInfo()
		diskSpec := jsonutils.NewDict()
		diskSpec.Set("size", jsonutils.NewInt(info.Size))
		diskSpec.Set("backend", jsonutils.NewString(info.Backend))
		diskSpec.Set("medium_type", jsonutils.NewString(info.MediumType))
		diskSpec.Set("disk_type", jsonutils.NewString(info.DiskType))
		diskSpecs.Add(diskSpec)
	}
	spec.Set("disk", diskSpecs)

	// get nic spec
	guestnics := self.GetNetworks()
	nicSpecs := jsonutils.NewArray()
	for _, guestnic := range guestnics {
		nicSpec := jsonutils.NewDict()
		nicSpec.Set("bandwidth", jsonutils.NewInt(int64(guestnic.getBandwidth())))
		t := "int"
		if guestnic.IsExit() {
			t = "ext"
		}
		nicSpec.Set("type", jsonutils.NewString(t))
		nicSpecs.Add(nicSpec)
	}
	spec.Set("nic", nicSpecs)

	// get isolate device spec
	guestgpus := self.GetIsolatedDevices()
	gpuSpecs := jsonutils.NewArray()
	for _, guestgpu := range guestgpus {
		if strings.HasPrefix(guestgpu.DevType, "GPU") {
			gs := guestgpu.GetSpec(false)
			if gs != nil {
				gpuSpecs.Add(gs)
			}
		}
	}
	spec.Set("gpu", gpuSpecs)
	return spec
}

func (manager *SGuestManager) GetSpecIdent(spec *jsonutils.JSONDict) []string {
	cpuCount, _ := spec.Int("cpu")
	memSize, _ := spec.Int("mem")
	memSizeMB, _ := utils.GetSizeMB(fmt.Sprintf("%d", memSize), "M")
	specKeys := []string{
		fmt.Sprintf("cpu:%d", cpuCount),
		fmt.Sprintf("mem:%dM", memSizeMB),
	}

	countKey := func(kf func(*jsonutils.JSONDict) string, dataArray jsonutils.JSONObject) map[string]int64 {
		countMap := make(map[string]int64)
		datas, _ := dataArray.GetArray()
		for _, data := range datas {
			key := kf(data.(*jsonutils.JSONDict))
			if count, ok := countMap[key]; !ok {
				countMap[key] = 1
			} else {
				count++
				countMap[key] = count
			}
		}
		return countMap
	}

	kfuncs := map[string]func(*jsonutils.JSONDict) string{
		"disk": func(data *jsonutils.JSONDict) string {
			backend, _ := data.GetString("backend")
			mediumType, _ := data.GetString("medium_type")
			size, _ := data.Int("size")
			sizeGB, _ := utils.GetSizeGB(fmt.Sprintf("%d", size), "M")
			return fmt.Sprintf("disk:%s_%s_%dG", backend, mediumType, sizeGB)
		},
		"nic": func(data *jsonutils.JSONDict) string {
			typ, _ := data.GetString("type")
			bw, _ := data.Int("bandwidth")
			return fmt.Sprintf("nic:%s_%dM", typ, bw)
		},
		"gpu": func(data *jsonutils.JSONDict) string {
			vendor, _ := data.GetString("vendor")
			model, _ := data.GetString("model")
			return fmt.Sprintf("gpu:%s_%s", vendor, model)
		},
	}

	for sKey, kf := range kfuncs {
		sArrary, err := spec.Get(sKey)
		if err != nil {
			log.Errorf("Get key %s array error: %v", sKey, err)
			continue
		}
		for key, count := range countKey(kf, sArrary) {
			specKeys = append(specKeys, fmt.Sprintf("%sx%d", key, count))
		}
	}
	return specKeys
}

func (self *SGuest) GetTemplateId() string {
	guestdisks := self.GetDisks()
	for _, guestdisk := range guestdisks {
		disk := guestdisk.GetDisk()
		if disk != nil {
			templateId := disk.GetTemplateId()
			if len(templateId) > 0 {
				return templateId
			}
		}
	}
	return ""
}

func (self *SGuest) GetShortDesc(ctx context.Context) *jsonutils.JSONDict {
	desc := self.SVirtualResourceBase.GetShortDesc(ctx)
	desc.Set("mem", jsonutils.NewInt(int64(self.VmemSize)))
	desc.Set("cpu", jsonutils.NewInt(int64(self.VcpuCount)))

	address := jsonutils.NewString(strings.Join(self.getRealIPs(), ","))
	desc.Set("ip_addr", address)

	if len(self.OsType) > 0 {
		desc.Add(jsonutils.NewString(self.OsType), "os_type")
	}
	if osDist := self.GetMetadata("os_distribution", nil); len(osDist) > 0 {
		desc.Add(jsonutils.NewString(osDist), "os_distribution")
	}
	if osVer := self.GetMetadata("os_version", nil); len(osVer) > 0 {
		desc.Add(jsonutils.NewString(osVer), "os_version")
	}

	templateId := self.GetTemplateId()
	if len(templateId) > 0 {
		desc.Set("template_id", jsonutils.NewString(templateId))
	}
	extBw := self.getBandwidth(true)
	intBw := self.getBandwidth(false)
	if extBw > 0 {
		desc.Set("ext_bandwidth", jsonutils.NewInt(int64(extBw)))
	}
	if intBw > 0 {
		desc.Set("int_bandwidth", jsonutils.NewInt(int64(intBw)))
	}

	if len(self.OsType) > 0 {
		desc.Add(jsonutils.NewString(self.OsType), "os_type")
	}

	if len(self.ExternalId) > 0 {
		desc.Add(jsonutils.NewString(self.ExternalId), "externalId")
	}

	desc.Set("hypervisor", jsonutils.NewString(self.GetHypervisor()))

	host := self.GetHost()

	spec := self.GetSpec(false)
	if self.GetHypervisor() == HYPERVISOR_BAREMETAL {
		if host != nil {
			hostSpec := host.GetSpec(false)
			hostSpecIdent := HostManager.GetSpecIdent(hostSpec)
			spec.Set("host_spec", jsonutils.NewString(strings.Join(hostSpecIdent, "/")))
		}
	}
	if spec != nil {
		desc.Update(spec)
	}

	var billingInfo SCloudBillingInfo

	if host != nil {
		billingInfo.SCloudProviderInfo = host.getCloudProviderInfo()
	}

	if priceKey := self.GetMetadata("price_key", nil); len(priceKey) > 0 {
		billingInfo.PriceKey = priceKey
	}

	billingInfo.SBillingBaseInfo = self.getBillingBaseInfo()

	desc.Update(jsonutils.Marshal(billingInfo))

	return desc
}

func (self *SGuest) saveOsType(osType string) error {
	_, err := self.GetModelManager().TableSpec().Update(self, func() error {
		self.OsType = osType
		return nil
	})
	return err
}

func (self *SGuest) SaveDeployInfo(ctx context.Context, userCred mcclient.TokenCredential, data jsonutils.JSONObject) {
	info := make(map[string]interface{})
	if data.Contains("os") {
		osName, _ := data.GetString("os")
		self.saveOsType(osName)
		info["os_name"] = osName
	}
	if data.Contains("account") {
		account, _ := data.GetString("account")
		info["login_account"] = account
		if data.Contains("key") {
			key, _ := data.GetString("key")
			info["login_key"] = key
			info["login_key_timestamp"] = timeutils.UtcNow()
		} else {
			info["login_key"] = "none"
			info["login_key_timestamp"] = "none"
		}
	}
	if data.Contains("distro") {
		dist, _ := data.GetString("distro")
		info["os_distribution"] = dist
	}
	if data.Contains("version") {
		ver, _ := data.GetString("version")
		info["os_version"] = ver
	}
	if data.Contains("arch") {
		arch, _ := data.GetString("arch")
		info["os_arch"] = arch
	}
	if data.Contains("language") {
		lang, _ := data.GetString("language")
		info["os_language"] = lang
	}
	self.SetAllMetadata(ctx, info, userCred)
}

func (self *SGuest) isAllDisksReady() bool {
	ready := true
	disks := self.GetDisks()
	if disks == nil || len(disks) == 0 {
		log.Errorf("No valid disks")
		return false
	}
	for i := 0; i < len(disks); i += 1 {
		disk := disks[i].GetDisk()
		if !(disk.isReady() || disk.Status == DISK_START_MIGRATE) {
			ready = false
			break
		}
	}
	return ready
}

func (self *SGuest) GetKeypairPublicKey() string {
	keypair := self.getKeypair()
	if keypair != nil {
		return keypair.PublicKey
	}
	return ""
}

func (manager *SGuestManager) GetIpInProjectWithName(projectId, name string, isExitOnly bool) []string {
	guestnics := GuestnetworkManager.Query().SubQuery()
	guests := manager.Query().SubQuery()
	networks := NetworkManager.Query().SubQuery()
	q := guestnics.Query(guestnics.Field("ip_addr")).Join(guests,
		sqlchemy.AND(
			sqlchemy.Equals(guests.Field("id"), guestnics.Field("guest_id")),
			sqlchemy.OR(sqlchemy.IsNull(guests.Field("pending_deleted")),
				sqlchemy.IsFalse(guests.Field("pending_deleted"))))).
		Join(networks, sqlchemy.Equals(networks.Field("id"), guestnics.Field("network_id"))).
		Filter(sqlchemy.Equals(guests.Field("name"), name)).
		Filter(sqlchemy.NotEquals(guestnics.Field("ip_addr"), "")).
		Filter(sqlchemy.IsNotNull(guestnics.Field("ip_addr"))).
		Filter(sqlchemy.IsNotNull(networks.Field("guest_gateway")))
	ips := make([]string, 0)
	rows, err := q.Rows()
	if err != nil {
		log.Errorf("Get guest ip with name query err: %v", err)
		return ips
	}
	defer rows.Close()
	for rows.Next() {
		var ip string
		err = rows.Scan(&ip)
		if err != nil {
			log.Errorf("Get guest ip with name scan err: %v", err)
			return ips
		}
		ips = append(ips, ip)
	}
	return manager.getIpsByExit(ips, isExitOnly)
}

func (manager *SGuestManager) getIpsByExit(ips []string, isExitOnly bool) []string {
	intRet := make([]string, 0)
	extRet := make([]string, 0)
	for _, ip := range ips {
		addr, _ := netutils.NewIPV4Addr(ip)
		if netutils.IsExitAddress(addr) {
			extRet = append(extRet, ip)
			continue
		}
		intRet = append(intRet, ip)
	}
	if isExitOnly {
		return extRet
	} else if len(intRet) > 0 {
		return intRet
	}
	return extRet
}

func (manager *SGuestManager) getExpiredPendingDeleteGuests() []SGuest {
	deadline := time.Now().Add(time.Duration(options.Options.PendingDeleteExpireSeconds*-1) * time.Second)

	q := manager.Query()
	q = q.IsTrue("pending_deleted").LT("pending_deleted_at", deadline).Limit(options.Options.PendingDeleteMaxCleanBatchSize)

	guests := make([]SGuest, 0)
	err := db.FetchModelObjects(GuestManager, q, &guests)
	if err != nil {
		log.Errorf("fetch guests error %s", err)
		return nil
	}

	return guests
}

func (manager *SGuestManager) CleanPendingDeleteServers(ctx context.Context, userCred mcclient.TokenCredential, isStart bool) {
	guests := manager.getExpiredPendingDeleteGuests()
	if guests == nil {
		return
	}
	for i := 0; i < len(guests); i += 1 {
		guests[i].StartDeleteGuestTask(ctx, userCred, "", false, true)
	}
}

func (manager *SGuestManager) getExpiredPrepaidGuests() []SGuest {
	deadline := time.Now().Add(time.Duration(options.Options.PrepaidExpireCheckSeconds*-1) * time.Second)

	q := manager.Query()
	q = q.Equals("billing_type", BILLING_TYPE_PREPAID).LT("expired_at", deadline).Limit(options.Options.ExpiredPrepaidMaxCleanBatchSize)

	guests := make([]SGuest, 0)
	err := db.FetchModelObjects(GuestManager, q, &guests)
	if err != nil {
		log.Errorf("fetch guests error %s", err)
		return nil
	}

	return guests
}

func (self *SGuest) doExternalSync(ctx context.Context, userCred mcclient.TokenCredential) error {
	host := self.GetHost()
	if host == nil {
		return fmt.Errorf("no host???")
	}
	ihost, iprovider, err := host.GetIHostAndProvider()
	if err != nil {
		return err
	}
	iVM, err := ihost.GetIVMById(self.ExternalId)
	if err != nil {
		return err
	}
	return self.syncWithCloudVM(ctx, userCred, iprovider, host, iVM, "", false)
}

func (manager *SGuestManager) DeleteExpiredPrepaidServers(ctx context.Context, userCred mcclient.TokenCredential, isStart bool) {
	guests := manager.getExpiredPrepaidGuests()
	if guests == nil {
		return
	}
	for i := 0; i < len(guests); i += 1 {
<<<<<<< HEAD
		// fake delete expired prepaid servers
=======
		if len(guests[i].ExternalId) > 0 {
			err := guests[i].doExternalSync(ctx, userCred)
			if err == nil && guests[i].IsValidPrePaid() {
				continue
			}
		}

>>>>>>> fcc5d7a1
		guests[i].SetDisableDelete(false)
		guests[i].StartDeleteGuestTask(ctx, userCred, "", false, false)
	}
}

func (self *SGuest) GetEip() (*SElasticip, error) {
	return ElasticipManager.getEipForInstance("server", self.Id)
}

func (self *SGuest) GetRealIps() []string {
	return self.getRealIPs()
}

func (self *SGuest) SyncVMEip(ctx context.Context, userCred mcclient.TokenCredential, extEip cloudprovider.ICloudEIP, projectId string) compare.SyncResult {
	result := compare.SyncResult{}

	eip, err := self.GetEip()
	if err != nil {
		result.Error(fmt.Errorf("getEip error %s", err))
		return result
	}

	if eip == nil && extEip == nil {
		// do nothing
	} else if eip == nil && extEip != nil {
		// add
		neip, err := ElasticipManager.getEipByExtEip(ctx, userCred, extEip, self.getRegion(), projectId)
		if err != nil {
			log.Errorf("getEipByExtEip error %v", err)
			result.AddError(err)
		} else {
			err = neip.AssociateVM(ctx, userCred, self)
			if err != nil {
				log.Errorf("AssociateVM error %v", err)
				result.AddError(err)
			} else {
				result.Add()
			}
		}
	} else if eip != nil && extEip == nil {
		// remove
		err = eip.Dissociate(ctx, userCred)
		if err != nil {
			result.DeleteError(err)
		} else {
			result.Delete()
		}
	} else {
		// sync
		if eip.IpAddr != extEip.GetIpAddr() {
			// remove then add
			err = eip.Dissociate(ctx, userCred)
			if err != nil {
				// fail to remove
				result.DeleteError(err)
			} else {
				result.Delete()
				neip, err := ElasticipManager.getEipByExtEip(ctx, userCred, extEip, self.getRegion(), projectId)
				if err != nil {
					result.AddError(err)
				} else {
					err = neip.AssociateVM(ctx, userCred, self)
					if err != nil {
						result.AddError(err)
					} else {
						result.Add()
					}
				}
			}
		} else {
			// do nothing
			err := eip.SyncWithCloudEip(userCred, extEip, projectId, false)
			if err != nil {
				result.UpdateError(err)
			} else {
				result.Update()
			}
		}
	}

	return result
}

func (self *SGuest) GetIVM() (cloudprovider.ICloudVM, error) {
	if len(self.ExternalId) == 0 {
		msg := fmt.Sprintf("GetIVM: not managed by a provider")
		log.Errorf(msg)
		return nil, fmt.Errorf(msg)
	}
	host := self.GetHost()
	if host == nil {
		msg := fmt.Sprintf("GetIVM: No valid host")
		log.Errorf(msg)
		return nil, fmt.Errorf(msg)
	}
	ihost, err := host.GetIHost()
	if err != nil {
		msg := fmt.Sprintf("GetIVM: getihost fail %s", err)
		log.Errorf(msg)
		return nil, fmt.Errorf(msg)
	}
	return ihost.GetIVMById(self.ExternalId)
}

func (self *SGuest) DeleteEip(ctx context.Context, userCred mcclient.TokenCredential) error {
	eip, err := self.GetEip()
	if err != nil {
		log.Errorf("Delete eip fail for get Eip %s", err)
		return err
	}
	if eip == nil {
		return nil
	}
	if eip.Mode == EIP_MODE_INSTANCE_PUBLICIP {
		err = eip.RealDelete(ctx, userCred)
		if err != nil {
			log.Errorf("Delete eip on delete server fail %s", err)
			return err
		}
	} else {
		err = eip.Dissociate(ctx, userCred)
		if err != nil {
			log.Errorf("Dissociate eip on delete server fail %s", err)
			return err
		}
	}
	return nil
}

func (self *SGuest) SetDisableDelete(val bool) error {
	_, err := self.GetModelManager().TableSpec().Update(self, func() error {
		if val {
			self.DisableDelete = tristate.True
		} else {
			self.DisableDelete = tristate.False
		}
		return nil
	})
	return err
}

func (self *SGuest) getDefaultStorageType() string {
	diskCat := self.CategorizeDisks()
	if diskCat.Root != nil {
		rootStorage := diskCat.Root.GetStorage()
		if rootStorage != nil {
			return rootStorage.StorageType
		}
	}
	return STORAGE_LOCAL
}

func (self *SGuest) getSchedDesc() jsonutils.JSONObject {
	desc := jsonutils.NewDict()

	desc.Add(jsonutils.NewString(self.Id), "id")
	desc.Add(jsonutils.NewString(self.Name), "name")
	desc.Add(jsonutils.NewInt(int64(self.VmemSize)), "vmem_size")
	desc.Add(jsonutils.NewInt(int64(self.VcpuCount)), "vcpu_count")

	gds := self.GetDisks()
	if gds != nil {
		for i := 0; i < len(gds); i += 1 {
			desc.Add(jsonutils.Marshal(gds[i].ToDiskInfo()), fmt.Sprintf("disk.%d", i))
		}
	}

	gns := self.GetNetworks()
	if gns != nil {
		for i := 0; i < len(gns); i += 1 {
			desc.Add(jsonutils.NewString(fmt.Sprintf("%s:%s", gns[i].NetworkId, gns[i].IpAddr)), fmt.Sprintf("net.%d", i))
		}
	}

	if len(self.HostId) > 0 && regutils.MatchUUID(self.HostId) {
		desc.Add(jsonutils.NewString(self.HostId), "host_id")
	}

	desc.Add(jsonutils.NewString(self.ProjectId), "owner_tenant_id")
	desc.Add(jsonutils.NewString(self.GetHypervisor()), "hypervisor")

	return desc
}

func (self *SGuest) GetApptags() []string {
	tagsStr := self.GetMetadata("app_tags", nil)
	if len(tagsStr) > 0 {
		return strings.Split(tagsStr, ",")
	}
	return nil
}

func (self *SGuest) ToSchedDesc() *jsonutils.JSONDict {
	desc := jsonutils.NewDict()
	desc.Set("id", jsonutils.NewString(self.Id))
	desc.Set("name", jsonutils.NewString(self.Name))
	desc.Set("vmem_size", jsonutils.NewInt(int64(self.VmemSize)))
	desc.Set("vcpu_count", jsonutils.NewInt(int64(self.VcpuCount)))
	self.FillGroupSchedDesc(desc)
	self.FillDiskSchedDesc(desc)
	self.FillNetSchedDesc(desc)
	if len(self.HostId) > 0 && regutils.MatchUUID(self.HostId) {
		desc.Set("host_id", jsonutils.NewString(self.HostId))
	}
	desc.Set("owner_tenant_id", jsonutils.NewString(self.ProjectId))
	tags := self.GetApptags()
	for i := 0; i < len(tags); i++ {
		desc.Set(tags[i], jsonutils.JSONTrue)
	}
	desc.Set("hypervisor", jsonutils.NewString(self.GetHypervisor()))
	return desc
}

func (self *SGuest) FillGroupSchedDesc(desc *jsonutils.JSONDict) {
	groups := make([]SGroupguest, 0)
	err := GroupguestManager.Query().Equals("guest_id", self.Id).All(&groups)
	if err != nil {
		log.Errorln(err)
		return
	}
	for i := 0; i < len(groups); i++ {
		desc.Set(fmt.Sprintf("srvtag.%d", i),
			jsonutils.NewString(fmt.Sprintf("%s:%s", groups[i].SrvtagId, groups[i].Tag)))
	}
}

func (self *SGuest) FillDiskSchedDesc(desc *jsonutils.JSONDict) {
	guestDisks := make([]SGuestdisk, 0)
	err := GuestdiskManager.Query().Equals("guest_id", self.Id).All(&guestDisks)
	if err != nil {
		log.Errorln(err)
		return
	}
	for i := 0; i < len(guestDisks); i++ {
		desc.Set(fmt.Sprintf("disk.%d", i), jsonutils.Marshal(guestDisks[i].ToDiskInfo()))
	}
}

func (self *SGuest) FillNetSchedDesc(desc *jsonutils.JSONDict) {
	guestNetworks := make([]SGuestnetwork, 0)
	err := GuestnetworkManager.Query().Equals("guest_id", self.Id).All(&guestNetworks)
	if err != nil {
		log.Errorln(err)
		return
	}
	for i := 0; i < len(guestNetworks); i++ {
		desc.Set(fmt.Sprintf("net.%d", i),
			jsonutils.NewString(fmt.Sprintf("%s:%s",
				guestNetworks[i].NetworkId, guestNetworks[i].IpAddr)))
	}
}

func (self *SGuest) GuestDisksHasSnapshot() bool {
	guestDisks := self.GetDisks()
	for i := 0; i < len(guestDisks); i++ {
		if SnapshotManager.GetDiskSnapshotCount(guestDisks[i].DiskId) > 0 {
			return true
		}
	}
	return false
}

func (self *SGuest) OnScheduleToHost(ctx context.Context, userCred mcclient.TokenCredential, hostId string) error {
	err := self.SetHostId(hostId)
	if err != nil {
		return err
	}

	notes := jsonutils.NewDict()
	notes.Add(jsonutils.NewString(hostId), "host_id")
	db.OpsLog.LogEvent(self, db.ACT_SCHEDULE, notes, userCred)

	return nil
}<|MERGE_RESOLUTION|>--- conflicted
+++ resolved
@@ -3454,17 +3454,13 @@
 		return
 	}
 	for i := 0; i < len(guests); i += 1 {
-<<<<<<< HEAD
 		// fake delete expired prepaid servers
-=======
 		if len(guests[i].ExternalId) > 0 {
 			err := guests[i].doExternalSync(ctx, userCred)
 			if err == nil && guests[i].IsValidPrePaid() {
 				continue
 			}
 		}
-
->>>>>>> fcc5d7a1
 		guests[i].SetDisableDelete(false)
 		guests[i].StartDeleteGuestTask(ctx, userCred, "", false, false)
 	}
