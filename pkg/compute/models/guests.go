package models

import (
	"bytes"
	"context"
	"database/sql"
	"fmt"
	"net/http"
	"strconv"
	"strings"
	"time"

	"yunion.io/x/jsonutils"
	"yunion.io/x/log"
	"yunion.io/x/pkg/tristate"
	"yunion.io/x/pkg/util/compare"
	"yunion.io/x/pkg/util/fileutils"
	"yunion.io/x/pkg/util/netutils"
	"yunion.io/x/pkg/util/osprofile"
	"yunion.io/x/pkg/util/regutils"
	"yunion.io/x/pkg/util/secrules"
	"yunion.io/x/pkg/util/sysutils"
	"yunion.io/x/pkg/util/timeutils"
	"yunion.io/x/pkg/utils"
	"yunion.io/x/sqlchemy"

	"yunion.io/x/onecloud/pkg/cloudcommon/db"
	"yunion.io/x/onecloud/pkg/cloudcommon/db/lockman"
	"yunion.io/x/onecloud/pkg/cloudcommon/db/quotas"
	"yunion.io/x/onecloud/pkg/cloudcommon/db/taskman"
	"yunion.io/x/onecloud/pkg/cloudcommon/notifyclient"
	"yunion.io/x/onecloud/pkg/cloudprovider"
	"yunion.io/x/onecloud/pkg/compute/options"
	"yunion.io/x/onecloud/pkg/httperrors"
	"yunion.io/x/onecloud/pkg/mcclient"
	"yunion.io/x/onecloud/pkg/mcclient/auth"
	"yunion.io/x/onecloud/pkg/util/httputils"
)

const (
	VM_INIT            = "init"
	VM_UNKNOWN         = "unknown"
	VM_SCHEDULE        = "schedule"
	VM_SCHEDULE_FAILED = "sched_fail"
	VM_CREATE_NETWORK  = "network"
	VM_NETWORK_FAILED  = "net_fail"
	VM_DEVICE_FAILED   = "dev_fail"
	VM_CREATE_FAILED   = "create_fail"
	VM_CREATE_DISK     = "disk"
	VM_DISK_FAILED     = "disk_fail"
	VM_START_DEPLOY    = "start_deploy"
	VM_DEPLOYING       = "deploying"
	VM_DEPLOY_FAILED   = "deploy_fail"
	VM_READY           = "ready"
	VM_START_START     = "start_start"
	VM_STARTING        = "starting"
	VM_START_FAILED    = "start_fail" // # = ready
	VM_RUNNING         = "running"
	VM_START_STOP      = "start_stop"
	VM_STOPPING        = "stopping"
	VM_STOP_FAILED     = "stop_fail" // # = running

	VM_START_SUSPEND  = "start_suspend"
	VM_SUSPENDING     = "suspending"
	VM_SUSPEND        = "suspend"
	VM_SUSPEND_FAILED = "suspend_failed"

	VM_START_DELETE = "start_delete"
	VM_DELETE_FAIL  = "delete_fail"
	VM_DELETING     = "deleting"

	VM_START_MIGRATE  = "start_migrate"
	VM_MIGRATING      = "migrating"
	VM_MIGRATE_FAILED = "migrate_failed"

	VM_CHANGE_FLAVOR     = "change_flavor"
	VM_REBUILD_ROOT      = "rebuild_root"
	VM_REBUILD_ROOT_FAIL = "rebld_root_fail"

	VM_START_SNAPSHOT  = "snapshot_start"
	VM_SNAPSHOT        = "snapshot"
	VM_SNAPSHOT_STREAM = "block_stream"
	VM_SNAPSHOT_SUCC   = "snapshot_succ"
	VM_SNAPSHOT_FAILED = "snapshot_failed"

	VM_SYNCING_STATUS = "syncing"
	VM_SYNC_CONFIG    = "sync_config"
	VM_SYNC_FAIL      = "sync_fail"

	VM_RESIZE_DISK      = "resize_disk"
	VM_START_SAVE_DISK  = "start_save_disk"
	VM_SAVE_DISK        = "save_disk"
	VM_SAVE_DISK_FAILED = "save_disk_failed"

	VM_RESTORING_SNAPSHOT = "restoring_snapshot"
	VM_RESTORE_DISK       = "restore_disk"
	VM_RESTORE_STATE      = "restore_state"
	VM_RESTORE_FAILED     = "restore_failed"

	VM_REMOVE_STATEFILE = "remove_state"

	VM_ADMIN = "admin"

	SHUTDOWN_STOP      = "stop"
	SHUTDOWN_TERMINATE = "terminate"

	HYPERVISOR_KVM       = "kvm"
	HYPERVISOR_CONTAINER = "container"
	HYPERVISOR_BAREMETAL = "baremetal"
	HYPERVISOR_ESXI      = "esxi"
	HYPERVISOR_HYPERV    = "hyperv"
	HYPERVISOR_ALIYUN    = "aliyun"

	//	HYPERVISOR_DEFAULT = HYPERVISOR_KVM
	HYPERVISOR_DEFAULT = HYPERVISOR_ALIYUN
)

var VM_RUNNING_STATUS = []string{VM_START_START, VM_STARTING, VM_RUNNING, VM_SNAPSHOT_STREAM}
var VM_CREATING_STATUS = []string{VM_CREATE_NETWORK, VM_CREATE_DISK, VM_START_DEPLOY, VM_DEPLOYING}

var HYPERVISORS = []string{HYPERVISOR_KVM, HYPERVISOR_BAREMETAL, HYPERVISOR_ESXI, HYPERVISOR_CONTAINER, HYPERVISOR_ALIYUN}

// var HYPERVISORS = []string{HYPERVISOR_ALIYUN}

var HYPERVISOR_HOSTTYPE = map[string]string{
	HYPERVISOR_KVM:       HOST_TYPE_HYPERVISOR,
	HYPERVISOR_BAREMETAL: HOST_TYPE_BAREMETAL,
	HYPERVISOR_ESXI:      HOST_TYPE_ESXI,
	HYPERVISOR_CONTAINER: HOST_TYPE_KUBELET,
	HYPERVISOR_ALIYUN:    HOST_TYPE_ALIYUN,
}

var HOSTTYPE_HYPERVISOR = map[string]string{
	HOST_TYPE_HYPERVISOR: HYPERVISOR_KVM,
	HOST_TYPE_BAREMETAL:  HYPERVISOR_BAREMETAL,
	HOST_TYPE_ESXI:       HYPERVISOR_ESXI,
	HOST_TYPE_KUBELET:    HYPERVISOR_CONTAINER,
	HOST_TYPE_ALIYUN:     HYPERVISOR_ALIYUN,
}

type SGuestManager struct {
	db.SVirtualResourceBaseManager
}

var GuestManager *SGuestManager

func init() {
	GuestManager = &SGuestManager{SVirtualResourceBaseManager: db.NewVirtualResourceBaseManager(SGuest{}, "guests_tbl", "server", "servers")}
	GuestManager.SetAlias("guest", "guests")
}

type SGuest struct {
	db.SVirtualResourceBase

	VcpuCount int8 `nullable:"false" default:"1" list:"user" create:"optional"` // Column(TINYINT, nullable=False, default=1)
	VmemSize  int  `nullable:"false" list:"user" create:"required"`             // Column(Integer, nullable=False)

	BootOrder string `width:"8" charset:"ascii" nullable:"true" default:"cdn" list:"user" update:"user" create:"optional"` // Column(VARCHAR(8, charset='ascii'), nullable=True, default='cdn')

	DisableDelete    tristate.TriState `nullable:"false" default:"true" list:"user" update:"user" create:"optional"`           // Column(Boolean, nullable=False, default=True)
	ShutdownBehavior string            `width:"16" charset:"ascii" default:"stop" list:"user" update:"user" create:"optional"` // Column(VARCHAR(16, charset='ascii'), default=SHUTDOWN_STOP)

	KeypairId string `width:"36" charset:"ascii" nullable:"true" list:"user" create:"optional"` // Column(VARCHAR(36, charset='ascii'), nullable=True)

	HostId string `width:"36" charset:"ascii" nullable:"true" list:"admin" get:"admin"` // Column(VARCHAR(36, charset='ascii'), nullable=True)

	Vga     string `width:"36" charset:"ascii" nullable:"true" list:"user" update:"user" create:"optional"` // Column(VARCHAR(36, charset='ascii'), nullable=True)
	Vdi     string `width:"36" charset:"ascii" nullable:"true" list:"user" update:"user" create:"optional"` // Column(VARCHAR(36, charset='ascii'), nullable=True)
	Machine string `width:"36" charset:"ascii" nullable:"true" list:"user" update:"user" create:"optional"` // Column(VARCHAR(36, charset='ascii'), nullable=True)
	Bios    string `width:"36" charset:"ascii" nullable:"true" list:"user" update:"user" create:"optional"` // Column(VARCHAR(36, charset='ascii'), nullable=True)
	OsType  string `width:"36" charset:"ascii" nullable:"true" list:"user" update:"user" create:"optional"` // Column(VARCHAR(36, charset='ascii'), nullable=True)

	FlavorId string `width:"36" charset:"ascii" nullable:"true" list:"user" create:"optional"` // Column(VARCHAR(36, charset='ascii'), nullable=True)

	SecgrpId      string `width:"36" charset:"ascii" nullable:"true" get:"user" create:"optional"` // Column(VARCHAR(36, charset='ascii'), nullable=True)
	AdminSecgrpId string `width:"36" charset:"ascii" nullable:"true" get:"admin"`                  // Column(VARCHAR(36, charset='ascii'), nullable=True)

	Hypervisor string `width:"16" charset:"ascii" nullable:"false" default:"kvm" list:"user" create:"required"` // Column(VARCHAR(16, charset='ascii'), nullable=False, default=HYPERVISOR_DEFAULT)
}

func (manager *SGuestManager) AllowListItems(ctx context.Context, userCred mcclient.TokenCredential, query jsonutils.JSONObject) bool {
	if query.Contains("host") || query.Contains("wire") || query.Contains("zone") {
		if !userCred.IsSystemAdmin() {
			return false
		}
	}
	return manager.SVirtualResourceBaseManager.AllowListItems(ctx, userCred, query)
}

func (manager *SGuestManager) ListItemFilter(ctx context.Context, q *sqlchemy.SQuery, userCred mcclient.TokenCredential, query jsonutils.JSONObject) (*sqlchemy.SQuery, error) {
	q, err := manager.SVirtualResourceBaseManager.ListItemFilter(ctx, q, userCred, query)
	if err != nil {
		return nil, err
	}
	queryDict, ok := query.(*jsonutils.JSONDict)
	if !ok {
		return nil, fmt.Errorf("invalid querystring format")
	}
	isBMstr, _ := queryDict.GetString("baremetal")
	if len(isBMstr) > 0 && utils.ToBool(isBMstr) {
		queryDict.Add(jsonutils.NewString(HYPERVISOR_BAREMETAL), "hypervisor")
		queryDict.Remove("baremetal")
	}
	hypervisor, _ := queryDict.GetString("hypervisor")
	if len(hypervisor) > 0 {
		q = q.Equals("hypervisor", hypervisor)
	}

	hostFilter, _ := queryDict.GetString("host")
	if len(hostFilter) > 0 {
		host, _ := HostManager.FetchByIdOrName("", hostFilter)
		if host == nil {
			return nil, httperrors.NewResourceNotFoundError("host %s not found", hostFilter)
		}
		q = q.Equals("host_id", host.GetId())
	}

	zoneFilter, _ := queryDict.GetString("zone")
	if len(zoneFilter) > 0 {
		zone, _ := ZoneManager.FetchByIdOrName("", zoneFilter)
		if zone == nil {
			return nil, httperrors.NewResourceNotFoundError("zone %s not found", zoneFilter)
		}
		hostTable := HostManager.Query().SubQuery()
		zoneTable := ZoneManager.Query().SubQuery()
		sq := hostTable.Query(hostTable.Field("id")).Join(zoneTable,
			sqlchemy.Equals(zoneTable.Field("id"), hostTable.Field("zone_id"))).Filter(sqlchemy.Equals(zoneTable.Field("id"), zone.GetId())).SubQuery()
		q = q.In("host_id", sq)
	}

	wireFilter, _ := queryDict.GetString("wire")
	if len(wireFilter) > 0 {
		wire, _ := WireManager.FetchByIdOrName("", wireFilter)
		if wire == nil {
			return nil, httperrors.NewResourceNotFoundError("wire %s not found", wireFilter)
		}
		hostTable := HostManager.Query().SubQuery()
		hostWire := HostwireManager.Query().SubQuery()
		sq := hostTable.Query(hostTable.Field("id")).Join(hostWire, sqlchemy.Equals(hostWire.Field("host_id"), hostTable.Field("id"))).Filter(sqlchemy.Equals(hostWire.Field("wire_id"), wire.GetId())).SubQuery()
		q = q.In("host_id", sq)
	}

	networkFilter, _ := queryDict.GetString("network")
	if len(networkFilter) > 0 {
		netI, _ := NetworkManager.FetchByIdOrName(userCred.GetProjectId(), networkFilter)
		if netI == nil {
			return nil, httperrors.NewResourceNotFoundError("network %s not found", networkFilter)
		}
		net := netI.(*SNetwork)
		hostTable := HostManager.Query().SubQuery()
		hostWire := HostwireManager.Query().SubQuery()
		sq := hostTable.Query(hostTable.Field("id")).Join(hostWire,
			sqlchemy.Equals(hostWire.Field("host_id"), hostTable.Field("id"))).Filter(sqlchemy.Equals(hostWire.Field("wire_id"), net.WireId)).SubQuery()
		q = q.In("host_id", sq)
	}

	diskFilter, _ := queryDict.GetString("disk")
	if len(diskFilter) > 0 {
		diskI, _ := DiskManager.FetchByIdOrName(userCred.GetProjectId(), diskFilter)
		if diskI == nil {
			return nil, httperrors.NewResourceNotFoundError("disk %s not found", diskFilter)
		}
		disk := diskI.(*SDisk)
		guestdisks := GuestdiskManager.Query().SubQuery()
		count := guestdisks.Query().Filter(sqlchemy.AND(
			sqlchemy.Equals(guestdisks.Field("disk_id"), disk.Id),
			sqlchemy.IsFalse(guestdisks.Field("deleted")))).Count()
		if count > 0 {
			sgq := guestdisks.Query(guestdisks.Field("guest_id")).
				Filter(sqlchemy.AND(
					sqlchemy.Equals(guestdisks.Field("disk_id"), disk.Id),
					sqlchemy.IsFalse(guestdisks.Field("deleted"))))
			q = q.Filter(sqlchemy.In(q.Field("id"), sgq))
		} else {
			hosts := HostManager.Query().SubQuery()
			hoststorages := HoststorageManager.Query().SubQuery()
			storages := StorageManager.Query().SubQuery()
			sq := hosts.Query(hosts.Field("id")).
				Join(hoststorages, sqlchemy.AND(
					sqlchemy.Equals(hoststorages.Field("host_id"), hosts.Field("id")),
					sqlchemy.IsFalse(hoststorages.Field("deleted")))).
				Join(storages, sqlchemy.AND(
					sqlchemy.Equals(storages.Field("id"), hoststorages.Field("storage_id")),
					sqlchemy.IsFalse(storages.Field("deleted")))).
				Filter(sqlchemy.Equals(storages.Field("id"), disk.StorageId)).SubQuery()
			q = q.In("host_id", sq)
		}
	}

	managerFilter, _ := queryDict.GetString("manager")
	if len(managerFilter) > 0 {
		managerI, _ := CloudproviderManager.FetchByIdOrName(userCred.GetProjectId(), managerFilter)
		if managerI == nil {
			return nil, httperrors.NewResourceNotFoundError("cloud provider %s not found", managerFilter)
		}
		hosts := HostManager.Query().SubQuery()
		sq := hosts.Query(hosts.Field("id")).Equals("manager_id", managerI.GetId()).SubQuery()
		q = q.In("host_id", sq)
	}

	regionFilter, _ := queryDict.GetString("region")
	if len(regionFilter) > 0 {
		regionObj, err := CloudregionManager.FetchByIdOrName(userCred.GetProjectId(), regionFilter)
		if err != nil {
			if err == sql.ErrNoRows {
				return nil, httperrors.NewResourceNotFoundError("cloud region %s not found", regionFilter)
			} else {
				return nil, httperrors.NewGeneralError(err)
			}
		}
		hosts := HostManager.Query().SubQuery()
		zones := ZoneManager.Query().SubQuery()
		sq := hosts.Query(hosts.Field("id"))
		sq = sq.Join(zones, sqlchemy.Equals(hosts.Field("zone_id"), zones.Field("id")))
		sq = sq.Filter(sqlchemy.Equals(zones.Field("cloudregion_id"), regionObj.GetId()))
		q = q.In("host_id", sq)
	}

	gpu, _ := queryDict.GetString("gpu")
	if len(gpu) != 0 {
		isodev := IsolatedDeviceManager.Query().SubQuery()
		sgq := isodev.Query(isodev.Field("guest_id")).
			Filter(sqlchemy.AND(
				sqlchemy.IsNotNull(isodev.Field("guest_id")),
				sqlchemy.Startswith(isodev.Field("dev_type"), "GPU")))
		showGpu := utils.ToBool(gpu)
		cond := sqlchemy.NotIn
		if showGpu {
			cond = sqlchemy.In
		}
		q = q.Filter(cond(q.Field("id"), sgq))
	}
	return q, nil
}

func (manager *SGuestManager) ExtraSearchConditions(ctx context.Context, q *sqlchemy.SQuery, like string) []sqlchemy.ICondition {
	var sq *sqlchemy.SSubQuery
	if regutils.MatchIP4Addr(like) {
		sq = GuestnetworkManager.Query("guest_id").Equals("ip_addr", like).SubQuery()
	} else if regutils.MatchMacAddr(like) {
		sq = GuestnetworkManager.Query("guest_id").Equals("mac_addr", like).SubQuery()
	}
	if sq != nil {
		return []sqlchemy.ICondition{sqlchemy.In(q.Field("id"), sq)}
	}
	return nil
}

func (guest *SGuest) GetHypervisor() string {
	if len(guest.Hypervisor) == 0 {
		return HYPERVISOR_DEFAULT
	} else {
		return guest.Hypervisor
	}
}

func (guest *SGuest) GetHostType() string {
	return HYPERVISOR_HOSTTYPE[guest.Hypervisor]
}

func (guest *SGuest) GetDriver() IGuestDriver {
	hypervisor := guest.GetHypervisor()
	if !utils.IsInStringArray(hypervisor, HYPERVISORS) {
		log.Fatalf("Unsupported hypervisor %s", hypervisor)
	}
	return GetDriver(hypervisor)
}

func (guest *SGuest) ValidateDeleteCondition(ctx context.Context) error {
	if guest.DisableDelete.IsTrue() {
		return fmt.Errorf("Virtual server is locked, cannot delete")
	}
	return guest.SVirtualResourceBase.ValidateDeleteCondition(ctx)
}

func (guest *SGuest) GetDisksQuery() *sqlchemy.SQuery {
	return GuestdiskManager.Query().Equals("guest_id", guest.Id)
}

func (guest *SGuest) DiskCount() int {
	return guest.GetDisksQuery().Count()
}

func (guest *SGuest) GetDisks() []SGuestdisk {
	disks := make([]SGuestdisk, 0)
	q := guest.GetDisksQuery().Asc("index")
	err := db.FetchModelObjects(GuestdiskManager, q, &disks)
	if err != nil {
		log.Errorf("Getdisks error: %s", err)
	}
	return disks
}

func (guest *SGuest) GetGuestDisk(diskId string) *SGuestdisk {
	guestdisk, err := db.NewModelObject(GuestdiskManager)
	if err != nil {
		log.Errorf("new guestdisk model failed: %s", err)
		return nil
	}
	q := guest.GetDisksQuery()
	err = q.Equals("disk_id", diskId).First(guestdisk)
	if err != nil {
		log.Errorf("GetGuestDisk error: %s", err)
		return nil
	}
	return guestdisk.(*SGuestdisk)
}

func (guest *SGuest) GetNetworksQuery() *sqlchemy.SQuery {
	return GuestnetworkManager.Query().Equals("guest_id", guest.Id)
}

func (guest *SGuest) NetworkCount() int {
	return guest.GetNetworksQuery().Count()
}

func (guest *SGuest) GetNetworks() []SGuestnetwork {
	guestnics := make([]SGuestnetwork, 0)
	q := guest.GetNetworksQuery().Asc("index")
	err := db.FetchModelObjects(GuestnetworkManager, q, &guestnics)
	if err != nil {
		log.Errorf("GetNetworks error: %s", err)
	}
	return guestnics
}

func (guest *SGuest) IsNetworkAllocated() bool {
	guestnics := guest.GetNetworks()
	for _, gn := range guestnics {
		if !gn.IsAllocated() {
			return false
		}
	}
	return true
}

func (guest *SGuest) CustomizeCreate(ctx context.Context, userCred mcclient.TokenCredential, ownerProjId string, query jsonutils.JSONObject, data jsonutils.JSONObject) error {
	guest.HostId = ""
	return guest.SVirtualResourceBase.CustomizeCreate(ctx, userCred, ownerProjId, query, data)
}

func (guest *SGuest) GetHost() *SHost {
	if len(guest.HostId) > 0 && regutils.MatchUUID(guest.HostId) {
		host, _ := HostManager.FetchById(guest.HostId)
		return host.(*SHost)
	}
	return nil
}

func (guest *SGuest) SetHostId(hostId string) error {
	_, err := guest.GetModelManager().TableSpec().Update(guest, func() error {
		guest.HostId = hostId
		return nil
	})
	return err
}

func validateMemCpuData(data jsonutils.JSONObject) (int, int, error) {
	vmemSize := 0
	vcpuCount := 0
	var err error

	hypervisor, _ := data.GetString("hypervisor")
	if len(hypervisor) == 0 {
		hypervisor = HYPERVISOR_DEFAULT
	}
	driver := GetDriver(hypervisor)

	vmemStr, _ := data.GetString("vmem_size")
	if len(vmemStr) > 0 {
		if !regutils.MatchSize(vmemStr) {
			return 0, 0, httperrors.NewInputParameterError("Memory size must be number[+unit], like 256M, 1G or 256")
		}
		vmemSize, err = fileutils.GetSizeMb(vmemStr, 'M', 1024)
		if err != nil {
			return 0, 0, err
		}
		maxVmemGb := driver.GetMaxVMemSizeGB()
		if vmemSize < 64 || vmemSize > maxVmemGb*1024 {
			return 0, 0, httperrors.NewInputParameterError("Memory size must be 64MB ~ %d GB", maxVmemGb)
		}
	}
	vcpuStr, _ := data.GetString("vcpu_count")
	if len(vcpuStr) > 0 {
		if !regutils.MatchInteger(vcpuStr) {
			return 0, 0, httperrors.NewInputParameterError("CPU core count must be integer")
		}
		vcpuCount, _ = strconv.Atoi(vcpuStr)
		maxVcpuCount := driver.GetMaxVCpuCount()
		if vcpuCount < 1 || vcpuCount > maxVcpuCount {
			return 0, 0, httperrors.NewInputParameterError("CPU core count must be 1 ~ %d", maxVcpuCount)
		}
	}
	return vmemSize, vcpuCount, nil
}

func (self *SGuest) ValidateUpdateData(ctx context.Context, userCred mcclient.TokenCredential, query jsonutils.JSONObject, data *jsonutils.JSONDict) (*jsonutils.JSONDict, error) {
	vmemSize, vcpuCount, err := validateMemCpuData(data)
	if err != nil {
		return nil, err
	}
	if vmemSize > 0 {
		data.Add(jsonutils.NewInt(int64(vmemSize)), "vmem_size")
	}
	if vcpuCount > 0 {
		data.Add(jsonutils.NewInt(int64(vcpuCount)), "vcpu_count")
	}

	err = self.checkUpdateQuota(ctx, userCred, vcpuCount, vmemSize)
	if err != nil {
		return nil, err
	}

	if data.Contains("name") {
		if name, _ := data.GetString("name"); len(name) < 2 {
			return nil, httperrors.NewInputParameterError("name is to short")
		}
	}
	/* if self.GetHypervisor() == HYPERVISOR_BAREMETAL {
		return nil, httperrors.NewInputParameterError("Cannot modify memory for baremetal")
	}
	if ! utils.IsInStringArray(self.Status, []string {VM_READY}) {
		return nil, httperrors.NewInvalidStatusError("Cannot modify Memory and CPU in status %s", self.Status)
	}*/
	// return nil, httperrors.NewInputParameterError("cannot update guest vmem_size")
	//}
	return self.SVirtualResourceBase.ValidateUpdateData(ctx, userCred, query, data)
}

func (manager *SGuestManager) ValidateCreateData(ctx context.Context, userCred mcclient.TokenCredential, ownerProjId string, query jsonutils.JSONObject, data *jsonutils.JSONDict) (*jsonutils.JSONDict, error) {
	vmemSize, vcpuCount, err := validateMemCpuData(data)
	if err != nil {
		return nil, err
	}
	if vmemSize == 0 {
		return nil, httperrors.NewInputParameterError("Missing memory size")
	}
	if vcpuCount == 0 {
		vcpuCount = 1
	}
	data.Add(jsonutils.NewInt(int64(vmemSize)), "vmem_size")
	data.Add(jsonutils.NewInt(int64(vcpuCount)), "vcpu_count")

	disk0Json, _ := data.Get("disk.0")
	if disk0Json == nil {
		return nil, httperrors.NewInputParameterError("No disk information provided")
	}
	diskConfig, err := parseDiskInfo(ctx, userCred, disk0Json)
	if err != nil {
		return nil, httperrors.NewInputParameterError("Invalid root image: %s", err)
	}

	data.Add(jsonutils.Marshal(diskConfig), "disk.0")

	imgProperties := diskConfig.ImageProperties
	if imgProperties == nil || len(imgProperties) == 0 {
		imgProperties = map[string]string{"os_type": "Linux"}
	}

	hypervisor, _ := data.GetString("hypervisor")
	osType, _ := data.GetString("os_type")

	osProf, err := osprofile.GetOSProfileFromImageProperties(imgProperties, hypervisor)
	if err != nil {
		return nil, httperrors.NewInputParameterError("Invalid root image: %s", err)
	}

	if len(osProf.Hypervisor) > 0 && len(hypervisor) == 0 {
		hypervisor = osProf.Hypervisor
		data.Add(jsonutils.NewString(osProf.Hypervisor), "hypervisor")
	}
	if len(osProf.OSType) > 0 && len(osType) == 0 {
		osType = osProf.OSType
		data.Add(jsonutils.NewString(osProf.OSType), "os_type")
	}
	data.Add(jsonutils.Marshal(osProf), "__os_profile__")

	if jsonutils.QueryBoolean(data, "baremetal", false) {
		hypervisor = HYPERVISOR_BAREMETAL
	}

	// base validate_create_data
	if data.Contains("prefer_baremetal") || data.Contains("prefer_host") {
		if !userCred.IsSystemAdmin() {
			return nil, httperrors.NewNotSufficientPrivilegeError("Only system admin can specify preferred host")
		}
		bmName, _ := data.GetString("prefer_host")
		if len(bmName) == 0 {
			bmName, _ = data.GetString("prefer_baremetal")
		}
		bmObj, err := HostManager.FetchByIdOrName("", bmName)
		if err != nil {
			if err == sql.ErrNoRows {
				return nil, httperrors.NewResourceNotFoundError("Host %s not found", bmName)
			} else {
				return nil, httperrors.NewGeneralError(err)
			}
		}
		baremetal := bmObj.(*SHost)
		if !baremetal.Enabled {
			return nil, httperrors.NewInvalidStatusError("Baremetal %s not enabled", bmName)
		}

		if len(hypervisor) > 0 && hypervisor != HOSTTYPE_HYPERVISOR[baremetal.HostType] {
			return nil, httperrors.NewInputParameterError("cannot run hypervisor %s on specified host with type %s", hypervisor, baremetal.HostType)
		}

		if len(hypervisor) == 0 {
			hypervisor = HOSTTYPE_HYPERVISOR[baremetal.HostType]
		}

		if len(hypervisor) == 0 {
			hypervisor = HYPERVISOR_DEFAULT
		}

		data, err = GetDriver(hypervisor).ValidateCreateHostData(ctx, userCred, bmName, baremetal, data)
		if err != nil {
			return nil, err
		}
	} else {
		schedtags := make(map[string]string)
		if data.Contains("aggregate_strategy") {
			err = data.Unmarshal(&schedtags, "aggregate_strategy")
			if err != nil {
				return nil, httperrors.NewInputParameterError("invalid aggregate_strategy")
			}
		}
		for idx := 0; data.Contains(fmt.Sprintf("srvtag.%d", idx)); idx += 1 {
			aggStr, _ := data.GetString(fmt.Sprintf("srvtag.%d", idx))
			if len(aggStr) > 0 {
				parts := strings.Split(aggStr, ":")
				if len(parts) >= 2 && len(parts) > 0 && len(parts[1]) > 0 {
					schedtags[parts[0]] = parts[1]
				}
			}
		}
		if len(schedtags) > 0 {
			schedtags, err = SchedtagManager.ValidateSchedtags(userCred, schedtags)
			if err != nil {
				return nil, httperrors.NewInputParameterError("invalid aggregate_strategy: %s", err)
			}
			data.Add(jsonutils.Marshal(schedtags), "aggregate_strategy")
		}

		if data.Contains("prefer_wire") {
			wireStr, _ := data.GetString("prefer_wire")
			wireObj, err := WireManager.FetchById(wireStr)
			if err != nil {
				if err == sql.ErrNoRows {
					return nil, httperrors.NewResourceNotFoundError("Wire %s not found", wireStr)
				} else {
					return nil, httperrors.NewGeneralError(err)
				}
			}
			wire := wireObj.(*SWire)
			data.Add(jsonutils.NewString(wire.Id), "prefer_wire_id")
			zone := wire.GetZone()
			data.Add(jsonutils.NewString(zone.Id), "prefer_zone_id")
		} else if data.Contains("prefer_zone") {
			zoneStr, _ := data.GetString("prefer_zone")
			zoneObj, err := ZoneManager.FetchById(zoneStr)
			if err != nil {
				if err == sql.ErrNoRows {
					return nil, httperrors.NewResourceNotFoundError("Zone %s not found", zoneStr)
				} else {
					return nil, httperrors.NewGeneralError(err)
				}
			}
			zone := zoneObj.(*SZone)
			data.Add(jsonutils.NewString(zone.Id), "prefer_zone_id")
		}
	}

	// default hypervisor
	if len(hypervisor) == 0 {
		hypervisor = HYPERVISOR_KVM
	}

	if !utils.IsInStringArray(hypervisor, HYPERVISORS) {
		return nil, httperrors.NewInputParameterError("Hypervisor %s not supported", hypervisor)
	}

	data.Add(jsonutils.NewString(hypervisor), "hypervisor")
	for idx := 1; data.Contains(fmt.Sprintf("disk.%d", idx)); idx += 1 {
		diskJson, err := data.Get(fmt.Sprintf("disk.%d", idx))
		if err != nil {
			return nil, httperrors.NewInputParameterError("invalid disk description %s", err)
		}
		diskConfig, err := parseDiskInfo(ctx, userCred, diskJson)
		if err != nil {
			return nil, httperrors.NewInputParameterError("parse disk description error %s", err)
		}
		if len(diskConfig.Driver) == 0 {
			diskConfig.Driver = osProf.DiskDriver
		}
		data.Add(jsonutils.Marshal(diskConfig), fmt.Sprintf("disk.%d", idx))
	}

	for idx := 0; data.Contains(fmt.Sprintf("net.%d", idx)); idx += 1 {
		netJson, err := data.Get(fmt.Sprintf("net.%d", idx))
		if err != nil {
			return nil, httperrors.NewInputParameterError("invalid network description %s", err)
		}
		netConfig, err := parseNetworkInfo(userCred, netJson)
		if err != nil {
			return nil, httperrors.NewInputParameterError("parse network description error %s", err)
		}
		err = isValidNetworkInfo(userCred, netConfig)
		if err != nil {
			return nil, err
		}
		if len(netConfig.Driver) == 0 {
			netConfig.Driver = osProf.NetDriver
		}
		data.Add(jsonutils.Marshal(netConfig), fmt.Sprintf("net.%d", idx))
	}

	for idx := 0; data.Contains(fmt.Sprintf("isolated_device.%d", idx)); idx += 1 {
		devJson, err := data.Get(fmt.Sprintf("isolated_device.%d", idx))
		if err != nil {
			return nil, httperrors.NewInputParameterError("invalid isolated device description %s", err)
		}
		devConfig, err := IsolatedDeviceManager.parseDeviceInfo(userCred, devJson)
		if err != nil {
			return nil, httperrors.NewInputParameterError("parse isolated device description error %s", err)
		}
		err = IsolatedDeviceManager.isValidDeviceinfo(devConfig)
		if err != nil {
			return nil, err
		}
		data.Add(jsonutils.Marshal(devConfig), fmt.Sprintf("isolated_device.%d", idx))
	}

	if data.Contains("cdrom") {
		cdromStr, err := data.GetString("cdrom")
		if err != nil {
			return nil, httperrors.NewInputParameterError("invalid cdrom device description %s", err)
		}
		cdromId, err := parseIsoInfo(ctx, userCred, cdromStr)
		if err != nil {
			return nil, httperrors.NewInputParameterError("parse cdrom device info error %s", err)
		}
		data.Add(jsonutils.NewString(cdromId), "cdrom")
	}

	keypairId, _ := data.GetString("keypair")
	if len(keypairId) == 0 {
		keypairId, _ = data.GetString("keypair_id")
	}
	if len(keypairId) > 0 {
		keypairObj, err := KeypairManager.FetchByIdOrName(userCred.GetUserId(), keypairId)
		if err != nil {
			return nil, httperrors.NewResourceNotFoundError("Keypair %s not found", keypairId)
		}
		data.Add(jsonutils.NewString(keypairObj.GetId()), "keypair_id")
	} else {
		data.Add(jsonutils.NewString("None"), "keypair_id")
	}

	if data.Contains("secgroup") {
		secGrpId, _ := data.GetString("secgroup")
		secGrpObj, err := SecurityGroupManager.FetchByIdOrName(userCred.GetProjectId(), secGrpId)
		if err != nil {
			return nil, httperrors.NewResourceNotFoundError("Secgroup %s not found", secGrpId)
		}
		data.Add(jsonutils.NewString(secGrpObj.GetId()), "secgrp_id")
	}

	/*
		TODO
		group
		for idx := 0; data.Contains(fmt.Sprintf("srvtag.%d", idx)); idx += 1 {

		}*/

	data, err = GetDriver(hypervisor).ValidateCreateData(ctx, userCred, data)

	data, err = manager.SVirtualResourceBaseManager.ValidateCreateData(ctx, userCred, ownerProjId, query, data)
	if err != nil {
		return nil, err
	}

	if !jsonutils.QueryBoolean(data, "is_system", false) {
		err = manager.checkCreateQuota(ctx, userCred, ownerProjId, data)
		if err != nil {
			return nil, err
		}
	}

	data.Add(jsonutils.NewString(ownerProjId), "owner_tenant_id")
	return data, nil
}

func (manager *SGuestManager) checkCreateQuota(ctx context.Context, userCred mcclient.TokenCredential, ownerProjId string, data *jsonutils.JSONDict) error {
	req := getGuestResourceRequirements(ctx, userCred, data, 1)
	err := QuotaManager.CheckSetPendingQuota(ctx, userCred, ownerProjId, &req)
	if err != nil {
		return httperrors.NewOutOfQuotaError(err.Error())
	} else {
		return nil
	}
}

func (self *SGuest) checkUpdateQuota(ctx context.Context, userCred mcclient.TokenCredential, vcpuCount int, vmemSize int) error {
	req := SQuota{}

	if vcpuCount > 0 && vcpuCount > int(self.VcpuCount) {
		req.Cpu = vcpuCount - int(self.VcpuCount)
	}

	if vmemSize > 0 && vmemSize > self.VmemSize {
		req.Memory = vmemSize - self.VmemSize
	}

	_, err := QuotaManager.CheckQuota(ctx, userCred, self.ProjectId, &req)

	return err
}

func getGuestResourceRequirements(ctx context.Context, userCred mcclient.TokenCredential, data jsonutils.JSONObject, count int) SQuota {
	vcpuCount, _ := data.Int("vcpu_count")
	if vcpuCount == 0 {
		vcpuCount = 1
	}

	vmemSize, _ := data.Int("vmem_size")

	diskSize := 0

	for idx := 0; data.Contains(fmt.Sprintf("disk.%d", idx)); idx += 1 {
		dataJson, _ := data.Get(fmt.Sprintf("disk.%d", idx))
		diskConfig, _ := parseDiskInfo(ctx, userCred, dataJson)
		diskSize += diskConfig.Size
	}

	devCount := 0
	for idx := 0; data.Contains(fmt.Sprintf("isolated_device.%d", idx)); idx += 1 {
		devCount += 1
	}

	eNicCnt := 0
	iNicCnt := 0
	eBw := 0
	iBw := 0
	for idx := 0; data.Contains(fmt.Sprintf("net.%d", idx)); idx += 1 {
		netJson, _ := data.Get(fmt.Sprintf("net.%d", idx))
		netConfig, _ := parseNetworkInfo(userCred, netJson)
		if isExitNetworkInfo(netConfig) {
			eNicCnt += 1
			eBw += netConfig.BwLimit
		} else {
			iNicCnt += 1
			iBw += netConfig.BwLimit
		}
	}
	return SQuota{
		Cpu:            int(vcpuCount) * count,
		Memory:         int(vmemSize) * count,
		Storage:        diskSize * count,
		Port:           iNicCnt * count,
		Eport:          eNicCnt * count,
		Bw:             iBw * count,
		Ebw:            eBw * count,
		IsolatedDevice: devCount * count,
	}
}

func (guest *SGuest) PostCreate(ctx context.Context, userCred mcclient.TokenCredential, ownerProjId string, query jsonutils.JSONObject, data jsonutils.JSONObject) {
	guest.SVirtualResourceBase.PostCreate(ctx, userCred, ownerProjId, query, data)
	tags := []string{"cpu_bound", "io_bound", "io_hardlimit"}
	appTags := make([]string, 0)
	for _, tag := range tags {
		if data.Contains(tag) {
			appTags = append(appTags, tag)
		}
	}
	guest.setApptags(ctx, appTags, userCred)
	osProfileJson, _ := data.Get("__os_profile__")
	if osProfileJson != nil {
		guest.setOSProfile(ctx, userCred, osProfileJson)
	}
}

func (guest *SGuest) setApptags(ctx context.Context, appTags []string, userCred mcclient.TokenCredential) {
	err := guest.SetMetadata(ctx, "app_tags", strings.Join(appTags, ","), userCred)
	if err != nil {
		log.Errorln(err)
	}
}

func (manager *SGuestManager) OnCreateComplete(ctx context.Context, items []db.IModel, userCred mcclient.TokenCredential, query jsonutils.JSONObject, data jsonutils.JSONObject) {
	pendingUsage := getGuestResourceRequirements(ctx, userCred, data, len(items))

	taskItems := make([]db.IStandaloneModel, len(items))
	for i, t := range items {
		taskItems[i] = t.(db.IStandaloneModel)
	}
	params := data.(*jsonutils.JSONDict)
	task, err := taskman.TaskManager.NewParallelTask(ctx, "GuestBatchCreateTask", taskItems, userCred, params, "", "", &pendingUsage)
	if err != nil {
		log.Errorf("GuestBatchCreateTask newTask error %s", err)
	} else {
		task.ScheduleRun(nil)
	}
}

func (guest *SGuest) GetGroups() []SGroupguest {
	guestgroups := make([]SGroupguest, 0)
	q := GroupguestManager.Query().Equals("guest_id", guest.Id)
	err := db.FetchModelObjects(GroupguestManager, q, &guestgroups)
	if err != nil {
		log.Errorf("GetGroups fail %s", err)
		return nil
	}
	return guestgroups
}

func (self *SGuest) getBandwidth(isExit bool) int {
	bw := 0
	networks := self.GetNetworks()
	if networks != nil && len(networks) > 0 {
		for i := 0; i < len(networks); i += 1 {
			if networks[i].IsExit() == isExit {
				bw += networks[i].getBandwidth()
			}
		}
	}
	return bw
}

func (self *SGuest) getExtBandwidth() int {
	return self.getBandwidth(true)
}

func (self *SGuest) GetCustomizeColumns(ctx context.Context, userCred mcclient.TokenCredential, query jsonutils.JSONObject) *jsonutils.JSONDict {
	extra := self.SVirtualResourceBase.GetCustomizeColumns(ctx, userCred, query)

	if userCred.IsSystemAdmin() {
		host := self.GetHost()
		if host != nil {
			extra.Add(jsonutils.NewString(host.Name), "host")
		}
	}
	extra.Add(jsonutils.NewString(strings.Join(self.getRealIPs(), ",")), "ips")
	eip, _ := self.GetEip()
	if eip != nil {
		extra.Add(jsonutils.NewString(eip.IpAddr), "eip")
	}
	extra.Add(jsonutils.NewInt(int64(self.getDiskSize())), "disk")
	// flavor??
	// extra.Add(jsonutils.NewString(self.getFlavorName()), "flavor")
	extra.Add(jsonutils.NewString(self.getKeypairName()), "keypair")
	extra.Add(jsonutils.NewInt(int64(self.getExtBandwidth())), "ext_bw")

	extra.Add(jsonutils.NewString(self.GetSecgroupName()), "secgroup")

	if self.PendingDeleted {
		pendingDeletedAt := self.PendingDeletedAt.Add(time.Second * time.Duration(options.Options.PendingDeleteExpireSeconds))
		extra.Add(jsonutils.NewString(timeutils.FullIsoTime(pendingDeletedAt)), "auto_delete_at")
	}

	return self.moreExtraInfo(extra)
}

func (self *SGuest) moreExtraInfo(extra *jsonutils.JSONDict) *jsonutils.JSONDict {
	zone := self.getZone()
	if zone != nil {
		extra.Add(jsonutils.NewString(zone.GetId()), "zone_id")
		extra.Add(jsonutils.NewString(zone.GetName()), "zone")
		if len(zone.ExternalId) > 0 {
			extra.Add(jsonutils.NewString(zone.ExternalId), "zone_external_id")
		}

		region := zone.GetRegion()
		if region != nil {
			extra.Add(jsonutils.NewString(region.Id), "region_id")
			extra.Add(jsonutils.NewString(region.Name), "region")

			if len(region.ExternalId) > 0 {
				extra.Add(jsonutils.NewString(region.ExternalId), "region_external_id")
			}
		}
	}
	return extra
}

func (self *SGuest) GetExtraDetails(ctx context.Context, userCred mcclient.TokenCredential, query jsonutils.JSONObject) *jsonutils.JSONDict {
	extra := self.SVirtualResourceBase.GetExtraDetails(ctx, userCred, query)
	extra.Add(jsonutils.NewString(self.getNetworksDetails()), "networks")
	extra.Add(jsonutils.NewString(self.getDisksDetails()), "disks")
	extra.Add(self.getDisksInfoDetails(), "disks_info")
	extra.Add(jsonutils.NewInt(int64(self.getDiskSize())), "disk")
	cdrom := self.getCdrom()
	if cdrom != nil {
		extra.Add(jsonutils.NewString(cdrom.GetDetails()), "cdrom")
	}
	// extra.Add(jsonutils.NewString(self.getFlavorName()), "flavor")
	extra.Add(jsonutils.NewString(self.getKeypairName()), "keypair")
	extra.Add(jsonutils.NewString(self.GetSecgroupName()), "secgroup")
	extra.Add(jsonutils.NewString(strings.Join(self.getIPs(), ",")), "ips")
	extra.Add(jsonutils.NewString(self.getSecurityRules()), "security_rules")
	extra.Add(jsonutils.NewString(self.getIsolatedDeviceDetails()), "isolated_devices")
	osName := self.GetOS()
	if len(osName) > 0 {
		extra.Add(jsonutils.NewString(osName), "os_name")
	}
	if userCred.IsSystemAdmin() {
		host := self.GetHost()
		if host != nil {
			extra.Add(jsonutils.NewString(host.GetName()), "host")
		}
		extra.Add(jsonutils.NewString(self.getAdminSecurityRules()), "admin_security_rules")
	}
	eip, _ := self.GetEip()
	if eip != nil {
		extra.Add(jsonutils.NewString(eip.IpAddr), "eip")
	}
	return self.moreExtraInfo(extra)
}

func (self *SGuest) getNetworksDetails() string {
	var buf bytes.Buffer
	for _, nic := range self.GetNetworks() {
		buf.WriteString(nic.GetDetailedString())
		buf.WriteString("\n")
	}
	return buf.String()
}

func (self *SGuest) getDisksDetails() string {
	var buf bytes.Buffer
	for _, disk := range self.GetDisks() {
		buf.WriteString(disk.GetDetailedString())
		buf.WriteString("\n")
	}
	return buf.String()
}

func (self *SGuest) getDisksInfoDetails() *jsonutils.JSONArray {
	details := jsonutils.NewArray()
	for _, disk := range self.GetDisks() {
		details.Add(disk.GetDetailedJson())
	}
	return details
}

func (self *SGuest) getIsolatedDeviceDetails() string {
	var buf bytes.Buffer
	for _, dev := range self.GetIsolatedDevices() {
		buf.WriteString(dev.getDetailedString())
		buf.WriteString("\n")
	}
	return buf.String()
}

func (self *SGuest) getDiskSize() int {
	size := 0
	for _, disk := range self.GetDisks() {
		size += disk.GetDisk().DiskSize
	}
	return size
}

func (self *SGuest) getCdrom() *SGuestcdrom {
	cdrom := SGuestcdrom{}
	cdrom.SetModelManager(GuestcdromManager)

	err := GuestcdromManager.Query().Equals("id", self.Id).First(&cdrom)
	if err != nil {
		if err == sql.ErrNoRows {
			cdrom.Id = self.Id
			err = GuestcdromManager.TableSpec().Insert(&cdrom)
			if err != nil {
				log.Errorf("insert cdrom fail %s", err)
				return nil
			}
			return &cdrom
		} else {
			log.Errorf("getCdrom query fail %s", err)
			return nil
		}
	} else {
		return &cdrom
	}
}

func (self *SGuest) getKeypair() *SKeypair {
	if len(self.KeypairId) > 0 {
		keypair, _ := KeypairManager.FetchById(self.KeypairId)
		if keypair != nil {
			return keypair.(*SKeypair)
		}
	}
	return nil
}

func (self *SGuest) getKeypairName() string {
	keypair := self.getKeypair()
	if keypair != nil {
		return keypair.Name
	}
	return ""
}

func (self *SGuest) getNotifyIps() []string {
	ips := self.getRealIPs()
	vips := self.getVirtualIPs()
	if vips != nil {
		ips = append(ips, vips...)
	}
	return ips
}

func (self *SGuest) getRealIPs() []string {
	ips := make([]string, 0)
	for _, nic := range self.GetNetworks() {
		if !nic.Virtual {
			ips = append(ips, nic.IpAddr)
		}
	}
	return ips
}

func (self *SGuest) IsExitOnly() bool {
	for _, ip := range self.getRealIPs() {
		addr, _ := netutils.NewIPV4Addr(ip)
		if !netutils.IsExitAddress(addr) {
			return false
		}
	}
	return true
}

func (self *SGuest) getVirtualIPs() []string {
	ips := make([]string, 0)
	for _, guestgroup := range self.GetGroups() {
		group := guestgroup.GetGroup()
		for _, groupnetwork := range group.GetNetworks() {
			ips = append(ips, groupnetwork.IpAddr)
		}
	}
	return ips
}

func (self *SGuest) getIPs() []string {
	ips := self.getRealIPs()
	vips := self.getVirtualIPs()
	ips = append(ips, vips...)
	eip, _ := self.GetEip()
	if eip != nil {
		ips = append(ips, eip.IpAddr)
	}
	return ips
}

func (self *SGuest) getZone() *SZone {
	host := self.GetHost()
	if host != nil {
		return host.GetZone()
	}
	return nil
}

func (self *SGuest) getRegion() *SCloudregion {
	zone := self.getZone()
	if zone != nil {
		return zone.GetRegion()
	}
	return nil
}

func (self *SGuest) GetOS() string {
	if len(self.OsType) > 0 {
		return self.OsType
	}
	return self.GetMetadata("os_name", nil)
}

func (self *SGuest) IsLinux() bool {
	os := self.GetOS()
	if strings.HasPrefix(strings.ToLower(os), "lin") {
		return true
	} else {
		return false
	}
}

func (self *SGuest) IsWindows() bool {
	os := self.GetOS()
	if strings.HasPrefix(strings.ToLower(os), "win") {
		return true
	} else {
		return false
	}
}

func (self *SGuest) getSecgroup() *SSecurityGroup {
	return SecurityGroupManager.FetchSecgroupById(self.SecgrpId)
}

func (self *SGuest) getAdminSecgroup() *SSecurityGroup {
	return SecurityGroupManager.FetchSecgroupById(self.AdminSecgrpId)
}

func (self *SGuest) GetSecgroupName() string {
	secgrp := self.getSecgroup()
	if secgrp != nil {
		return secgrp.GetName()
	}
	return ""
}

func (self *SGuest) getAdminSecgroupName() string {
	secgrp := self.getAdminSecgroup()
	if secgrp != nil {
		return secgrp.GetName()
	}
	return ""
}

func (self *SGuest) GetSecRules() []secrules.SecurityRule {
	return self.getSecRules()
}

func (self *SGuest) getSecRules() []secrules.SecurityRule {
	if secgrp := self.getSecgroup(); secgrp != nil {
		return secgrp.getSecRules()
	}
	if rule, err := secrules.ParseSecurityRule(options.Options.DefaultSecurityRules); err == nil {
		return []secrules.SecurityRule{*rule}
	} else {
		log.Errorf("Default SecurityRules error: %v", err)
	}
	return []secrules.SecurityRule{}
}

func (self *SGuest) getSecurityRules() string {
	secgrp := self.getSecgroup()
	if secgrp != nil {
		return secgrp.getSecurityRuleString()
	} else {
		return options.Options.DefaultSecurityRules
	}
}

func (self *SGuest) getAdminSecurityRules() string {
	secgrp := self.getAdminSecgroup()
	if secgrp != nil {
		return secgrp.getSecurityRuleString()
	} else {
		return options.Options.DefaultAdminSecurityRules
	}
}

func (self *SGuest) GetIsolatedDevices() []SIsolatedDevice {
	return IsolatedDeviceManager.findAttachedDevicesOfGuest(self)
}

func (self *SGuest) syncWithCloudVM(ctx context.Context, userCred mcclient.TokenCredential, host *SHost, extVM cloudprovider.ICloudVM) error {
	diff, err := GuestManager.TableSpec().Update(self, func() error {
		extVM.Refresh()
		self.Name = extVM.GetName()
		self.Status = extVM.GetStatus()
		self.VcpuCount = extVM.GetVcpuCount()
		self.VmemSize = extVM.GetVmemSizeMB()
		self.BootOrder = extVM.GetBootOrder()
		self.Vga = extVM.GetVga()
		self.Vdi = extVM.GetVdi()
		self.OsType = extVM.GetOSType()
		self.Bios = extVM.GetBios()
		self.Machine = extVM.GetMachine()
		self.HostId = host.Id
		self.ProjectId = userCred.GetProjectId()
		self.Hypervisor = extVM.GetHypervisor()

		self.IsEmulated = extVM.IsEmulated()

		return nil
	})
	if err != nil {
		log.Errorf("%s", err)
		return err
	}
	if diff != nil {
		diffStr := sqlchemy.UpdateDiffString(diff)
		if len(diffStr) > 0 {
			db.OpsLog.LogEvent(self, db.ACT_UPDATE, diffStr, userCred)
		}
	}
	if metaData := extVM.GetMetadata(); metaData != nil {
		meta := make(map[string]string, 0)
		if metaData.Unmarshal(meta); err != nil {
			log.Errorf("Get VM Metadata error: %v", err)
		} else {
			for key, value := range meta {
				if err := self.SetMetadata(ctx, key, value, userCred); err != nil {
					log.Errorf("set guest %s mata %s => %s error: %v", self.Name, key, value, err)
				}
			}
		}
	}
	return nil
}

func (manager *SGuestManager) newCloudVM(ctx context.Context, userCred mcclient.TokenCredential, host *SHost, extVM cloudprovider.ICloudVM) (*SGuest, error) {

	guest := SGuest{}
	guest.SetModelManager(manager)

	guest.Status = extVM.GetStatus()
	guest.ExternalId = extVM.GetGlobalId()
	guest.Name = extVM.GetName()
	guest.VcpuCount = extVM.GetVcpuCount()
	guest.VmemSize = extVM.GetVmemSizeMB()
	guest.BootOrder = extVM.GetBootOrder()
	guest.Vga = extVM.GetVga()
	guest.Vdi = extVM.GetVdi()
	guest.OsType = extVM.GetOSType()
	guest.Bios = extVM.GetBios()
	guest.Machine = extVM.GetMachine()
	guest.Hypervisor = extVM.GetHypervisor()

	guest.IsEmulated = extVM.IsEmulated()

	guest.HostId = host.Id
	guest.ProjectId = userCred.GetProjectId()

	err := manager.TableSpec().Insert(&guest)
	if err != nil {
		log.Errorf("Insert fail %s", err)
	}

	if metaData := extVM.GetMetadata(); metaData != nil {
		meta := make(map[string]string, 0)
		if err := metaData.Unmarshal(meta); err != nil {
			log.Errorf("Get VM Metadata error: %v", err)
		} else {
			for key, value := range meta {
				if err := guest.SetMetadata(ctx, key, value, userCred); err != nil {
					log.Errorf("set guest %s mata %s => %s error: %v", guest.Name, key, value, err)
				}
			}
		}
	}

	db.OpsLog.LogEvent(&guest, db.ACT_SYNC_CLOUD_SERVER, guest.GetShortDesc(), userCred)
	return &guest, nil
}

func (manager *SGuestManager) TotalCount(
	projectId string, rangeObj db.IStandaloneModel,
	status []string, hypervisor string,
	includeSystem bool, pendingDelete bool, hostType string,
) SGuestCountStat {
	return totalGuestResourceCount(projectId, rangeObj, status, hypervisor, includeSystem, pendingDelete, hostType)
}

func (self *SGuest) detachNetwork(ctx context.Context, userCred mcclient.TokenCredential, network *SNetwork, reserve bool, deploy bool) error {
	// Portmaps.delete_guest_network_portmaps(self, user_cred,
	//                                                    network_id=net.id)
	err := GuestnetworkManager.DeleteGuestNics(ctx, self, userCred, network, reserve)
	if err != nil {
		return err
	}
	host := self.GetHost()
	if host != nil {
		host.ClearSchedDescCache() // ignore error
	}
	if deploy {
		self.StartGuestDeployTask(ctx, userCred, nil, "deploy", "")
	}
	return nil
}

func (self *SGuest) isAttach2Network(net *SNetwork) bool {
	q := GuestnetworkManager.Query()
	q = q.Equals("guest_id", self.Id).Equals("network_id", net.Id)
	return q.Count() > 0
}

func (self *SGuest) getMaxNicIndex() int8 {
	nics := self.GetNetworks()
	return int8(len(nics))
}

func (self *SGuest) setOSProfile(ctx context.Context, userCred mcclient.TokenCredential, profile jsonutils.JSONObject) error {
	return self.SetMetadata(ctx, "__os_profile__", profile, userCred)
}

func (self *SGuest) getOSProfile() osprofile.SOSProfile {
	osName := self.GetOS()
	osProf := osprofile.GetOSProfile(osName, self.Hypervisor)
	val := self.GetMetadata("__os_profile__", nil)
	if len(val) > 0 {
		jsonVal, _ := jsonutils.ParseString(val)
		if jsonVal != nil {
			jsonVal.Unmarshal(&osProf)
		}
	}
	return osProf
}

func (self *SGuest) Attach2Network(ctx context.Context, userCred mcclient.TokenCredential, network *SNetwork, pendingUsage quotas.IQuota,
	address string, mac string, driver string, bwLimit int, virtual bool, index int8, reserved bool, allocDir IPAddlocationDirection, requireDesignatedIP bool) error {
	if self.isAttach2Network(network) {
		return fmt.Errorf("Guest has been attached to network %s", network.Name)
	}
	if index < 0 {
		index = self.getMaxNicIndex()
	}
	if len(driver) == 0 {
		osProf := self.getOSProfile()
		driver = osProf.NetDriver
	}
	lockman.LockClass(ctx, QuotaManager, self.ProjectId)
	defer lockman.ReleaseClass(ctx, QuotaManager, self.ProjectId)

	guestnic, err := GuestnetworkManager.newGuestNetwork(ctx, userCred, self, network,
		index, address, mac, driver, bwLimit, virtual, reserved,
		allocDir, requireDesignatedIP)
	if err != nil {
		return err
	}
	network.updateDnsRecord(guestnic, true)
	network.updateGuestNetmap(guestnic)
	bwLimit = guestnic.getBandwidth()
	if pendingUsage != nil {
		cancelUsage := SQuota{}
		if network.IsExitNetwork() {
			cancelUsage.Eport = 1
			cancelUsage.Ebw = bwLimit
		} else {
			cancelUsage.Port = 1
			cancelUsage.Bw = bwLimit
		}
		err = QuotaManager.CancelPendingUsage(ctx, userCred, self.ProjectId, pendingUsage, &cancelUsage)
		if err != nil {
			return err
		}
	}
	notes := jsonutils.NewDict()
	notes.Add(jsonutils.NewString(address), "ip_addr")
	db.OpsLog.LogAttachEvent(self, network, userCred, notes)
	return nil
}

type sRemoveGuestnic struct {
	nic     *SGuestnetwork
	reserve bool
}

type sAddGuestnic struct {
	nic     cloudprovider.ICloudNic
	net     *SNetwork
	reserve bool
}

func getCloudNicNetwork(vnic cloudprovider.ICloudNic, host *SHost) (*SNetwork, error) {
	vnet := vnic.GetINetwork()
	if vnet == nil {
		ip := vnic.GetIP()
		if len(ip) == 0 {
			return nil, fmt.Errorf("Cannot find inetwork for vnics %s %s", vnic.GetMAC(), vnic.GetIP())
		} else {
			// find network by IP
			return host.getNetworkOfIPOnHost(vnic.GetIP())
		}
	}
	localNetObj, err := NetworkManager.FetchByExternalId(vnet.GetGlobalId())
	if err != nil {
		return nil, fmt.Errorf("Cannot find network of external_id %s", vnet.GetGlobalId())
	}
	localNet := localNetObj.(*SNetwork)
	return localNet, nil
}

func (self *SGuest) SyncVMNics(ctx context.Context, userCred mcclient.TokenCredential, host *SHost, vnics []cloudprovider.ICloudNic) compare.SyncResult {
	result := compare.SyncResult{}

	guestnics := self.GetNetworks()
	removed := make([]sRemoveGuestnic, 0)
	adds := make([]sAddGuestnic, 0)

	for i := 0; i < len(guestnics) || i < len(vnics); i += 1 {
		if i < len(guestnics) && i < len(vnics) {
			localNet, err := getCloudNicNetwork(vnics[i], host)
			if err != nil {
				log.Errorf("%s", err)
				result.Error(err)
				return result
			}
			if guestnics[i].NetworkId == localNet.Id {
				if guestnics[i].MacAddr == vnics[i].GetMAC() {
					if guestnics[i].IpAddr == vnics[i].GetIP() { // nothing changes
						// do nothing
					} else if len(vnics[i].GetIP()) > 0 {
						// ip changed
						removed = append(removed, sRemoveGuestnic{nic: &guestnics[i]})
						adds = append(adds, sAddGuestnic{nic: vnics[i], net: localNet})
					} else {
						// do nothing
						// vm maybe turned off, ignore the case
					}
				} else {
					reserve := false
					if len(guestnics[i].IpAddr) > 0 && guestnics[i].IpAddr == vnics[i].GetIP() {
						// mac changed
						reserve = true
					}
					removed = append(removed, sRemoveGuestnic{nic: &guestnics[i], reserve: reserve})
					adds = append(adds, sAddGuestnic{nic: vnics[i], net: localNet, reserve: reserve})
				}
			} else {
				removed = append(removed, sRemoveGuestnic{nic: &guestnics[i]})
				adds = append(adds, sAddGuestnic{nic: vnics[i], net: localNet})
			}
		} else if i < len(guestnics) {
			removed = append(removed, sRemoveGuestnic{nic: &guestnics[i]})
		} else if i < len(vnics) {
			localNet, err := getCloudNicNetwork(vnics[i], host)
			if err != nil {
				log.Errorf("%s", err) // ignore this case
			} else {
				adds = append(adds, sAddGuestnic{nic: vnics[i], net: localNet})
			}
		}
	}

	for _, remove := range removed {
		err := self.detachNetwork(ctx, userCred, remove.nic.GetNetwork(), remove.reserve, false)
		if err != nil {
			result.DeleteError(err)
		} else {
			result.Delete()
		}
	}

	for _, add := range adds {
		if len(add.nic.GetIP()) == 0 {
			continue // cannot determine which network it attached to
		}
		if add.net == nil {
			continue // cannot determine which network it attached to
		}
		// check if the IP has been occupied, if yes, release the IP
		gn, err := GuestnetworkManager.getGuestNicByIP(add.nic.GetIP())
		if err != nil {
			result.AddError(err)
			continue
		}
		if gn != nil {
			err = gn.Detach(ctx, userCred)
			if err != nil {
				result.AddError(err)
				continue
			}
		}
		err = self.Attach2Network(ctx, userCred, add.net, nil, add.nic.GetIP(),
			add.nic.GetMAC(), add.nic.GetDriver(), 0, false, -1, add.reserve, IPAllocationDefault, true)
		if err != nil {
			result.AddError(err)
		} else {
			result.Add()
		}
	}

	return result
}

func (self *SGuest) isAttach2Disk(disk *SDisk) bool {
	q := GuestdiskManager.Query().Equals("disk_id", disk.Id).Equals("guest_id", self.Id)
	return q.Count() > 0
}

func (self *SGuest) getMaxDiskIndex() int8 {
	guestdisks := self.GetDisks()
	return int8(len(guestdisks))
}

func (self *SGuest) attach2Disk(disk *SDisk, userCred mcclient.TokenCredential, driver string, cache string, mountpoint string) error {
	if self.isAttach2Disk(disk) {
		return fmt.Errorf("Guest has been attached to disk")
	}
	index := self.getMaxDiskIndex()
	if len(driver) == 0 {
		osProf := self.getOSProfile()
		driver = osProf.DiskDriver
	}
	guestdisk := SGuestdisk{}
	guestdisk.SetModelManager(GuestdiskManager)

	guestdisk.DiskId = disk.Id
	guestdisk.GuestId = self.Id
	guestdisk.Index = index
	err := guestdisk.DoSave(driver, cache, mountpoint)
	if err == nil {
		db.OpsLog.LogAttachEvent(self, disk, userCred, nil)
	}
	return err
}

func (self *SGuest) AllowPerformSaveImage(ctx context.Context, userCred mcclient.TokenCredential, query jsonutils.JSONObject, data jsonutils.JSONObject) bool {
	log.Infof("permission: %s", self.IsOwner(userCred))
	return self.IsOwner(userCred)
}

func (self *SGuest) PerformSaveImage(ctx context.Context, userCred mcclient.TokenCredential, query jsonutils.JSONObject, data jsonutils.JSONObject) (jsonutils.JSONObject, error) {
	if !utils.IsInStringArray(self.Status, []string{VM_READY}) {
		return nil, httperrors.NewInputParameterError("Cannot save image in status %s", self.Status)
	} else if !data.Contains("name") {
		return nil, httperrors.NewInputParameterError("Image name is required")
	} else if disks := self.CategorizeDisks(); disks.Root == nil {
		return nil, httperrors.NewInputParameterError("No root image")
	} else {
		kwargs := data.(*jsonutils.JSONDict)
		restart := self.Status == VM_RUNNING
		properties := jsonutils.NewDict()
		if notes, err := data.GetString("notes"); err != nil && len(notes) > 0 {
			properties.Add(jsonutils.NewString(notes), "notes")
		}
		properties.Add(jsonutils.NewString(self.OsType), "os_type")
		kwargs.Add(properties, "properties")
		kwargs.Add(jsonutils.NewBool(restart), "restart")
		lockman.LockObject(ctx, disks.Root)
		defer lockman.ReleaseObject(ctx, disks.Root)
		if imageId, err := disks.Root.PrepareSaveImage(ctx, userCred, kwargs); err != nil {
			return nil, err
		} else {
			kwargs.Add(jsonutils.NewString(imageId), "image_id")
		}
		return nil, self.StartGuestSaveImage(ctx, userCred, kwargs, "")
	}
}

func (self *SGuest) StartGuestSaveImage(ctx context.Context, userCred mcclient.TokenCredential, data *jsonutils.JSONDict, parentTaskId string) error {
	return self.GetDriver().StartGuestSaveImage(ctx, userCred, self, data, parentTaskId)
}

func (self *SGuest) AllowPerformSync(ctx context.Context, userCred mcclient.TokenCredential, query jsonutils.JSONObject, data jsonutils.JSONObject) bool {
	return self.IsOwner(userCred)
}

func (self *SGuest) PerformSync(ctx context.Context, userCred mcclient.TokenCredential, query jsonutils.JSONObject, data jsonutils.JSONObject) (jsonutils.JSONObject, error) {
	if err := self.StartSyncTask(ctx, userCred, false, ""); err != nil {
		return nil, err
	}
	return nil, nil
}

func (self *SGuest) AllowPerformDeploy(ctx context.Context, userCred mcclient.TokenCredential, query jsonutils.JSONObject, data jsonutils.JSONObject) bool {
	return self.IsOwner(userCred)
}

func (self *SGuest) PerformDeploy(ctx context.Context, userCred mcclient.TokenCredential, query jsonutils.JSONObject, data jsonutils.JSONObject) (jsonutils.JSONObject, error) {
	kwargs, ok := data.(*jsonutils.JSONDict)
	if !ok {
		return nil, fmt.Errorf("Parse query body error")
	}

	// 变更密码/密钥时需要Restart才能生效。更新普通字段不需要Restart
	doRestart := false
	if kwargs.Contains("__delete_keypair__") || kwargs.Contains("keypair") {
		doRestart = true
		var kpId string
		if !jsonutils.QueryBoolean(kwargs, "__delete_keypair__", false) {
			keypair, _ := kwargs.GetString("keypair")
			iKp, err := KeypairManager.FetchByIdOrName(userCred.GetProjectId(), keypair)
			if err != nil {
				return nil, err
			}
			if iKp == nil {
				return nil, fmt.Errorf("Fetch keypair error")
			}
			kp := iKp.(*SKeypair)
			kpId = kp.Id
		}
		if self.KeypairId != kpId {
			self.GetModelManager().TableSpec().Update(self, func() error {
				self.KeypairId = kpId
				return nil
			})
			kwargs.Set("reset_password", jsonutils.JSONTrue)
		}
	}

	if utils.IsInStringArray(self.Status, []string{VM_RUNNING, VM_READY, VM_ADMIN}) {
		if doRestart && self.Status == VM_RUNNING {
			kwargs.Set("restart", jsonutils.JSONTrue)
		}
		err := self.StartGuestDeployTask(ctx, userCred, kwargs, "deploy", "")
		if err != nil {
			return nil, err
		}
		return nil, nil
	}
	return nil, httperrors.NewServerStatusError("Cannot deploy in status %s", self.Status)
}

func (self *SGuest) AllowPerformAttachdisk(ctx context.Context, userCred mcclient.TokenCredential, query jsonutils.JSONObject, data jsonutils.JSONObject) bool {
	return self.IsOwner(userCred)
}

func (self *SGuest) ValidateAttachDisk(ctx context.Context, disk *SDisk) error {
	storage := disk.GetStorage()
	if provider := storage.GetCloudprovider(); provider != nil {
		host := self.GetHost()
		if provider.Id != host.ManagerId {
			return httperrors.NewInputParameterError("Disk %s and guest not belong to the same account", disk.Name)
		} else if storage.ZoneId != host.ZoneId {
			return httperrors.NewInputParameterError("Disk %s and guest not belong to the same zone", disk.Name)
		}
		return nil
	}

	if disk.isAttached() {
		return httperrors.NewInputParameterError("Disk %s has been attached", disk.Name)
	} else if len(disk.GetPathAtHost(self.GetHost())) == 0 {
		return httperrors.NewInputParameterError("Disk %s not belong the guest's host", disk.Name)
	} else if disk.Status != DISK_READY {
		return httperrors.NewInputParameterError("Disk in %s not able to attach", disk.Status)
	} else if !utils.IsInStringArray(self.Status, []string{VM_RUNNING, VM_READY}) {
		return httperrors.NewInputParameterError("Server in %s not able to attach disk", self.Status)
	}
	return nil
}

func (self *SGuest) PerformAttachdisk(ctx context.Context, userCred mcclient.TokenCredential, query jsonutils.JSONObject, data jsonutils.JSONObject) (jsonutils.JSONObject, error) {
	if diskId, err := data.GetString("disk_id"); err != nil {
		return nil, err
	} else {
		if disk, err := DiskManager.FetchByIdOrName(userCred.GetProjectId(), diskId); err != nil {
			return nil, err
		} else if disk == nil {
			return nil, httperrors.NewResourceNotFoundError("Disk %s not found", diskId)
		} else if err := self.ValidateAttachDisk(ctx, disk.(*SDisk)); err != nil {
			return nil, err
		} else {
			driver, _ := data.GetString("driver")
			cache, _ := data.GetString("cache")
			mountpoint, _ := data.GetString("mountpoint")
			if err := self.attach2Disk(disk.(*SDisk), userCred, driver, cache, mountpoint); err != nil {
				return nil, err
			} else {
				self.StartSyncTask(ctx, userCred, false, "")
			}
		}
	}
	return nil, nil
}

func (self *SGuest) StartSyncTask(ctx context.Context, userCred mcclient.TokenCredential, fw_only bool, parentTaskId string) error {
	if !utils.IsInStringArray(self.Status, []string{VM_READY, VM_RUNNING}) {
		return httperrors.NewResourceBusyError("Cannot sync in status %s", self.Status)
	}
	data := jsonutils.NewDict()
	if fw_only {
		data.Add(jsonutils.JSONTrue, "fw_only")
	} else if err := self.SetStatus(userCred, VM_SYNC_CONFIG, ""); err != nil {
		log.Errorf(err.Error())
		return err
	}
	if task, err := taskman.TaskManager.NewTask(ctx, "GuestSyncConfTask", self, userCred, data, parentTaskId, "", nil); err != nil {
		log.Errorf(err.Error())
		return err
	} else {
		task.ScheduleRun(nil)
	}
	return nil
}

type sSyncDiskPair struct {
	disk  *SDisk
	vdisk cloudprovider.ICloudDisk
}

func (self *SGuest) SyncVMDisks(ctx context.Context, userCred mcclient.TokenCredential, host *SHost, vdisks []cloudprovider.ICloudDisk) compare.SyncResult {
	result := compare.SyncResult{}

	newdisks := make([]sSyncDiskPair, 0)
	for i := 0; i < len(vdisks); i += 1 {
		if len(vdisks[i].GetGlobalId()) == 0 {
			continue
		}
		disk, err := DiskManager.syncCloudDisk(ctx, userCred, vdisks[i])
		if err != nil {
			result.Error(err)
			return result
		}
		newdisks = append(newdisks, sSyncDiskPair{disk: disk, vdisk: vdisks[i]})
	}

	needRemoves := make([]SGuestdisk, 0)

	guestdisks := self.GetDisks()
	for i := 0; i < len(guestdisks); i += 1 {
		find := false
		for j := 0; j < len(newdisks); j += 1 {
			if newdisks[j].disk.Id == guestdisks[i].DiskId {
				find = true
				break
			}
		}
		if !find {
			needRemoves = append(needRemoves, guestdisks[i])
		}
	}

	needAdds := make([]sSyncDiskPair, 0)

	for i := 0; i < len(newdisks); i += 1 {
		find := false
		for j := 0; j < len(guestdisks); j += 1 {
			if newdisks[i].disk.Id == guestdisks[j].DiskId {
				find = true
				break
			}
		}
		if !find {
			needAdds = append(needAdds, newdisks[i])
		}
	}

	for i := 0; i < len(needRemoves); i += 1 {
		err := needRemoves[i].Detach(ctx, userCred)
		if err != nil {
			result.DeleteError(err)
		} else {
			result.Delete()
		}
	}
	for i := 0; i < len(needAdds); i += 1 {
		vdisk := needAdds[i].vdisk
		err := self.attach2Disk(needAdds[i].disk, userCred, vdisk.GetDriver(), vdisk.GetCacheMode(), vdisk.GetMountpoint())
		if err != nil {
			result.AddError(err)
		} else {
			result.Add()
		}
	}
	return result
}

func filterGuestByRange(q *sqlchemy.SQuery, rangeObj db.IStandaloneModel, hostType string) *sqlchemy.SQuery {
	hosts := HostManager.Query().SubQuery()
	q = q.Join(hosts, sqlchemy.AND(
		sqlchemy.Equals(hosts.Field("id"), q.Field("host_id")),
		sqlchemy.IsFalse(hosts.Field("deleted")),
		sqlchemy.IsTrue(hosts.Field("enabled")),
		sqlchemy.Equals(hosts.Field("host_status"), HOST_ONLINE)))
	hostTypes := []string{}
	if len(hostType) != 0 {
		hostTypes = append(hostTypes, hostType)
	}
	q = AttachUsageQuery(q, hosts, hosts.Field("id"), hostTypes, rangeObj)
	return q
}

type SGuestCountStat struct {
	TotalGuestCount    int
	TotalCpuCount      int
	TotalMemSize       int
	TotalDiskSize      int
	TotalIsolatedCount int
}

func totalGuestResourceCount(projectId string, rangeObj db.IStandaloneModel, status []string, hypervisor string,
	includeSystem bool, pendingDelete bool, hostType string) SGuestCountStat {

	guestdisks := GuestdiskManager.Query().SubQuery()
	disks := DiskManager.Query().SubQuery()

	diskQuery := guestdisks.Query(guestdisks.Field("guest_id"), sqlchemy.SUM("guest_disk_size", disks.Field("disk_size")))
	diskQuery = diskQuery.Join(disks, sqlchemy.AND(sqlchemy.Equals(guestdisks.Field("disk_id"), disks.Field("id")),
		sqlchemy.IsFalse(disks.Field("deleted"))))
	diskQuery = diskQuery.GroupBy(guestdisks.Field("guest_id"))

	diskSubQuery := diskQuery.SubQuery()

	isolated := IsolatedDeviceManager.Query().SubQuery()

	isoDevQuery := isolated.Query(isolated.Field("guest_id"), sqlchemy.COUNT("device_sum"))
	isoDevQuery = isoDevQuery.Filter(sqlchemy.IsNotNull(isolated.Field("guest_id")))
	isoDevQuery = isoDevQuery.GroupBy(isolated.Field("guest_id"))

	isoDevSubQuery := isoDevQuery.SubQuery()

	guests := GuestManager.Query().SubQuery()

	q := guests.Query(sqlchemy.COUNT("total_guest_count"),
		sqlchemy.SUM("total_cpu_count", guests.Field("vcpu_count")),
		sqlchemy.SUM("total_mem_size", guests.Field("vmem_size")),
		sqlchemy.SUM("total_disk_size", diskSubQuery.Field("guest_disk_size")),
		sqlchemy.SUM("total_isolated_count", isoDevSubQuery.Field("device_sum")))

	q = q.LeftJoin(diskSubQuery, sqlchemy.Equals(diskSubQuery.Field("guest_id"), guests.Field("id")))

	q = q.LeftJoin(isoDevSubQuery, sqlchemy.Equals(isoDevSubQuery.Field("guest_id"), guests.Field("id")))

	q = filterGuestByRange(q, rangeObj, hostType)

	if len(projectId) > 0 {
		q = q.Filter(sqlchemy.Equals(guests.Field("tenant_id"), projectId))
	}
	if len(status) > 0 {
		q = q.Filter(sqlchemy.In(guests.Field("status"), status))
	}
	if len(hypervisor) > 0 {
		q = q.Filter(sqlchemy.Equals(guests.Field("hypervisor"), hypervisor))
	}
	if !includeSystem {
		q = q.Filter(sqlchemy.OR(sqlchemy.IsNull(guests.Field("is_system")), sqlchemy.IsFalse(guests.Field("is_system"))))
	}
	if pendingDelete {
		q = q.Filter(sqlchemy.IsTrue(guests.Field("pending_deleted")))
	} else {
		q = q.Filter(sqlchemy.OR(sqlchemy.IsNull(guests.Field("pending_deleted")), sqlchemy.IsFalse(guests.Field("pending_deleted"))))
	}
	stat := SGuestCountStat{}
	row := q.Row()
	err := q.Row2Struct(row, &stat)
	if err != nil {
		log.Errorf("%s", err)
	}
	return stat
}

func (self *SGuest) getDefaultNetworkConfig() *SNetworkConfig {
	netConf := SNetworkConfig{}
	netConf.BwLimit = options.Options.DefaultBandwidth
	osProf := self.getOSProfile()
	netConf.Driver = osProf.NetDriver
	return &netConf
}

func (self *SGuest) CreateNetworksOnHost(ctx context.Context, userCred mcclient.TokenCredential, host *SHost, data *jsonutils.JSONDict, pendingUsage quotas.IQuota) error {
	idx := 0
	for idx = 0; data.Contains(fmt.Sprintf("net.%d", idx)); idx += 1 {
		netJson, err := data.Get(fmt.Sprintf("net.%d", idx))
		if err != nil {
			return err
		}
		netConfig, err := parseNetworkInfo(userCred, netJson)
		if err != nil {
			return err
		}
		err = self.attach2NetworkDesc(ctx, userCred, host, netConfig, pendingUsage)
		if err != nil {
			return err
		}
	}
	if idx == 0 {
		netConfig := self.getDefaultNetworkConfig()
		return self.attach2RandomNetwork(ctx, userCred, host, netConfig, pendingUsage)
	}
	return nil
}

func (self *SGuest) attach2NetworkDesc(ctx context.Context, userCred mcclient.TokenCredential, host *SHost, netConfig *SNetworkConfig, pendingUsage quotas.IQuota) error {
	var err1, err2 error
	if len(netConfig.Network) > 0 {
		err1 = self.attach2NamedNetworkDesc(ctx, userCred, host, netConfig, pendingUsage)
		if err1 == nil {
			return nil
		}
	}
	err2 = self.attach2RandomNetwork(ctx, userCred, host, netConfig, pendingUsage)
	if err2 == nil {
		return nil
	}
	if err1 != nil {
		return fmt.Errorf("%s/%s", err1, err2)
	} else {
		return err2
	}
}

func (self *SGuest) attach2NamedNetworkDesc(ctx context.Context, userCred mcclient.TokenCredential, host *SHost, netConfig *SNetworkConfig, pendingUsage quotas.IQuota) error {
	driver := self.GetDriver()
	net, mac, idx, allocDir := driver.GetNamedNetworkConfiguration(self, userCred, host, netConfig)
	if net != nil {
		err := self.Attach2Network(ctx, userCred, net, pendingUsage, netConfig.Address, mac, netConfig.Driver, netConfig.BwLimit, netConfig.Vip, idx, netConfig.Reserved, allocDir, false)
		if err != nil {
			return err
		} else {
			return nil
		}
	} else {
		return fmt.Errorf("Network %s not available", netConfig.Network)
	}
}

func (self *SGuest) attach2RandomNetwork(ctx context.Context, userCred mcclient.TokenCredential, host *SHost, netConfig *SNetworkConfig, pendingUsage quotas.IQuota) error {
	driver := self.GetDriver()
	return driver.Attach2RandomNetwork(self, ctx, userCred, host, netConfig, pendingUsage)
}

func (self *SGuest) CreateDisksOnHost(ctx context.Context, userCred mcclient.TokenCredential, host *SHost, data *jsonutils.JSONDict, pendingUsage quotas.IQuota) error {
	for idx := 0; data.Contains(fmt.Sprintf("disk.%d", idx)); idx += 1 {
		diskJson, err := data.Get(fmt.Sprintf("disk.%d", idx))
		if err != nil {
			return err
		}
		diskConfig, err := parseDiskInfo(ctx, userCred, diskJson)
		if err != nil {
			return err
		}
		disk, err := self.createDiskOnHost(ctx, userCred, host, diskConfig, pendingUsage)
		if err != nil {
			return err
		}
		data.Add(jsonutils.NewString(disk.Id), fmt.Sprintf("disk.%d.id", idx))
	}
	return nil
}

func (self *SGuest) createDiskOnStorage(ctx context.Context, userCred mcclient.TokenCredential, storage *SStorage, diskConfig *SDiskConfig, pendingUsage quotas.IQuota) (*SDisk, error) {
	lockman.LockObject(ctx, storage)
	defer lockman.LockObject(ctx, storage)

	lockman.LockClass(ctx, QuotaManager, self.ProjectId)
	defer lockman.ReleaseClass(ctx, QuotaManager, self.ProjectId)

	diskName := fmt.Sprintf("vdisk_%s_%d", self.Name, time.Now().UnixNano())
	disk, err := storage.createDisk(diskName, diskConfig, userCred, self.ProjectId, true, self.IsSystem)

	if err != nil {
		return nil, err
	}

	cancelUsage := SQuota{}
	cancelUsage.Storage = disk.DiskSize
	err = QuotaManager.CancelPendingUsage(ctx, userCred, self.ProjectId, pendingUsage, &cancelUsage)

	return disk, nil
}

func (self *SGuest) createDiskOnHost(ctx context.Context, userCred mcclient.TokenCredential, host *SHost, diskConfig *SDiskConfig, pendingUsage quotas.IQuota) (*SDisk, error) {
	storage := self.GetDriver().ChooseHostStorage(host, diskConfig.Backend)
	if storage == nil {
		return nil, fmt.Errorf("No storage to create disk")
	}
	disk, err := self.createDiskOnStorage(ctx, userCred, storage, diskConfig, pendingUsage)
	if err != nil {
		return nil, err
	}
	err = self.attach2Disk(disk, userCred, diskConfig.Driver, diskConfig.Cache, diskConfig.Mountpoint)
	return disk, err
}

func (self *SGuest) CreateIsolatedDeviceOnHost(ctx context.Context, userCred mcclient.TokenCredential, host *SHost, data *jsonutils.JSONDict, pendingUsage quotas.IQuota) error {
	for idx := 0; data.Contains(fmt.Sprintf("isolated_device.%d", idx)); idx += 1 {
		devJson, err := data.Get(fmt.Sprintf("isolated_device.%d", idx))
		if err != nil {
			return err
		}
		devConfig, err := IsolatedDeviceManager.parseDeviceInfo(userCred, devJson)
		if err != nil {
			return err
		}
		err = self.createIsolatedDeviceOnHost(ctx, userCred, host, devConfig, pendingUsage)
		if err != nil {
			return err
		}
	}
	return nil
}

func (self *SGuest) createIsolatedDeviceOnHost(ctx context.Context, userCred mcclient.TokenCredential, host *SHost, devConfig *SIsolatedDeviceConfig, pendingUsage quotas.IQuota) error {
	lockman.LockClass(ctx, QuotaManager, self.ProjectId)
	defer lockman.ReleaseClass(ctx, QuotaManager, self.ProjectId)

	err := IsolatedDeviceManager.attachHostDeviceToGuestByDesc(self, host, devConfig, userCred)
	if err != nil {
		return err
	}

	cancelUsage := SQuota{IsolatedDevice: 1}
	err = QuotaManager.CancelPendingUsage(ctx, userCred, self.ProjectId, pendingUsage, &cancelUsage)
	return err
}

func (self *SGuest) attachIsolatedDevice(userCred mcclient.TokenCredential, dev *SIsolatedDevice) error {
	if len(dev.GuestId) > 0 {
		return fmt.Errorf("Isolated device already attached to another guest: %s", dev.GuestId)
	}
	if dev.HostId != self.HostId {
		return fmt.Errorf("Isolated device and guest are not located in the same host")
	}
	_, err := self.GetModelManager().TableSpec().Update(self, func() error {
		dev.GuestId = self.Id
		return nil
	})
	if err != nil {
		return err
	}
	db.OpsLog.LogEvent(self, db.ACT_GUEST_ATTACH_ISOLATED_DEVICE, dev.GetShortDesc(), userCred)
	return nil
}

func (self *SGuest) JoinGroups(userCred mcclient.TokenCredential, params *jsonutils.JSONDict) {
	// TODO
}

func (self *SGuest) StartGuestCreateTask(ctx context.Context, userCred mcclient.TokenCredential, params *jsonutils.JSONDict, pendingUsage quotas.IQuota, parentTaskId string) error {
	return self.GetDriver().StartGuestCreateTask(self, ctx, userCred, params, pendingUsage, parentTaskId)
}

type SGuestDiskCategory struct {
	Root *SDisk
	Swap []*SDisk
	Data []*SDisk
}

func (self *SGuest) CategorizeDisks() SGuestDiskCategory {
	diskCat := SGuestDiskCategory{}
	guestdisks := self.GetDisks()
	if guestdisks == nil {
		log.Errorf("no disk for this server!!!")
		return diskCat
	}
	for _, gd := range guestdisks {
		if diskCat.Root == nil {
			diskCat.Root = gd.GetDisk()
		} else {
			disk := gd.GetDisk()
			if disk.FsFormat == "swap" {
				diskCat.Swap = append(diskCat.Swap, disk)
			} else {
				diskCat.Data = append(diskCat.Data, disk)
			}
		}
	}
	return diskCat
}

type SGuestNicCategory struct {
	InternalNics []SGuestnetwork
	ExternalNics []SGuestnetwork
}

func (self *SGuest) CategorizeNics() SGuestNicCategory {
	netCat := SGuestNicCategory{}

	guestnics := self.GetNetworks()
	if guestnics == nil {
		log.Errorf("no nics for this server!!!")
		return netCat
	}

	for _, gn := range guestnics {
		if gn.IsExit() {
			netCat.ExternalNics = append(netCat.ExternalNics, gn)
		} else {
			netCat.InternalNics = append(netCat.InternalNics, gn)
		}
	}
	return netCat
}

func (self *SGuest) StartGuestDeployTask(ctx context.Context, userCred mcclient.TokenCredential, kwargs *jsonutils.JSONDict, action string, parentTaskId string) error {
	self.SetStatus(userCred, VM_START_DEPLOY, "")
	kwargs.Add(jsonutils.NewString(action), "deploy_action")
	task, err := taskman.TaskManager.NewTask(ctx, "GuestDeployTask", self, userCred, kwargs, parentTaskId, "", nil)
	if err != nil {
		return err
	}
	task.ScheduleRun(nil)
	return nil
}

func (self *SGuest) NotifyServerEvent(event string, priority string, loginInfo bool) error {
	meta, err := self.GetAllMetadata(nil)
	if err != nil {
		return err
	}
	kwargs := jsonutils.NewDict()
	kwargs.Add(jsonutils.NewString(self.Name), "name")
	if loginInfo {
		kwargs.Add(jsonutils.NewStringArray(self.getNotifyIps()), "ips")
		osName := meta["os_name"]
		if osName == "Windows" {
			kwargs.Add(jsonutils.JSONTrue, "windows")
		}
		loginAccount := meta["login_account"]
		if len(loginAccount) > 0 {
			kwargs.Add(jsonutils.NewString(loginAccount), "account")
		}
		keypair := self.getKeypairName()
		if len(keypair) > 0 {
			kwargs.Add(jsonutils.NewString(keypair), "keypair")
		} else {
			loginKey := meta["login_key"]
			if len(loginKey) > 0 {
				passwd, err := utils.DescryptAESBase64(self.Id, loginKey)
				if err == nil {
					kwargs.Add(jsonutils.NewString(passwd), "password")
				}
			}
		}
	}
	return notifyclient.Notify(self.ProjectId, event, priority, kwargs)
}

func (self *SGuest) NotifyAdminServerEvent(ctx context.Context, event string, priority string) error {
	kwargs := jsonutils.NewDict()
	kwargs.Add(jsonutils.NewString(self.Name), "name")
	tc, _ := self.GetTenantCache(ctx)
	if tc != nil {
		kwargs.Add(jsonutils.NewString(tc.Name), "tenant")
	} else {
		kwargs.Add(jsonutils.NewString(self.ProjectId), "tenant")
	}
	return notifyclient.Notify(options.Options.NotifyAdminUser, event, priority, kwargs)
}

func (self *SGuest) StartGuestStopTask(ctx context.Context, userCred mcclient.TokenCredential, isForce bool, parentTaskId string) error {
	if len(parentTaskId) == 0 {
		self.SetStatus(userCred, VM_START_STOP, "")
	}
	params := jsonutils.NewDict()
	if isForce {
		params.Add(jsonutils.JSONTrue, "is_force")
	}
	if len(parentTaskId) > 0 {
		params.Add(jsonutils.JSONTrue, "subtask")
	}
	return self.GetDriver().StartGuestStopTask(self, ctx, userCred, params, parentTaskId)
}

func (self *SGuest) insertIso(imageId string) bool {
	cdrom := self.getCdrom()
	return cdrom.insertIso(imageId)
}

func (self *SGuest) InsertIsoSucc(imageId string, path string, size int, name string) bool {
	cdrom := self.getCdrom()
	return cdrom.insertIsoSucc(imageId, path, size, name)
}

func (self *SGuest) GetDetailsIso(userCred mcclient.TokenCredential) jsonutils.JSONObject {
	cdrom := self.getCdrom()
	desc := jsonutils.NewDict()
	if len(cdrom.ImageId) > 0 {
		desc.Set("image_id", jsonutils.NewString(cdrom.ImageId))
		desc.Set("status", jsonutils.NewString("inserting"))
	}
	if len(cdrom.Path) > 0 {
		desc.Set("name", jsonutils.NewString(cdrom.Name))
		desc.Set("size", jsonutils.NewInt(int64(cdrom.Size)))
		desc.Set("status", jsonutils.NewString("ready"))
	}
	return desc
}

func (self *SGuest) StartInsertIsoTask(ctx context.Context, imageId string, hostId string, userCred mcclient.TokenCredential, parentTaskId string) error {
	self.insertIso(imageId)

	data := jsonutils.NewDict()
	data.Add(jsonutils.NewString(imageId), "image_id")
	data.Add(jsonutils.NewString(hostId), "host_id")

	task, err := taskman.TaskManager.NewTask(ctx, "GuestInsertIsoTask", self, userCred, data, parentTaskId, "", nil)
	if err != nil {
		return err
	}
	task.ScheduleRun(nil)
	return nil
}

func (self *SGuest) StartGueststartTask(ctx context.Context, userCred mcclient.TokenCredential, data *jsonutils.JSONDict, parentTaskId string) error {
	self.SetStatus(userCred, VM_START_START, "")
	task, err := taskman.TaskManager.NewTask(ctx, "GuestStartTask", self, userCred, data, parentTaskId, "", nil)
	if err != nil {
		return err
	}
	task.ScheduleRun(nil)
	return nil
}

func (self *SGuest) StartGuestCreateDiskTask(ctx context.Context, userCred mcclient.TokenCredential, data *jsonutils.JSONDict, parentTaskId string) error {
	task, err := taskman.TaskManager.NewTask(ctx, "GuestCreateDiskTask", self, userCred, data, parentTaskId, "", nil)
	if err != nil {
		return err
	}
	task.ScheduleRun(nil)
	return nil
}

func (self *SGuest) StartSyncstatus(ctx context.Context, userCred mcclient.TokenCredential, parentTaskId string) error {
	return self.GetDriver().StartGuestSyncstatusTask(self, ctx, userCred, parentTaskId)
}

func (self *SGuest) StartAutoDeleteGuestTask(ctx context.Context, userCred mcclient.TokenCredential, parentTaskId string) error {
	db.OpsLog.LogEvent(self, db.ACT_DELETE, "auto-delete after stop", userCred)
	return self.StartDeleteGuestTask(ctx, userCred, parentTaskId, false, false)
}

func (self *SGuest) StartDeleteGuestTask(ctx context.Context, userCred mcclient.TokenCredential, parentTaskId string, isPurge bool, overridePendingDelete bool) error {
	params := jsonutils.NewDict()
	params.Add(jsonutils.NewString(self.Status), "guest_status")
	if isPurge {
		params.Add(jsonutils.JSONTrue, "purge")
	}
	if overridePendingDelete {
		params.Add(jsonutils.JSONTrue, "override_pending_delete")
	}
	self.SetStatus(userCred, VM_START_DELETE, "")
	return self.GetDriver().StartDeleteGuestTask(ctx, userCred, self, params, parentTaskId)
}

func (self *SGuest) AllowPerformAssignSecgroup(ctx context.Context, userCred mcclient.TokenCredential, query jsonutils.JSONObject, data jsonutils.JSONObject) bool {
	return self.IsOwner(userCred)
}

func (self *SGuest) AllowPerformRevokeSecgroup(ctx context.Context, userCred mcclient.TokenCredential, query jsonutils.JSONObject, data jsonutils.JSONObject) bool {
	return self.IsOwner(userCred)
}

func (self *SGuest) PerformRevokeSecgroup(ctx context.Context, userCred mcclient.TokenCredential, query jsonutils.JSONObject, data jsonutils.JSONObject) (jsonutils.JSONObject, error) {
	if !utils.IsInStringArray(self.Status, []string{VM_READY, VM_RUNNING, VM_SUSPEND}) {
		return nil, httperrors.NewInputParameterError("Cannot revoke security rules in status %s", self.Status)
	} else {
		if _, err := self.GetModelManager().TableSpec().Update(self, func() error {
			self.SecgrpId = ""
			return nil
		}); err != nil {
			return nil, err
		}
		if err := self.StartSyncTask(ctx, userCred, true, ""); err != nil {
			return nil, err
		}
	}
	return nil, nil
}

func (self *SGuest) PerformAssignSecgroup(ctx context.Context, userCred mcclient.TokenCredential, query jsonutils.JSONObject, data jsonutils.JSONObject) (jsonutils.JSONObject, error) {
	if !utils.IsInStringArray(self.Status, []string{VM_READY, VM_RUNNING, VM_SUSPEND}) {
		return nil, httperrors.NewInputParameterError("Cannot assign security rules in status %s", self.Status)
	} else {
		if secgrp, err := data.GetString("secgrp"); err != nil {
			return nil, err
		} else if sg, err := SecurityGroupManager.FetchByIdOrName(userCred.GetProjectId(), secgrp); err != nil {
			return nil, httperrors.NewNotFoundError("SecurityGroup %s not found", secgrp)
		} else {
			if _, err := self.GetModelManager().TableSpec().Update(self, func() error {
				self.SecgrpId = sg.GetId()
				return nil
			}); err != nil {
				return nil, err
			}
			if err := self.StartSyncTask(ctx, userCred, true, ""); err != nil {
				return nil, err
			}
		}
	}
	return nil, nil
}

func (self *SGuest) AllowPerformPurge(ctx context.Context, userCred mcclient.TokenCredential, query jsonutils.JSONObject, data jsonutils.JSONObject) bool {
	return self.IsAdmin(userCred)
}

func (self *SGuest) PerformPurge(ctx context.Context, userCred mcclient.TokenCredential, query jsonutils.JSONObject, data jsonutils.JSONObject) (jsonutils.JSONObject, error) {
	err := self.ValidateDeleteCondition(ctx)
	if err != nil {
		return nil, err
	}
	host := self.GetHost()
	if host != nil && host.Enabled {
		return nil, httperrors.NewInvalidStatusError("Cannot purge server on enabled host")
	}
	err = self.StartDeleteGuestTask(ctx, userCred, "", true, false)
	return nil, err
}

func (self *SGuest) AllowPerformRebuildRoot(ctx context.Context, userCred mcclient.TokenCredential, query jsonutils.JSONObject, data jsonutils.JSONObject) bool {
	return self.IsOwner(userCred)
}

func (self *SGuest) PerformRebuildRoot(ctx context.Context, userCred mcclient.TokenCredential, query jsonutils.JSONObject, data jsonutils.JSONObject) (jsonutils.JSONObject, error) {
	imageId, _ := data.GetString("image_id")
	if utils.IsInStringArray(self.Status, []string{VM_READY, VM_RUNNING, VM_ADMIN}) {
		if !data.Contains("image_id") {
			gdc := self.CategorizeDisks()
			imageId = gdc.Root.GetTemplateId()
			if len(imageId) == 0 {
				return nil, httperrors.NewBadRequestError("No template for root disk")
			}
			img, err := CachedimageManager.getImageInfo(ctx, userCred, imageId, false)
			if err != nil {
				return nil, httperrors.NewBadRequestError("Template %s not accessible: %s", imageId, err.Error())
			}
			osType, _ := img.Properties["os_type"]
			osName := self.GetMetadata("os_name", userCred)
			if len(osName) == 0 && len(osType) == 0 && strings.ToLower(osType) != strings.ToLower(osName) {
				return nil, httperrors.NewBadRequestError("Cannot switch OS between %s-%s", osName, osType)
			}
		}
		autoStart := jsonutils.QueryBoolean(data, "auto_start", false)
		var needStop = false
		if self.Status == VM_RUNNING {
			needStop = true
		}
		err := self.StartRebuildRootTask(ctx, userCred, imageId, needStop, autoStart)
		return nil, err
	}
	return nil, httperrors.NewInvalidStatusError("Cannot reset root in status %s", self.Status)
}

func (self *SGuest) StartRebuildRootTask(ctx context.Context, userCred mcclient.TokenCredential, imageId string, needStop, autoStart bool) error {
	data := jsonutils.NewDict()
	data.Set("image_id", jsonutils.NewString(imageId))
	if needStop {
		data.Set("need_stop", jsonutils.JSONTrue)
	}
	if autoStart {
		data.Set("auto_start", jsonutils.JSONTrue)
	}
	if self.GetHypervisor() == HYPERVISOR_BAREMETAL {
		task, err := taskman.TaskManager.NewTask(ctx, "BaremetalServerRebuildRootTask", self, userCred, data, "", "", nil)
		if err != nil {
			return err
		}
		task.ScheduleRun(nil)
	} else {
		task, err := taskman.TaskManager.NewTask(ctx, "GuestRebuildRootTask", self, userCred, data, "", "", nil)
		if err != nil {
			return err
		}
		task.ScheduleRun(nil)
	}
	return nil
}

func (self *SGuest) DetachDisk(ctx context.Context, disk *SDisk, userCred mcclient.TokenCredential) {
	guestdisk := self.GetGuestDisk(disk.Id)
	if guestdisk != nil {
		guestdisk.Detach(ctx, userCred)
	}
}

func (self *SGuest) AllowPerformDetachdisk(ctx context.Context, userCred mcclient.TokenCredential, query jsonutils.JSONObject, data jsonutils.JSONObject) bool {
	return self.IsOwner(userCred)
}

func (self *SGuest) PerformDetachdisk(ctx context.Context, userCred mcclient.TokenCredential, query jsonutils.JSONObject, data jsonutils.JSONObject) (jsonutils.JSONObject, error) {
	diskId, err := data.GetString("disk_id")
	if err != nil {
		return nil, err
	}
	keepDisk := jsonutils.QueryBoolean(data, "keep_disk", false)
	iDisk, err := DiskManager.FetchByIdOrName(userCred.GetProjectId(), diskId)
	if err != nil {
		return nil, err
	}
	disk := iDisk.(*SDisk)
	if disk != nil {
		if self.isAttach2Disk(disk) {
			if disk.DiskType == DISK_TYPE_SYS {
				return nil, httperrors.NewUnsupportOperationError("Cannot detach sys disk")
			}
			detachDiskStatus, err := self.GetDriver().GetDetachDiskStatus()
			if err != nil {
				return nil, err
			}
			if keepDisk && !self.GetDriver().CanKeepDetachDisk() {
				return nil, httperrors.NewInputParameterError("Cannot keep detached disk")
			}
			if utils.IsInStringArray(self.Status, detachDiskStatus) {
				if disk.Status == DISK_INIT {
					disk.SetStatus(userCred, DISK_DETACHING, "")
				}
				taskData := jsonutils.NewDict()
				taskData.Add(jsonutils.NewString(disk.Id), "disk_id")
				taskData.Add(jsonutils.NewBool(keepDisk), "keep_disk")
				self.GetDriver().StartGuestDetachdiskTask(ctx, userCred, self, taskData, "")
				return nil, nil
			} else {
				return nil, httperrors.NewInvalidStatusError("Server in %s not able to detach disk", self.Status)
			}
		} else {
			return nil, httperrors.NewInvalidStatusError("Disk %s not attached", diskId)
		}
	}
	return nil, httperrors.NewResourceNotFoundError("Disk %s not found", diskId)
}

func (self *SGuest) AllowPerformChangeConfig(ctx context.Context, userCred mcclient.TokenCredential, query jsonutils.JSONObject, data jsonutils.JSONObject) bool {
	return self.IsOwner(userCred) || self.IsAdmin(userCred)
}

func (self *SGuest) PerformChangeConfig(ctx context.Context, userCred mcclient.TokenCredential, query jsonutils.JSONObject, data jsonutils.JSONObject) (jsonutils.JSONObject, error) {
	if !utils.IsInStringArray(self.Status, []string{VM_READY}) {
		return nil, httperrors.NewInvalidStatusError("Cannot change config in %s", self.Status)
	}
	if !self.GetDriver().AllowReconfigGuest() {
		return nil, httperrors.NewInvalidStatusError("Not allow to change config")
	}
	host := self.GetHost()
	if host == nil {
		return nil, httperrors.NewInvalidStatusError("No valid host")
	}
	var addCpu, addMem int
	confs := jsonutils.NewDict()
	vcpuCount, err := data.GetString("vcpu_count")
	if err == nil {
		nVcpu, err := strconv.ParseInt(vcpuCount, 10, 0)
		if err != nil {
			return nil, httperrors.NewBadRequestError("Params vcpu_count parse error")
		}
		err = confs.Add(jsonutils.NewInt(nVcpu), "vcpu_count")
		if err != nil {
			return nil, httperrors.NewBadRequestError("Params vcpu_count parse error")
		}
		addCpu = int(nVcpu - int64(self.VcpuCount))
	}
	vmemSize, err := data.GetString("vmem_size")
	if err == nil {
		if !regutils.MatchSize(vmemSize) {
			return nil, httperrors.NewBadRequestError("Memory size must be number[+unit], like 256M, 1G or 256")
		}
		nVmem, err := fileutils.GetSizeMb(vmemSize, 'M', 1024)
		if err != nil {
			httperrors.NewBadRequestError("Params vmem_size parse error")
		}
		err = confs.Add(jsonutils.NewInt(int64(nVmem)), "vmem_size")
		if err != nil {
			return nil, httperrors.NewBadRequestError("Params vmem_size parse error")
		}
		addMem = nVmem - self.VmemSize
	}
	disks := self.GetDisks()
	var addDisk int
	var diskIdx = 1
	var newDiskIdx = 0
	var diskSizes = make(map[string]int, 0)
	var newDisks = jsonutils.NewDict()
	var resizeDisks = jsonutils.NewArray()
	for {
		diskNum := fmt.Sprintf("disk.%d", diskIdx)
		diskDesc, err := data.Get(diskNum)
		if err != nil {
			break
		}
		diskConf, err := parseDiskInfo(ctx, userCred, diskDesc)
		if err != nil {
			return nil, httperrors.NewBadRequestError("Parse disk info error: %s", err)
		}
		if diskConf.Size > 0 {
			if diskIdx >= len(disks) {
				newDisks.Add(jsonutils.Marshal(diskConf), fmt.Sprintf("disk.%d", newDiskIdx))
				newDiskIdx += 1
				addDisk += diskConf.Size
				storage := host.GetLeastUsedStorage(diskConf.Backend)
				_, ok := diskSizes[storage.Id]
				if !ok {
					diskSizes[storage.Id] = 0
				}
				diskSizes[storage.Id] = diskSizes[storage.Id] + diskConf.Size
			} else {
				disk := disks[diskIdx].GetDisk()
				oldSize := disk.DiskSize
				if diskConf.Size < oldSize {
					return nil, httperrors.NewInputParameterError("Cannot reduce disk size")
				} else if diskConf.Size > oldSize {
					arr := jsonutils.NewArray(jsonutils.NewString(disks[diskIdx].DiskId), jsonutils.NewInt(int64(diskConf.Size)))
					resizeDisks.Add(arr)
					addDisk += diskConf.Size - oldSize
					storage := disks[diskIdx].GetDisk().GetStorage()
					_, ok := diskSizes[storage.Id]
					if !ok {
						diskSizes[storage.Id] = 0
					}
					diskSizes[storage.Id] = diskSizes[storage.Id] + diskConf.Size - oldSize
				}
			}
		}
		diskIdx += 1
	}

	provider, e := self.GetHost().GetDriver()
	if e != nil {
		log.Errorf("Get Provider Error: %s", e)
		return nil, httperrors.NewInsufficientResourceError("Provider Not Found")
	}

	if !provider.IsPublicCloud() {
		for storageId, needSize := range diskSizes {
			iStorage, err := StorageManager.FetchById(storageId)
			if err != nil {
				return nil, httperrors.NewBadRequestError("Fetch storage error: %s", err)
			}
			storage := iStorage.(*SStorage)
			if storage.GetFreeCapacity() < needSize {
				return nil, httperrors.NewInsufficientResourceError("Not enough free space")
			}
		}
	} else {
		log.Debugf("Skip storage free capacity validating for public cloud: %s", provider.GetName())
	}

	if newDisks.Length() > 0 {
		confs.Add(newDisks, "create")
	}
	if resizeDisks.Length() > 0 {
		confs.Add(resizeDisks, "resize")
	}
	if jsonutils.QueryBoolean(data, "auto_start", false) {
		confs.Add(jsonutils.NewBool(true), "auto_start")
	}
	pendingUsage := &SQuota{}
	if addCpu > 0 {
		pendingUsage.Cpu = addCpu
	}
	if addMem > 0 {
		pendingUsage.Memory = addMem
	}
	if addDisk > 0 {
		pendingUsage.Storage = addDisk
	}
	if !pendingUsage.IsEmpty() {
		err := QuotaManager.CheckSetPendingQuota(ctx, userCred, userCred.GetProjectId(), pendingUsage)
		if err != nil {
			return nil, httperrors.NewBadRequestError("Check set pending quota error %s", err)
		}
	}
	if newDisks.Length() > 0 {
		err := self.CreateDisksOnHost(ctx, userCred, host, newDisks, pendingUsage)
		if err != nil {
			QuotaManager.CancelPendingUsage(ctx, userCred, self.ProjectId, nil, pendingUsage)
			return nil, httperrors.NewBadRequestError("Create disk on host error: %s", err)
		}
	}
	self.StartChangeConfigTask(ctx, userCred, confs, "", pendingUsage)
	return nil, nil
}

func (self *SGuest) StartChangeConfigTask(ctx context.Context, userCred mcclient.TokenCredential,
	data *jsonutils.JSONDict, parentTaskId string, pendingUsage quotas.IQuota) error {
	self.SetStatus(userCred, VM_CHANGE_FLAVOR, "")
	task, err := taskman.TaskManager.NewTask(ctx, "GuestChangeConfigTask", self, userCred, data, parentTaskId, "", pendingUsage)
	if err != nil {
		return err
	}
	task.ScheduleRun(nil)
	return nil
}

func (self *SGuest) DoPendingDelete(ctx context.Context, userCred mcclient.TokenCredential) {
	for _, guestdisk := range self.GetDisks() {
		disk := guestdisk.GetDisk()
		storage := disk.GetStorage()
		if utils.IsInStringArray(storage.StorageType, sysutils.LOCAL_STORAGE_TYPES) || disk.DiskType == DISK_TYPE_SYS || disk.DiskType == DISK_TYPE_SWAP || self.Hypervisor == HYPERVISOR_ALIYUN {
			disk.DoPendingDelete(ctx, userCred)
		} else {
			self.DetachDisk(ctx, disk, userCred)
		}
	}
	self.SVirtualResourceBase.DoPendingDelete(ctx, userCred)
}

func (model *SGuest) AllowPerformCancelDelete(ctx context.Context, userCred mcclient.TokenCredential, query jsonutils.JSONObject, data jsonutils.JSONObject) bool {
	return userCred.IsSystemAdmin()
}

func (self *SGuest) PerformCancelDelete(ctx context.Context, userCred mcclient.TokenCredential, query jsonutils.JSONObject, data jsonutils.JSONObject) (jsonutils.JSONObject, error) {
	if self.PendingDeleted {
		err := self.DoCancelPendingDelete(ctx, userCred)
		return nil, err
	}
	return nil, nil
}

func (self *SGuest) DoCancelPendingDelete(ctx context.Context, userCred mcclient.TokenCredential) error {
	for _, guestdisk := range self.GetDisks() {
		disk := guestdisk.GetDisk()
		disk.DoCancelPendingDelete(ctx, userCred)
	}
	return self.SVirtualResourceBase.DoCancelPendingDelete(ctx, userCred)
}

func (self *SGuest) StartUndeployGuestTask(ctx context.Context, userCred mcclient.TokenCredential, parentTaskId string, targetHostId string) error {
	data := jsonutils.NewDict()
	if len(targetHostId) > 0 {
		data.Add(jsonutils.NewString(targetHostId), "target_host_id")
	}
	task, err := taskman.TaskManager.NewTask(ctx, "GuestUndeployTask", self, userCred, data, parentTaskId, "", nil)
	if err != nil {
		return err
	}
	task.ScheduleRun(nil)
	return nil
}

func (self *SGuest) LeaveAllGroups(userCred mcclient.TokenCredential) {
	groupGuests := make([]SGroupguest, 0)
	q := GroupguestManager.Query()
	err := q.Filter(sqlchemy.Equals(q.Field("guest_id"), self.Id)).All(&groupGuests)
	if err != nil {
		log.Errorln(err.Error())
		return
	}
	for _, gg := range groupGuests {
		gg.Delete(context.Background(), userCred)
		var group SGroup
		gq := GroupManager.Query()
		err := gq.Filter(sqlchemy.Equals(gq.Field("id"), gg.SrvtagId)).First(&group)
		if err != nil {
			log.Errorln(err.Error())
			return
		}
		db.OpsLog.LogDetachEvent(self, &group, userCred, nil)
	}
}

func (self *SGuest) DetachAllNetworks(ctx context.Context, userCred mcclient.TokenCredential) error {
	// from clouds.models.portmaps import Portmaps
	// Portmaps.delete_guest_network_portmaps(self, user_cred)
	return GuestnetworkManager.DeleteGuestNics(ctx, self, userCred, nil, false)
}

func (self *SGuest) EjectIso(userCred mcclient.TokenCredential) bool {
	cdrom := self.getCdrom()
	if len(cdrom.ImageId) > 0 {
		imageId := cdrom.ImageId
		if cdrom.ejectIso() {
			db.OpsLog.LogEvent(self, db.ACT_ISO_DETACH, imageId, userCred)
			return true
		}
	}
	return false
}

func (self *SGuest) Delete(ctx context.Context, userCred mcclient.TokenCredential) error {
	// self.SVirtualResourceBase.Delete(ctx, userCred)
	// override
	log.Infof("guest delete do nothing")
	return nil
}

func (self *SGuest) RealDelete(ctx context.Context, userCred mcclient.TokenCredential) error {
	return self.SVirtualResourceBase.Delete(ctx, userCred)
}

func (self *SGuest) AllowDeleteItem(ctx context.Context, userCred mcclient.TokenCredential, query jsonutils.JSONObject, data jsonutils.JSONObject) bool {
	overridePendingDelete := false
	purge := false
	if data != nil {
		overridePendingDelete = jsonutils.QueryBoolean(data, "override_pending_delete", false)
		purge = jsonutils.QueryBoolean(data, "purge", false)
	}
	if (overridePendingDelete || purge) && !userCred.IsSystemAdmin() {
		return false
	}
	return self.IsOwner(userCred)
}

func (self *SGuest) CustomizeDelete(ctx context.Context, userCred mcclient.TokenCredential, query jsonutils.JSONObject, data jsonutils.JSONObject) error {
	overridePendingDelete := false
	purge := false
	if query != nil {
		overridePendingDelete = jsonutils.QueryBoolean(query, "override_pending_delete", false)
		purge = jsonutils.QueryBoolean(query, "purge", false)
	}
	return self.StartDeleteGuestTask(ctx, userCred, "", purge, overridePendingDelete)
}

func (self *SGuest) DeleteAllDisksInDB(ctx context.Context, userCred mcclient.TokenCredential) error {
	for _, guestdisk := range self.GetDisks() {
		disk := guestdisk.GetDisk()
		err := guestdisk.Detach(ctx, userCred)
		if err != nil {
			return err
		}
		db.OpsLog.LogEvent(disk, db.ACT_DELETE, nil, userCred)
		db.OpsLog.LogEvent(disk, db.ACT_DELOCATE, nil, userCred)
		err = disk.RealDelete(ctx, userCred)
		if err != nil {
			return err
		}
	}
	return nil
}

func (self *SGuest) AllowPerformSyncstatus(ctx context.Context, userCred mcclient.TokenCredential, query jsonutils.JSONObject, data jsonutils.JSONObject) bool {
	return self.IsOwner(userCred)
}

func (self *SGuest) PerformSyncstatus(ctx context.Context, userCred mcclient.TokenCredential, query jsonutils.JSONObject, data jsonutils.JSONObject) (jsonutils.JSONObject, error) {
	self.SetStatus(userCred, VM_SYNCING_STATUS, "perform_syncstatus")
	err := self.StartSyncstatus(ctx, userCred, "")
	return nil, err
}

func (self *SGuest) isNotRunningStatus(status string) bool {
	if status == VM_READY || status == VM_SUSPEND {
		return true
	}
	return false
}

func (self *SGuest) PerformStatus(ctx context.Context, userCred mcclient.TokenCredential, query jsonutils.JSONObject, data jsonutils.JSONObject) (jsonutils.JSONObject, error) {
	preStatus := self.Status
	_, err := self.SVirtualResourceBase.PerformStatus(ctx, userCred, query, data)
	if err != nil {
		return nil, err
	}
	if preStatus != self.Status && !self.isNotRunningStatus(preStatus) && self.isNotRunningStatus(self.Status) {
		db.OpsLog.LogEvent(self, db.ACT_STOP, "", userCred)
		if self.Status == VM_READY && !self.DisableDelete.Bool() && self.ShutdownBehavior == SHUTDOWN_TERMINATE {
			err = self.StartAutoDeleteGuestTask(ctx, userCred, "")
			return nil, err
		}
	}
	return nil, nil
}

type SDeployConfig struct {
	Path    string
	Action  string
	Content string
}

func (self *SGuest) GetDeployConfigOnHost(ctx context.Context, host *SHost, params *jsonutils.JSONDict) *jsonutils.JSONDict {
	config := jsonutils.NewDict()

	desc := self.GetDriver().GetJsonDescAtHost(ctx, self, host)
	config.Add(desc, "desc")

	deploys := make([]SDeployConfig, 0)
	for idx := 0; params.Contains(fmt.Sprintf("deploy.%d.path", idx)); idx += 1 {
		path, _ := params.GetString(fmt.Sprintf("deploy.%d.path", idx))
		action, _ := params.GetString(fmt.Sprintf("deploy.%d.action", idx))
		content, _ := params.GetString(fmt.Sprintf("deploy.%d.content", idx))
		deploys = append(deploys, SDeployConfig{Path: path, Action: action, Content: content})
	}

	if len(deploys) > 0 {
		config.Add(jsonutils.Marshal(deploys), "deploys")
	}

	deployAction, _ := params.GetString("deploy_action")
	if len(deployAction) == 0 {
		deployAction = "deploy"
	}

	resetPasswd := true
	if deployAction == "deploy" {
		resetPasswd = jsonutils.QueryBoolean(params, "reset_password", false)
	}

	if resetPasswd {
		config.Add(jsonutils.JSONTrue, "reset_password")
		keypair := self.getKeypair()
		if keypair != nil {
			config.Add(jsonutils.NewString(keypair.PublicKey), "public_key")
		}
	}

	config.Add(jsonutils.NewString(deployAction), "action")

	onFinish := "shutdown"
	if jsonutils.QueryBoolean(params, "auto_start", false) || jsonutils.QueryBoolean(params, "restart", false) {
		onFinish = "none"
	} else if utils.IsInStringArray(self.Status, []string{VM_ADMIN}) {
		onFinish = "none"
	}

	config.Add(jsonutils.NewString(onFinish), "on_finish")

	return config
}

func (self *SGuest) getVga() string {
	if utils.IsInStringArray(self.Vga, []string{"cirrus", "vmware", "qxl"}) {
		return self.Vga
	}
	return "std"
}

func (self *SGuest) GetVdi() string {
	if utils.IsInStringArray(self.Vdi, []string{"vnc", "spice"}) {
		return self.Vdi
	}
	return "vnc"
}

func (self *SGuest) getMachine() string {
	if utils.IsInStringArray(self.Machine, []string{"pc", "q35"}) {
		return self.Machine
	}
	return "pc"
}

func (self *SGuest) getBios() string {
	if utils.IsInStringArray(self.Bios, []string{"BIOS", "UEFI"}) {
		return self.Bios
	}
	return "BIOS"
}

func (self *SGuest) getKvmOptions() string {
	return self.GetMetadata("kvm", nil)
}

func (self *SGuest) getExtraOptions() jsonutils.JSONObject {
	return self.GetMetadataJson("extra_options", nil)
}

/*
func (self *SGuest) GetFlavor() *SFlav {

}

func (self *SGuest) getFlavorName() string {
	f := self.GetFlavor()
}
*/

func (self *SGuest) GetJsonDescAtHypervisor(ctx context.Context, host *SHost) *jsonutils.JSONDict {
	desc := jsonutils.NewDict()

	desc.Add(jsonutils.NewString(self.Name), "name")
	if len(self.Description) > 0 {
		desc.Add(jsonutils.NewString(self.Description), "description")
	}
	desc.Add(jsonutils.NewString(self.Id), "uuid")
	desc.Add(jsonutils.NewInt(int64(self.VmemSize)), "mem")
	desc.Add(jsonutils.NewInt(int64(self.VcpuCount)), "cpu")
	desc.Add(jsonutils.NewString(self.getVga()), "vga")
	desc.Add(jsonutils.NewString(self.GetVdi()), "vdi")
	desc.Add(jsonutils.NewString(self.getMachine()), "machine")
	desc.Add(jsonutils.NewString(self.getBios()), "bios")
	desc.Add(jsonutils.NewString(self.BootOrder), "boot_order")

	// isolated devices
	isolatedDevs := IsolatedDeviceManager.generateJsonDescForGuest(self)
	desc.Add(jsonutils.NewArray(isolatedDevs...), "isolated_devices")

	// nics, domain
	jsonNics := make([]jsonutils.JSONObject, 0)
	nics := self.GetNetworks()
	domain := options.Options.DNSDomain
	if nics != nil && len(nics) > 0 {
		for _, nic := range nics {
			nicDesc := nic.getJsonDescAtHost(host)
			jsonNics = append(jsonNics, nicDesc)
			nicDomain, _ := nicDesc.GetString("domain")
			if len(nicDomain) > 0 && len(domain) == 0 {
				domain = nicDomain
			}
		}
	}
	desc.Add(jsonutils.NewArray(jsonNics...), "nics")
	desc.Add(jsonutils.NewString(domain), "domain")

	// disks
	jsonDisks := make([]jsonutils.JSONObject, 0)
	disks := self.GetDisks()
	if disks != nil && len(disks) > 0 {
		for _, disk := range disks {
			diskDesc := disk.GetJsonDescAtHost(host)
			jsonDisks = append(jsonDisks, diskDesc)
		}
	}
	desc.Add(jsonutils.NewArray(jsonDisks...), "disks")

	// cdrom
	cdDesc := self.getCdrom().getJsonDesc()
	if cdDesc != nil {
		desc.Add(cdDesc, "cdrom")
	}

	// tenant
	tc, _ := self.GetTenantCache(ctx)
	if tc != nil {
		desc.Add(jsonutils.NewString(tc.GetName()), "tenant")
	}
	desc.Add(jsonutils.NewString(self.ProjectId), "tenant_id")

	// flavor
	// desc.Add(jsonuitls.NewString(self.getFlavorName()), "flavor")

	keypair := self.getKeypair()
	if keypair != nil {
		desc.Add(jsonutils.NewString(keypair.Name), "keypair")
		desc.Add(jsonutils.NewString(keypair.PublicKey), "pubkey")
	}

	netRoles := self.getNetworkRoles()
	if netRoles != nil && len(netRoles) > 0 {
		desc.Add(jsonutils.NewStringArray(netRoles), "network_roles")
	}

	secGrp := self.getSecgroup()
	if secGrp != nil {
		desc.Add(jsonutils.NewString(secGrp.Name), "secgroup")
	}

	/*
		TODO
		srs := self.getSecurityRuleSet()
		if srs.estimatedSinglePortRuleCount() <= options.FirewallFlowCountLimit {
			rules := self.getSecurityRules()
			if len(rules) > 0 {
				desc.Add(jsonutils.NewString(rules), "security_rules")
			}
			rules = self.getAdminSecurityRules()
			if len(rules) > 0 {
				desc.Add(jsonutils.NewString(rules), "admin_security_rules")
			}
		}
	*/

	extraOptions := self.getExtraOptions()
	if extraOptions != nil {
		desc.Add(extraOptions, "extra_options")
	}

	kvmOptions := self.getKvmOptions()
	if len(kvmOptions) > 0 {
		desc.Add(jsonutils.NewString(kvmOptions), "kvm")
	}

	zone := self.getZone()
	if zone != nil {
		desc.Add(jsonutils.NewString(zone.Id), "zone_id")
		desc.Add(jsonutils.NewString(zone.Name), "zone")
	}

	os := self.GetOS()
	if len(os) > 0 {
		desc.Add(jsonutils.NewString(os), "os_name")
	}

	meta, _ := self.GetAllMetadata(nil)
	desc.Add(jsonutils.Marshal(meta), "metadata")

	userData := meta["user_data"]
	if len(userData) > 0 {
		desc.Add(jsonutils.NewString(userData), "user_data")
	}

	if self.PendingDeleted {
		desc.Add(jsonutils.JSONTrue, "pending_deleted")
	} else {
		desc.Add(jsonutils.JSONFalse, "pending_deleted")
	}

	return desc
}

func (self *SGuest) GetJsonDescAtBaremetal(ctx context.Context, host *SHost) *jsonutils.JSONDict {
	desc := jsonutils.NewDict()

	desc.Add(jsonutils.NewString(self.Name), "name")
	if len(self.Description) > 0 {
		desc.Add(jsonutils.NewString(self.Description), "description")
	}
	desc.Add(jsonutils.NewString(self.Id), "uuid")
	desc.Add(jsonutils.NewInt(int64(self.VmemSize)), "mem")
	desc.Add(jsonutils.NewInt(int64(self.VcpuCount)), "cpu")
	diskConf := host.getDiskConfig()
	if diskConf != nil {
		desc.Add(diskConf, "disk_config")
	}

	jsonNics := make([]jsonutils.JSONObject, 0)
	jsonStandbyNics := make([]jsonutils.JSONObject, 0)

	netifs := host.GetNetInterfaces()
	domain := options.Options.DNSDomain

	if netifs != nil && len(netifs) > 0 {
		for _, nic := range netifs {
			nicDesc := nic.getServerJsonDesc()
			if nicDesc.Contains("ip") {
				jsonNics = append(jsonNics, nicDesc)
				nicDomain, _ := nicDesc.GetString("domain")
				if len(nicDomain) > 0 && len(domain) == 0 {
					domain = nicDomain
				}
			} else {
				jsonStandbyNics = append(jsonStandbyNics, nicDesc)
			}
		}
	}
	desc.Add(jsonutils.NewArray(jsonNics...), "nics")
	desc.Add(jsonutils.NewArray(jsonStandbyNics...), "nics_standby")
	desc.Add(jsonutils.NewString(domain), "domain")

	jsonDisks := make([]jsonutils.JSONObject, 0)
	disks := self.GetDisks()
	if disks != nil && len(disks) > 0 {
		for _, disk := range disks {
			diskDesc := disk.GetJsonDescAtHost(host)
			jsonDisks = append(jsonDisks, diskDesc)
		}
	}
	desc.Add(jsonutils.NewArray(jsonDisks...), "disks")

	tc, _ := self.GetTenantCache(ctx)
	if tc != nil {
		desc.Add(jsonutils.NewString(tc.GetName()), "tenant")
	}

	desc.Add(jsonutils.NewString(self.ProjectId), "tenant_id")

	keypair := self.getKeypair()
	if keypair != nil {
		desc.Add(jsonutils.NewString(keypair.Name), "keypair")
		desc.Add(jsonutils.NewString(keypair.PublicKey), "pubkey")
	}

	netRoles := self.getNetworkRoles()
	if netRoles != nil && len(netRoles) > 0 {
		desc.Add(jsonutils.NewStringArray(netRoles), "network_roles")
	}

	rules := self.getSecurityRules()
	if len(rules) > 0 {
		desc.Add(jsonutils.NewString(rules), "security_rules")
	}
	rules = self.getAdminSecurityRules()
	if len(rules) > 0 {
		desc.Add(jsonutils.NewString(rules), "admin_security_rules")
	}

	zone := self.getZone()
	if zone != nil {
		desc.Add(jsonutils.NewString(zone.Id), "zone_id")
		desc.Add(jsonutils.NewString(zone.Name), "zone")
	}

	os := self.GetOS()
	if len(os) > 0 {
		desc.Add(jsonutils.NewString(os), "os_name")
	}

	meta, _ := self.GetAllMetadata(nil)
	desc.Add(jsonutils.Marshal(meta), "metadata")

	userData := meta["user_data"]
	if len(userData) > 0 {
		desc.Add(jsonutils.NewString(userData), "user_data")
	}

	if self.PendingDeleted {
		desc.Add(jsonutils.JSONTrue, "pending_deleted")
	} else {
		desc.Add(jsonutils.JSONFalse, "pending_deleted")
	}

	return desc
}

func (self *SGuest) getNetworkRoles() []string {
	key := db.Metadata.GetSysadminKey("network_role")
	roleStr := self.GetMetadata(key, auth.AdminCredential())
	if len(roleStr) > 0 {
		return strings.Split(roleStr, ",")
	}
	return nil
}

func (manager *SGuestManager) FetchGuestById(guestId string) *SGuest {
	guest, err := manager.FetchById(guestId)
	if err != nil {
		log.Errorf("FetchById fail %s", err)
		return nil
	}
	return guest.(*SGuest)
}

func (self *SGuest) GetSpec(checkStatus bool) *jsonutils.JSONDict {
	if checkStatus {
		if !utils.IsInStringArray(self.Status, []string{VM_SCHEDULE_FAILED}) {
			return nil
		}
	}
	spec := jsonutils.NewDict()
	spec.Set("cpu", jsonutils.NewInt(int64(self.VcpuCount)))
	spec.Set("mem", jsonutils.NewInt(int64(self.VmemSize)))

	// get disk spec
	guestdisks := self.GetDisks()
	diskSpecs := jsonutils.NewArray()
	for _, guestdisk := range guestdisks {
		disk := guestdisk.GetDisk()
		diskSpec := jsonutils.NewDict()
		diskSpec.Set("size", jsonutils.NewInt(int64(disk.DiskSize)))
		s := disk.GetStorage()
		diskSpec.Set("backend", jsonutils.NewString(s.StorageType))
		diskSpec.Set("medium_type", jsonutils.NewString(s.MediumType))
		diskSpecs.Add(diskSpec)
	}
	spec.Set("disk", diskSpecs)

	// get nic spec
	guestnics := self.GetNetworks()
	nicSpecs := jsonutils.NewArray()
	for _, guestnic := range guestnics {
		nicSpec := jsonutils.NewDict()
		nicSpec.Set("bandwidth", jsonutils.NewInt(int64(guestnic.getBandwidth())))
		t := "int"
		if guestnic.IsExit() {
			t = "ext"
		}
		nicSpec.Set("type", jsonutils.NewString(t))
		nicSpecs.Add(nicSpec)
	}
	spec.Set("nic", nicSpecs)

	// get isolate device spec
	guestgpus := self.GetIsolatedDevices()
	gpuSpecs := jsonutils.NewArray()
	for _, guestgpu := range guestgpus {
		if strings.HasPrefix(guestgpu.DevType, "GPU") {
			gs := guestgpu.GetSpec(false)
			if gs != nil {
				gpuSpecs.Add(gs)
			}
		}
	}
	spec.Set("gpu", gpuSpecs)
	return spec
}

func (self *SGuest) GetTemplateId() string {
	guestdisks := self.GetDisks()
	for _, guestdisk := range guestdisks {
		disk := guestdisk.GetDisk()
		if disk != nil {
			templateId := disk.GetTemplateId()
			if len(templateId) > 0 {
				return templateId
			}
		}
	}
	return ""
}

func (self *SGuest) GetShortDesc() *jsonutils.JSONDict {
	desc := self.SStandaloneResourceBase.GetShortDesc()
	desc.Set("mem", jsonutils.NewInt(int64(self.VmemSize)))
	desc.Set("cpu", jsonutils.NewInt(int64(self.VcpuCount)))
	templateId := self.GetTemplateId()
	if len(templateId) > 0 {
		desc.Set("cpu", jsonutils.NewString(templateId))
	}
	extBw := self.getBandwidth(true)
	intBw := self.getBandwidth(false)
	if extBw > 0 {
		desc.Set("ext_bandwidth", jsonutils.NewInt(int64(extBw)))
	}
	if intBw > 0 {
		desc.Set("int_bandwidth", jsonutils.NewInt(int64(intBw)))
	}

	if priceKey := self.GetMetadata("price_key", nil); len(priceKey) > 0 {
		desc.Add(jsonutils.NewString(priceKey), "price_key")
	}

	if len(self.ExternalId) > 0 {
		desc.Add(jsonutils.NewString(self.ExternalId), "externalId")
	}

	desc.Set("hypervisor", jsonutils.NewString(self.GetHypervisor()))
	spec := self.GetSpec(false)
	if self.GetHypervisor() == HYPERVISOR_BAREMETAL {
		host := self.GetHost()
		if host != nil {
			hostSpec := host.GetSpec(false)
			hostSpecIdent := host.GetSpecIdent(hostSpec)
			spec.Set("host_spec", jsonutils.NewString(strings.Join(hostSpecIdent, "/")))
		}
	}
	if spec != nil {
		desc.Update(spec)
	}
	return desc
}

func (self *SGuest) saveOsType(osType string) error {
	_, err := self.GetModelManager().TableSpec().Update(self, func() error {
		self.OsType = osType
		return nil
	})
	return err
}

func (self *SGuest) SaveDeployInfo(ctx context.Context, userCred mcclient.TokenCredential, data jsonutils.JSONObject) {
	info := make(map[string]interface{})
	if data.Contains("os") {
		osName, _ := data.GetString("os")
		self.saveOsType(osName)
		info["os_name"] = osName
	}
	if data.Contains("account") {
		account, _ := data.GetString("account")
		info["login_account"] = account
		if data.Contains("key") {
			key, _ := data.GetString("key")
			info["login_key"] = key
			info["login_key_timestamp"] = timeutils.UtcNow()
		} else {
			info["login_key"] = "none"
			info["login_key_timestamp"] = "none"
		}
	}
	if data.Contains("distro") {
		dist, _ := data.GetString("distro")
		info["os_distribution"] = dist
	}
	if data.Contains("version") {
		ver, _ := data.GetString("version")
		info["os_version"] = ver
	}
	if data.Contains("arch") {
		arch, _ := data.GetString("arch")
		info["os_arch"] = arch
	}
	if data.Contains("language") {
		lang, _ := data.GetString("language")
		info["os_language"] = lang
	}
	self.SetAllMetadata(ctx, info, userCred)
}

func (self *SGuest) isAllDisksReady() bool {
	ready := true
	disks := self.GetDisks()
	if disks == nil || len(disks) == 0 {
		log.Errorf("No valid disks")
		return false
	}
	for i := 0; i < len(disks); i += 1 {
		disk := disks[i].GetDisk()
		if !(disk.isReady() || disk.Status == DISK_START_MIGRATE) {
			ready = false
			break
		}
	}
	return ready
}

func (self *SGuest) AllowPerformSuspend(ctx context.Context, userCred mcclient.TokenCredential, query jsonutils.JSONObject, data jsonutils.JSONObject) bool {
	return self.IsOwner(userCred)
}

func (self *SGuest) PerformSuspend(ctx context.Context, userCred mcclient.TokenCredential, query jsonutils.JSONObject, data jsonutils.JSONObject) (jsonutils.JSONObject, error) {
	if self.Status == VM_RUNNING {
		err := self.StartSuspendTask(ctx, userCred)
		return nil, err
	}
	return nil, httperrors.NewInvalidStatusError("Cannot suspend VM in status %s", self.Status)
}

func (self *SGuest) StartSuspendTask(ctx context.Context, userCred mcclient.TokenCredential) error {
	err := self.SetStatus(userCred, VM_SUSPEND, "do suspend")
	if err != nil {
		return err
	}
	return self.GetDriver().StartSuspendTask(ctx, userCred, self, nil, "")
}

func (self *SGuest) AllowPerformStart(ctx context.Context,
	userCred mcclient.TokenCredential,
	query jsonutils.JSONObject,
	data jsonutils.JSONObject) bool {
	return self.IsOwner(userCred)
}

func (self *SGuest) PerformStart(ctx context.Context, userCred mcclient.TokenCredential, query jsonutils.JSONObject,
	data jsonutils.JSONObject) (jsonutils.JSONObject, error) {
	if utils.IsInStringArray(self.Status, []string{VM_READY, VM_START_FAILED, VM_SAVE_DISK_FAILED, VM_SUSPEND}) {
		if self.isAllDisksReady() {
			var kwargs *jsonutils.JSONDict
			if data != nil {
				kwargs = data.(*jsonutils.JSONDict)
			}
			err := self.GetDriver().PerformStart(ctx, userCred, self, kwargs)
			return nil, err
		} else {
			return nil, httperrors.NewInvalidStatusError("Some disk not ready")
		}
	} else {
		return nil, httperrors.NewInvalidStatusError("Cannot do start server in status %s", self.Status)
	}
}

func (self *SGuest) AllowPerformReset(ctx context.Context,
	userCred mcclient.TokenCredential,
	query jsonutils.JSONObject,
	data jsonutils.JSONObject) bool {
	return self.IsOwner(userCred)
}

func (self *SGuest) PerformReset(ctx context.Context, userCred mcclient.TokenCredential, query jsonutils.JSONObject,
	data jsonutils.JSONObject) (jsonutils.JSONObject, error) {
	isHard := jsonutils.QueryBoolean(data, "is_hard", false)
	if self.Status == VM_RUNNING || self.Status == VM_STOP_FAILED {
		self.GetDriver().StartGuestResetTask(self, ctx, userCred, isHard, "")
		return nil, nil
	}
	return nil, httperrors.NewInvalidStatusError("Cannot reset VM in status %s", self.Status)
}

func (self *SGuest) AllowPerformStop(ctx context.Context,
	userCred mcclient.TokenCredential,
	query jsonutils.JSONObject,
	data jsonutils.JSONObject) bool {
	return self.IsOwner(userCred)
}

func (self *SGuest) PerformStop(ctx context.Context, userCred mcclient.TokenCredential, query jsonutils.JSONObject,
	data jsonutils.JSONObject) (jsonutils.JSONObject, error) {
	isForce := jsonutils.QueryBoolean(data, "is_force", false)
	if utils.IsInStringArray(self.Status, []string{VM_RUNNING, VM_STOP_FAILED}) || (isForce && self.Status == VM_STOPPING) {
		return nil, self.StartGuestStopTask(ctx, userCred, isForce, "")
	} else {
		return nil, httperrors.NewInvalidStatusError("Cannot do start server in status %s", self.Status)
	}
}

/*

TODO

def start_guest_sched_start_task(self, user_cred, data=None,
                                            parent_task_id=None):
        from clouds.models.tasks import Tasks
        from clouds.tasks import worker
        from clouds.tasks.guests import GuestSchedStartTask
        kwargs = {}
        kwargs['guest_status'] = self.status
        if data is not None:
            kwargs['params'] = data
        self.set_status(self.VM_SCHEDULE)
        task = Tasks.new_task(GuestSchedStartTask, self, user_cred, kwargs,
                                    parent_task_id=parent_task_id)
        worker.get_manager().exec_task(task)

*/

func (self *SGuest) AllowGetDetailsVnc(ctx context.Context, userCred mcclient.TokenCredential, query jsonutils.JSONObject) bool {
	return self.IsOwner(userCred)
}

func (self *SGuest) GetDetailsVnc(ctx context.Context, userCred mcclient.TokenCredential, query jsonutils.JSONObject) (jsonutils.JSONObject, error) {
	if utils.IsInStringArray(self.Status, []string{VM_RUNNING, VM_SNAPSHOT_STREAM}) {
		host := self.GetHost()
		if host == nil {
			return nil, httperrors.NewInternalServerError("Host missing")
		}
		retval, err := self.GetDriver().GetGuestVncInfo(userCred, self, host)
		if err != nil {
			return nil, err
		}
		retval.Add(jsonutils.NewString(self.Id), "id")
		return retval, nil
	} else {
		return jsonutils.NewDict(), nil
	}
}

func (self *SGuest) AllowGetDetailsMonitor(ctx context.Context, userCred mcclient.TokenCredential, query jsonutils.JSONObject) bool {
	return self.IsOwner(userCred)
}

func (self *SGuest) GetDetailsMonitor(ctx context.Context, userCred mcclient.TokenCredential, query jsonutils.JSONObject) (jsonutils.JSONObject, error) {
	if utils.IsInStringArray(self.Status, []string{VM_RUNNING, VM_SNAPSHOT_STREAM}) {
		cmd, err := query.GetString("command")
		if err != nil {
			return nil, err
		}
		return self.SendMonitorCommand(ctx, userCred, cmd)
	}
	return nil, httperrors.NewInvalidStatusError("Cannot send command in status %s", self.Status)
}

func (self *SGuest) SendMonitorCommand(ctx context.Context, userCred mcclient.TokenCredential, cmd string) (jsonutils.JSONObject, error) {
	host := self.GetHost()
	url := fmt.Sprintf("%s/servers/%s/monitor", host.ManagerUri, self.Id)
	header := http.Header{}
	header.Add("X-Auth-Token", userCred.GetTokenString())
	body := jsonutils.NewDict()
	body.Add(jsonutils.NewString(cmd), "cmd")
	_, res, err := httputils.JSONRequest(httputils.GetDefaultClient(), ctx, "POST", url, header, body, false)
	if err != nil {
		return nil, err
	}
	ret := res.(*jsonutils.JSONDict)
	return ret, nil
}

func (self *SGuest) GetKeypairPublicKey() string {
	keypair := self.getKeypair()
	if keypair != nil {
		return keypair.PublicKey
	}
	return ""
}

func (manager *SGuestManager) GetIpInProjectWithName(projectId, name string, isExitOnly bool) []string {
	guestnics := GuestnetworkManager.Query().SubQuery()
	guests := manager.Query().SubQuery()
	networks := NetworkManager.Query().SubQuery()
	q := guestnics.Query(guestnics.Field("ip_addr")).Join(guests,
		sqlchemy.AND(
			sqlchemy.Equals(guests.Field("id"), guestnics.Field("guest_id")),
			sqlchemy.OR(sqlchemy.IsNull(guests.Field("pending_deleted")),
				sqlchemy.IsFalse(guests.Field("pending_deleted"))),
			sqlchemy.IsFalse(guests.Field("deleted")))).
		Join(networks, sqlchemy.AND(sqlchemy.Equals(networks.Field("id"), guestnics.Field("network_id")),
			sqlchemy.IsFalse(networks.Field("deleted")))).
		Filter(sqlchemy.Equals(guests.Field("name"), name)).
		Filter(sqlchemy.NotEquals(guestnics.Field("ip_addr"), "")).
		Filter(sqlchemy.IsNotNull(guestnics.Field("ip_addr"))).
		Filter(sqlchemy.IsNotNull(networks.Field("guest_gateway")))
	ips := make([]string, 0)
	rows, err := q.Rows()
	if err != nil {
		log.Errorf("Get guest ip with name query err: %v", err)
		return ips
	}
	for rows.Next() {
		var ip string
		err = rows.Scan(&ip)
		if err != nil {
			log.Errorf("Get guest ip with name scan err: %v", err)
			return ips
		}
		ips = append(ips, ip)
	}
	return manager.getIpsByExit(ips, isExitOnly)
}

func (manager *SGuestManager) getIpsByExit(ips []string, isExitOnly bool) []string {
	intRet := make([]string, 0)
	extRet := make([]string, 0)
	for _, ip := range ips {
		addr, _ := netutils.NewIPV4Addr(ip)
		if netutils.IsExitAddress(addr) {
			extRet = append(extRet, ip)
			continue
		}
		intRet = append(intRet, ip)
	}
	if isExitOnly {
		return extRet
	} else if len(intRet) > 0 {
		return intRet
	}
	return extRet
}

func (manager *SGuestManager) getExpiredPendingDeleteGuests() []SGuest {
	deadline := time.Now().Add(time.Duration(options.Options.PendingDeleteExpireSeconds) * time.Second)

	q := manager.Query()
	q = q.IsTrue("pending_deleted").LT("pending_deleted_at", deadline).In("hypervisor", []string{"aliyun"}).Limit(options.Options.PendingDeleteMaxCleanBatchSize)

	guests := make([]SGuest, 0)
	err := db.FetchModelObjects(GuestManager, q, &guests)
	if err != nil {
		log.Errorf("fetch guests error %s", err)
		return nil
	}

	return guests
}

func (manager *SGuestManager) CleanPendingDeleteServers(ctx context.Context, userCred mcclient.TokenCredential) {
	guests := manager.getExpiredPendingDeleteGuests()
	if guests == nil {
		return
	}
	for i := 0; i < len(guests); i += 1 {
		guests[i].StartDeleteGuestTask(ctx, userCred, "", false, true)
	}
}

<<<<<<< HEAD
func (self *SGuest) GetEip() (*SElasticip, error) {
	return ElasticipManager.getEipForInstance("server", self.Id)
}

func (self *SGuest) SyncVMEip(ctx context.Context, userCred mcclient.TokenCredential, extEip cloudprovider.ICloudEIP) compare.SyncResult {
	result := compare.SyncResult{}

	eip, err := self.GetEip()
	if err != nil {
		result.Error(fmt.Errorf("getEip error %s", err))
		return result
	}

	if eip == nil && extEip == nil {
		// do nothing
	} else if eip == nil && extEip != nil {
		// add
		neip, err := ElasticipManager.getEipByExtEip(userCred, extEip, self.getRegion())
		if err != nil {
			result.AddError(err)
		} else {
			err = neip.AssociateVM(userCred, self)
			if err != nil {
				result.AddError(err)
			} else {
				result.Add()
			}
		}
	} else if eip != nil && extEip == nil {
		// remove
		err = eip.Dissociate(ctx, userCred)
		if err != nil {
			result.DeleteError(err)
		} else {
			result.Delete()
		}
	} else {
		// sync
		if eip.IpAddr != extEip.GetIpAddr() {
			// remove then add
			err = eip.Dissociate(ctx, userCred)
			if err != nil {
				// fail to remove
				result.DeleteError(err)
			} else {
				result.Delete()
				neip, err := ElasticipManager.getEipByExtEip(userCred, extEip, self.getRegion())
				if err != nil {
					result.AddError(err)
				} else {
					err = neip.AssociateVM(userCred, self)
					if err != nil {
						result.AddError(err)
					} else {
						result.Add()
					}
				}
			}
		} else {
			// do nothing
			err := eip.SyncWithCloudEip(userCred, extEip)
			if err != nil {
				result.UpdateError(err)
			} else {
				result.Update()
			}
		}
	}

	return result
}

func (self *SGuest) GetIVM() (cloudprovider.ICloudVM, error) {
	if len(self.ExternalId) == 0 {
		msg := fmt.Sprintf("GetIVM: not managed by a provider")
		log.Errorf(msg)
		return nil, fmt.Errorf(msg)
	}
	host := self.GetHost()
	if host == nil {
		msg := fmt.Sprintf("GetIVM: No valid host")
		log.Errorf(msg)
		return nil, fmt.Errorf(msg)
	}
	ihost, err := host.GetIHost()
	if err != nil {
		msg := fmt.Sprintf("GetIVM: getihost fail %s", err)
		log.Errorf(msg)
		return nil, fmt.Errorf(msg)
	}
	return ihost.GetIVMById(self.ExternalId)
}

func (self *SGuest) AllowPerformCreateEip(ctx context.Context, userCred mcclient.TokenCredential, query jsonutils.JSONObject, data jsonutils.JSONObject) bool {
	return self.IsOwner(userCred)
}

func (self *SGuest) PerformCreateEip(ctx context.Context, userCred mcclient.TokenCredential, query jsonutils.JSONObject, data jsonutils.JSONObject) (jsonutils.JSONObject, error) {
	bw, err := data.Int("bandwidth")
	if err != nil {
		return nil, httperrors.NewInputParameterError("Missing bandwidth")
	}

	chargeType, _ := data.GetString("charge_type")
	if len(chargeType) == 0 {
		chargeType = EIP_CHARGE_TYPE_DEFAULT
	}

	if len(self.ExternalId) == 0 {
		return nil, httperrors.NewInvalidStatusError("Not a managed VM")
	}
	host := self.GetHost()
	if host == nil {
		return nil, httperrors.NewInvalidStatusError("No host???")
	}

	_, err = host.GetDriver()
	if err != nil {
		return nil, httperrors.NewInvalidStatusError("No valid cloud provider")
	}

	region := host.GetRegion()
	if region == nil {
		return nil, httperrors.NewInvalidStatusError("No cloudregion???")
	}

	err = ElasticipManager.allocateEipAndAssociateVM(ctx, userCred, self, int(bw), chargeType, host.ManagerId, region.Id)
	if err != nil {
		return nil, httperrors.NewGeneralError(err)
	}
	return nil, nil
}

func (self *SGuest) DeleteEip(ctx context.Context, userCred mcclient.TokenCredential) error {
	eip, err := self.GetEip()
	if err != nil {
		log.Errorf("Delete eip fail for get Eip %s", err)
		return err
	}
	if eip == nil {
		return nil
	}
	err = eip.Delete(ctx, userCred)
	if err != nil {
		log.Errorf("Delete eip fail %s", err)
		return err
	}
	return nil
=======
func (self *SGuest) SetDisableDelete(val bool) error {
	_, err := self.GetModelManager().TableSpec().Update(self, func() error {
		if val {
			self.DisableDelete = tristate.True
		} else {
			self.DisableDelete = tristate.False
		}
		return nil
	})
	return err
>>>>>>> 031ed3a3
}<|MERGE_RESOLUTION|>--- conflicted
+++ resolved
@@ -3581,7 +3581,6 @@
 	}
 }
 
-<<<<<<< HEAD
 func (self *SGuest) GetEip() (*SElasticip, error) {
 	return ElasticipManager.getEipForInstance("server", self.Id)
 }
@@ -3730,7 +3729,8 @@
 		return err
 	}
 	return nil
-=======
+}
+
 func (self *SGuest) SetDisableDelete(val bool) error {
 	_, err := self.GetModelManager().TableSpec().Update(self, func() error {
 		if val {
@@ -3741,5 +3741,4 @@
 		return nil
 	})
 	return err
->>>>>>> 031ed3a3
 }