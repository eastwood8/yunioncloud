package models

import (
	"bytes"
	"context"
	"database/sql"
	"fmt"
	"net/http"
	"strconv"
	"strings"
	"time"

	"yunion.io/x/jsonutils"
	"yunion.io/x/log"
	"yunion.io/x/pkg/tristate"
	"yunion.io/x/pkg/util/compare"
	"yunion.io/x/pkg/util/fileutils"
	"yunion.io/x/pkg/util/netutils"
	"yunion.io/x/pkg/util/osprofile"
	"yunion.io/x/pkg/util/regutils"
	"yunion.io/x/pkg/util/secrules"
	"yunion.io/x/pkg/util/sysutils"
	"yunion.io/x/pkg/util/timeutils"
	"yunion.io/x/pkg/utils"
	"yunion.io/x/sqlchemy"

	"yunion.io/x/onecloud/pkg/cloudcommon/db"
	"yunion.io/x/onecloud/pkg/cloudcommon/db/lockman"
	"yunion.io/x/onecloud/pkg/cloudcommon/db/quotas"
	"yunion.io/x/onecloud/pkg/cloudcommon/db/taskman"
	"yunion.io/x/onecloud/pkg/cloudcommon/notifyclient"
	"yunion.io/x/onecloud/pkg/cloudprovider"
	"yunion.io/x/onecloud/pkg/compute/options"
	"yunion.io/x/onecloud/pkg/httperrors"
	"yunion.io/x/onecloud/pkg/mcclient"
	"yunion.io/x/onecloud/pkg/mcclient/auth"
	"yunion.io/x/onecloud/pkg/util/httputils"
)

const (
	VM_INIT            = "init"
	VM_UNKNOWN         = "unknown"
	VM_SCHEDULE        = "schedule"
	VM_SCHEDULE_FAILED = "sched_fail"
	VM_CREATE_NETWORK  = "network"
	VM_NETWORK_FAILED  = "net_fail"
	VM_DEVICE_FAILED   = "dev_fail"
	VM_CREATE_FAILED   = "create_fail"
	VM_CREATE_DISK     = "disk"
	VM_DISK_FAILED     = "disk_fail"
	VM_START_DEPLOY    = "start_deploy"
	VM_DEPLOYING       = "deploying"
	VM_DEPLOY_FAILED   = "deploy_fail"
	VM_READY           = "ready"
	VM_START_START     = "start_start"
	VM_STARTING        = "starting"
	VM_START_FAILED    = "start_fail" // # = ready
	VM_RUNNING         = "running"
	VM_START_STOP      = "start_stop"
	VM_STOPPING        = "stopping"
	VM_STOP_FAILED     = "stop_fail" // # = running

	VM_START_SUSPEND  = "start_suspend"
	VM_SUSPENDING     = "suspending"
	VM_SUSPEND        = "suspend"
	VM_SUSPEND_FAILED = "suspend_failed"

	VM_START_DELETE = "start_delete"
	VM_DELETE_FAIL  = "delete_fail"
	VM_DELETING     = "deleting"

	VM_START_MIGRATE  = "start_migrate"
	VM_MIGRATING      = "migrating"
	VM_MIGRATE_FAILED = "migrate_failed"

	VM_CHANGE_FLAVOR     = "change_flavor"
	VM_REBUILD_ROOT      = "rebuild_root"
	VM_REBUILD_ROOT_FAIL = "rebld_root_fail"

	VM_START_SNAPSHOT  = "snapshot_start"
	VM_SNAPSHOT        = "snapshot"
	VM_SNAPSHOT_STREAM = "block_stream"
	VM_SNAPSHOT_SUCC   = "snapshot_succ"
	VM_SNAPSHOT_FAILED = "snapshot_failed"

	VM_SYNCING_STATUS = "syncing"
	VM_SYNC_CONFIG    = "sync_config"
	VM_SYNC_FAIL      = "sync_fail"

	VM_RESIZE_DISK      = "resize_disk"
	VM_START_SAVE_DISK  = "start_save_disk"
	VM_SAVE_DISK        = "save_disk"
	VM_SAVE_DISK_FAILED = "save_disk_failed"

	VM_RESTORING_SNAPSHOT = "restoring_snapshot"
	VM_RESTORE_DISK       = "restore_disk"
	VM_RESTORE_STATE      = "restore_state"
	VM_RESTORE_FAILED     = "restore_failed"

	VM_REMOVE_STATEFILE = "remove_state"

	VM_ADMIN = "admin"

	SHUTDOWN_STOP      = "stop"
	SHUTDOWN_TERMINATE = "terminate"

	HYPERVISOR_KVM       = "kvm"
	HYPERVISOR_CONTAINER = "container"
	HYPERVISOR_BAREMETAL = "baremetal"
	HYPERVISOR_ESXI      = "esxi"
	HYPERVISOR_HYPERV    = "hyperv"
	HYPERVISOR_ALIYUN    = "aliyun"

	//	HYPERVISOR_DEFAULT = HYPERVISOR_KVM
	HYPERVISOR_DEFAULT = HYPERVISOR_ALIYUN
)

var VM_RUNNING_STATUS = []string{VM_START_START, VM_STARTING, VM_RUNNING, VM_SNAPSHOT_STREAM}
var VM_CREATING_STATUS = []string{VM_CREATE_NETWORK, VM_CREATE_DISK, VM_START_DEPLOY, VM_DEPLOYING}

var HYPERVISORS = []string{HYPERVISOR_KVM, HYPERVISOR_BAREMETAL, HYPERVISOR_ESXI, HYPERVISOR_CONTAINER, HYPERVISOR_ALIYUN}

// var HYPERVISORS = []string{HYPERVISOR_ALIYUN}

var HYPERVISOR_HOSTTYPE = map[string]string{
	HYPERVISOR_KVM:       HOST_TYPE_HYPERVISOR,
	HYPERVISOR_BAREMETAL: HOST_TYPE_BAREMETAL,
	HYPERVISOR_ESXI:      HOST_TYPE_ESXI,
	HYPERVISOR_CONTAINER: HOST_TYPE_KUBELET,
	HYPERVISOR_ALIYUN:    HOST_TYPE_ALIYUN,
}

var HOSTTYPE_HYPERVISOR = map[string]string{
	HOST_TYPE_HYPERVISOR: HYPERVISOR_KVM,
	HOST_TYPE_BAREMETAL:  HYPERVISOR_BAREMETAL,
	HOST_TYPE_ESXI:       HYPERVISOR_ESXI,
	HOST_TYPE_KUBELET:    HYPERVISOR_CONTAINER,
	HOST_TYPE_ALIYUN:     HYPERVISOR_ALIYUN,
}

type SGuestManager struct {
	db.SVirtualResourceBaseManager
}

var GuestManager *SGuestManager

func init() {
	GuestManager = &SGuestManager{SVirtualResourceBaseManager: db.NewVirtualResourceBaseManager(SGuest{}, "guests_tbl", "server", "servers")}
	GuestManager.SetAlias("guest", "guests")
}

type SGuest struct {
	db.SVirtualResourceBase

	VcpuCount int8 `nullable:"false" default:"1" list:"user" create:"optional"` // Column(TINYINT, nullable=False, default=1)
	VmemSize  int  `nullable:"false" list:"user" create:"required"`             // Column(Integer, nullable=False)

	BootOrder string `width:"8" charset:"ascii" nullable:"true" default:"cdn" list:"user" update:"user" create:"optional"` // Column(VARCHAR(8, charset='ascii'), nullable=True, default='cdn')

	DisableDelete    tristate.TriState `nullable:"false" default:"true" list:"user" update:"user" create:"optional"`           // Column(Boolean, nullable=False, default=True)
	ShutdownBehavior string            `width:"16" charset:"ascii" default:"stop" list:"user" update:"user" create:"optional"` // Column(VARCHAR(16, charset='ascii'), default=SHUTDOWN_STOP)

	KeypairId string `width:"36" charset:"ascii" nullable:"true" list:"user" create:"optional"` // Column(VARCHAR(36, charset='ascii'), nullable=True)

	HostId string `width:"36" charset:"ascii" nullable:"true" list:"admin" get:"admin"` // Column(VARCHAR(36, charset='ascii'), nullable=True)

	Vga     string `width:"36" charset:"ascii" nullable:"true" list:"user" update:"user" create:"optional"` // Column(VARCHAR(36, charset='ascii'), nullable=True)
	Vdi     string `width:"36" charset:"ascii" nullable:"true" list:"user" update:"user" create:"optional"` // Column(VARCHAR(36, charset='ascii'), nullable=True)
	Machine string `width:"36" charset:"ascii" nullable:"true" list:"user" update:"user" create:"optional"` // Column(VARCHAR(36, charset='ascii'), nullable=True)
	Bios    string `width:"36" charset:"ascii" nullable:"true" list:"user" update:"user" create:"optional"` // Column(VARCHAR(36, charset='ascii'), nullable=True)
	OsType  string `width:"36" charset:"ascii" nullable:"true" list:"user" update:"user" create:"optional"` // Column(VARCHAR(36, charset='ascii'), nullable=True)

	FlavorId string `width:"36" charset:"ascii" nullable:"true" list:"user" create:"optional"` // Column(VARCHAR(36, charset='ascii'), nullable=True)

	SecgrpId      string `width:"36" charset:"ascii" nullable:"true" get:"user" create:"optional"` // Column(VARCHAR(36, charset='ascii'), nullable=True)
	AdminSecgrpId string `width:"36" charset:"ascii" nullable:"true" get:"admin"`                  // Column(VARCHAR(36, charset='ascii'), nullable=True)

	Hypervisor string `width:"16" charset:"ascii" nullable:"false" default:"kvm" list:"user" create:"required"` // Column(VARCHAR(16, charset='ascii'), nullable=False, default=HYPERVISOR_DEFAULT)
}

func (manager *SGuestManager) AllowListItems(ctx context.Context, userCred mcclient.TokenCredential, query jsonutils.JSONObject) bool {
	if query.Contains("host") || query.Contains("wire") || query.Contains("zone") {
		if !userCred.IsSystemAdmin() {
			return false
		}
	}
	return manager.SVirtualResourceBaseManager.AllowListItems(ctx, userCred, query)
}

func (manager *SGuestManager) ListItemFilter(ctx context.Context, q *sqlchemy.SQuery, userCred mcclient.TokenCredential, query jsonutils.JSONObject) (*sqlchemy.SQuery, error) {
	q, err := manager.SVirtualResourceBaseManager.ListItemFilter(ctx, q, userCred, query)
	if err != nil {
		return nil, err
	}
	queryDict, ok := query.(*jsonutils.JSONDict)
	if !ok {
		return nil, fmt.Errorf("invalid querystring format")
	}
	isBMstr, _ := queryDict.GetString("baremetal")
	if len(isBMstr) > 0 && utils.ToBool(isBMstr) {
		queryDict.Add(jsonutils.NewString(HYPERVISOR_BAREMETAL), "hypervisor")
		queryDict.Remove("baremetal")
	}
	hypervisor, _ := queryDict.GetString("hypervisor")
	if len(hypervisor) > 0 {
		q = q.Equals("hypervisor", hypervisor)
	}

	hostFilter, _ := queryDict.GetString("host")
	if len(hostFilter) > 0 {
		host, _ := HostManager.FetchByIdOrName("", hostFilter)
		if host == nil {
			return nil, httperrors.NewResourceNotFoundError("host %s not found", hostFilter)
		}
		q = q.Equals("host_id", host.GetId())
	}

	zoneFilter, _ := queryDict.GetString("zone")
	if len(zoneFilter) > 0 {
		zone, _ := ZoneManager.FetchByIdOrName("", zoneFilter)
		if zone == nil {
			return nil, httperrors.NewResourceNotFoundError("zone %s not found", zoneFilter)
		}
		hostTable := HostManager.Query().SubQuery()
		zoneTable := ZoneManager.Query().SubQuery()
		sq := hostTable.Query(hostTable.Field("id")).Join(zoneTable,
			sqlchemy.Equals(zoneTable.Field("id"), hostTable.Field("zone_id"))).Filter(sqlchemy.Equals(zoneTable.Field("id"), zone.GetId())).SubQuery()
		q = q.In("host_id", sq)
	}

	wireFilter, _ := queryDict.GetString("wire")
	if len(wireFilter) > 0 {
		wire, _ := WireManager.FetchByIdOrName("", wireFilter)
		if wire == nil {
			return nil, httperrors.NewResourceNotFoundError("wire %s not found", wireFilter)
		}
		hostTable := HostManager.Query().SubQuery()
		hostWire := HostwireManager.Query().SubQuery()
		sq := hostTable.Query(hostTable.Field("id")).Join(hostWire, sqlchemy.Equals(hostWire.Field("host_id"), hostTable.Field("id"))).Filter(sqlchemy.Equals(hostWire.Field("wire_id"), wire.GetId())).SubQuery()
		q = q.In("host_id", sq)
	}

	networkFilter, _ := queryDict.GetString("network")
	if len(networkFilter) > 0 {
		netI, _ := NetworkManager.FetchByIdOrName(userCred.GetProjectId(), networkFilter)
		if netI == nil {
			return nil, httperrors.NewResourceNotFoundError("network %s not found", networkFilter)
		}
		net := netI.(*SNetwork)
		hostTable := HostManager.Query().SubQuery()
		hostWire := HostwireManager.Query().SubQuery()
		sq := hostTable.Query(hostTable.Field("id")).Join(hostWire,
			sqlchemy.Equals(hostWire.Field("host_id"), hostTable.Field("id"))).Filter(sqlchemy.Equals(hostWire.Field("wire_id"), net.WireId)).SubQuery()
		q = q.In("host_id", sq)
	}

	diskFilter, _ := queryDict.GetString("disk")
	if len(diskFilter) > 0 {
		diskI, _ := DiskManager.FetchByIdOrName(userCred.GetProjectId(), diskFilter)
		if diskI == nil {
			return nil, httperrors.NewResourceNotFoundError("disk %s not found", diskFilter)
		}
		disk := diskI.(*SDisk)
		guestdisks := GuestdiskManager.Query().SubQuery()
		count := guestdisks.Query().Filter(sqlchemy.AND(
			sqlchemy.Equals(guestdisks.Field("disk_id"), disk.Id),
			sqlchemy.IsFalse(guestdisks.Field("deleted")))).Count()
		if count > 0 {
			sgq := guestdisks.Query(guestdisks.Field("guest_id")).
				Filter(sqlchemy.AND(
					sqlchemy.Equals(guestdisks.Field("disk_id"), disk.Id),
					sqlchemy.IsFalse(guestdisks.Field("deleted"))))
			q = q.Filter(sqlchemy.In(q.Field("id"), sgq))
		} else {
			hosts := HostManager.Query().SubQuery()
			hoststorages := HoststorageManager.Query().SubQuery()
			storages := StorageManager.Query().SubQuery()
			sq := hosts.Query(hosts.Field("id")).
				Join(hoststorages, sqlchemy.AND(
					sqlchemy.Equals(hoststorages.Field("host_id"), hosts.Field("id")),
					sqlchemy.IsFalse(hoststorages.Field("deleted")))).
				Join(storages, sqlchemy.AND(
					sqlchemy.Equals(storages.Field("id"), hoststorages.Field("storage_id")),
					sqlchemy.IsFalse(storages.Field("deleted")))).
				Filter(sqlchemy.Equals(storages.Field("id"), disk.StorageId)).SubQuery()
			q = q.In("host_id", sq)
		}
	}

	managerFilter, _ := queryDict.GetString("manager")
	if len(managerFilter) > 0 {
		managerI, _ := CloudproviderManager.FetchByIdOrName(userCred.GetProjectId(), managerFilter)
		if managerI == nil {
			return nil, httperrors.NewResourceNotFoundError("cloud provider %s not found", managerFilter)
		}
		hosts := HostManager.Query().SubQuery()
		sq := hosts.Query(hosts.Field("id")).Equals("manager_id", managerI.GetId()).SubQuery()
		q = q.In("host_id", sq)
	}

	gpu, _ := queryDict.GetString("gpu")
	if len(gpu) != 0 {
		isodev := IsolatedDeviceManager.Query().SubQuery()
		sgq := isodev.Query(isodev.Field("guest_id")).
			Filter(sqlchemy.AND(
				sqlchemy.IsNotNull(isodev.Field("guest_id")),
				sqlchemy.Startswith(isodev.Field("dev_type"), "GPU")))
		showGpu := utils.ToBool(gpu)
		cond := sqlchemy.NotIn
		if showGpu {
			cond = sqlchemy.In
		}
		q = q.Filter(cond(q.Field("id"), sgq))
	}
	return q, nil
}

func (manager *SGuestManager) ExtraSearchConditions(ctx context.Context, q *sqlchemy.SQuery, like string) []sqlchemy.ICondition {
	var sq *sqlchemy.SSubQuery
	if regutils.MatchIP4Addr(like) {
		sq = GuestnetworkManager.Query("guest_id").Equals("ip_addr", like).SubQuery()
	} else if regutils.MatchMacAddr(like) {
		sq = GuestnetworkManager.Query("guest_id").Equals("mac_addr", like).SubQuery()
	}
	if sq != nil {
		return []sqlchemy.ICondition{sqlchemy.In(q.Field("id"), sq)}
	}
	return nil
}

func (guest *SGuest) GetHypervisor() string {
	if len(guest.Hypervisor) == 0 {
		return HYPERVISOR_DEFAULT
	} else {
		return guest.Hypervisor
	}
}

func (guest *SGuest) GetHostType() string {
	return HYPERVISOR_HOSTTYPE[guest.Hypervisor]
}

func (guest *SGuest) GetDriver() IGuestDriver {
	hypervisor := guest.GetHypervisor()
	if !utils.IsInStringArray(hypervisor, HYPERVISORS) {
		log.Fatalf("Unsupported hypervisor %s", hypervisor)
	}
	return GetDriver(hypervisor)
}

func (guest *SGuest) ValidateDeleteCondition(ctx context.Context) error {
	if guest.DisableDelete.IsTrue() {
		return fmt.Errorf("Virtual server is locked, cannot delete")
	}
	return guest.SVirtualResourceBase.ValidateDeleteCondition(ctx)
}

func (guest *SGuest) GetDisksQuery() *sqlchemy.SQuery {
	return GuestdiskManager.Query().Equals("guest_id", guest.Id)
}

func (guest *SGuest) DiskCount() int {
	return guest.GetDisksQuery().Count()
}

func (guest *SGuest) GetDisks() []SGuestdisk {
	disks := make([]SGuestdisk, 0)
	q := guest.GetDisksQuery().Asc("index")
	err := db.FetchModelObjects(GuestdiskManager, q, &disks)
	if err != nil {
		log.Errorf("Getdisks error: %s", err)
	}
	return disks
}

func (guest *SGuest) GetGuestDisk(diskId string) *SGuestdisk {
	guestdisk, err := db.NewModelObject(GuestdiskManager)
	if err != nil {
		log.Errorf("new guestdisk model failed: %s", err)
		return nil
	}
	q := guest.GetDisksQuery()
	err = q.Equals("disk_id", diskId).First(guestdisk)
	if err != nil {
		log.Errorf("GetGuestDisk error: %s", err)
		return nil
	}
	return guestdisk.(*SGuestdisk)
}

func (guest *SGuest) GetNetworksQuery() *sqlchemy.SQuery {
	return GuestnetworkManager.Query().Equals("guest_id", guest.Id)
}

func (guest *SGuest) NetworkCount() int {
	return guest.GetNetworksQuery().Count()
}

func (guest *SGuest) GetNetworks() []SGuestnetwork {
	guestnics := make([]SGuestnetwork, 0)
	q := guest.GetNetworksQuery().Asc("index")
	err := db.FetchModelObjects(GuestnetworkManager, q, &guestnics)
	if err != nil {
		log.Errorf("GetNetworks error: %s", err)
	}
	return guestnics
}

func (guest *SGuest) IsNetworkAllocated() bool {
	guestnics := guest.GetNetworks()
	for _, gn := range guestnics {
		if !gn.IsAllocated() {
			return false
		}
	}
	return true
}

func (guest *SGuest) CustomizeCreate(ctx context.Context, userCred mcclient.TokenCredential, ownerProjId string, query jsonutils.JSONObject, data jsonutils.JSONObject) error {
	guest.HostId = ""
	return guest.SVirtualResourceBase.CustomizeCreate(ctx, userCred, ownerProjId, query, data)
}

func (guest *SGuest) GetHost() *SHost {
	if len(guest.HostId) > 0 && regutils.MatchUUID(guest.HostId) {
		host, _ := HostManager.FetchById(guest.HostId)
		return host.(*SHost)
	}
	return nil
}

func (guest *SGuest) SetHostId(hostId string) error {
	_, err := guest.GetModelManager().TableSpec().Update(guest, func() error {
		guest.HostId = hostId
		return nil
	})
	return err
}

func validateMemCpuData(data jsonutils.JSONObject) (int, int, error) {
	vmemSize := 0
	vcpuCount := 0
	var err error

	hypervisor, _ := data.GetString("hypervisor")
	if len(hypervisor) == 0 {
		hypervisor = HYPERVISOR_DEFAULT
	}
	driver := GetDriver(hypervisor)

	vmemStr, _ := data.GetString("vmem_size")
	if len(vmemStr) > 0 {
		if !regutils.MatchSize(vmemStr) {
			return 0, 0, httperrors.NewInputParameterError("Memory size must be number[+unit], like 256M, 1G or 256")
		}
		vmemSize, err = fileutils.GetSizeMb(vmemStr, 'M', 1024)
		if err != nil {
			return 0, 0, err
		}
		maxVmemGb := driver.GetMaxVMemSizeGB()
		if vmemSize < 64 || vmemSize > maxVmemGb*1024 {
			return 0, 0, httperrors.NewInputParameterError("Memory size must be 64MB ~ %d GB", maxVmemGb)
		}
	}
	vcpuStr, _ := data.GetString("vcpu_count")
	if len(vcpuStr) > 0 {
		if !regutils.MatchInteger(vcpuStr) {
			return 0, 0, httperrors.NewInputParameterError("CPU core count must be integer")
		}
		vcpuCount, _ = strconv.Atoi(vcpuStr)
		maxVcpuCount := driver.GetMaxVCpuCount()
		if vcpuCount < 1 || vcpuCount > maxVcpuCount {
			return 0, 0, httperrors.NewInputParameterError("CPU core count must be 1 ~ %d", maxVcpuCount)
		}
	}
	return vmemSize, vcpuCount, nil
}

func (self *SGuest) ValidateUpdateData(ctx context.Context, userCred mcclient.TokenCredential, query jsonutils.JSONObject, data *jsonutils.JSONDict) (*jsonutils.JSONDict, error) {
	vmemSize, vcpuCount, err := validateMemCpuData(data)
	if err != nil {
		return nil, err
	}
	if vmemSize > 0 {
		data.Add(jsonutils.NewInt(int64(vmemSize)), "vmem_size")
	}
	if vcpuCount > 0 {
		data.Add(jsonutils.NewInt(int64(vcpuCount)), "vcpu_count")
	}

	err = self.checkUpdateQuota(ctx, userCred, vcpuCount, vmemSize)
	if err != nil {
		return nil, err
	}

	// if data.Contains("name") {
	//	return nil, httperrors.NewInputParameterError("cannot update server name")
	// }
	/* if self.GetHypervisor() == HYPERVISOR_BAREMETAL {
		return nil, httperrors.NewInputParameterError("Cannot modify memory for baremetal")
	}
	if ! utils.IsInStringArray(self.Status, []string {VM_READY}) {
		return nil, httperrors.NewInvalidStatusError("Cannot modify Memory and CPU in status %s", self.Status)
	}*/
	// return nil, httperrors.NewInputParameterError("cannot update guest vmem_size")
	//}
	return self.SVirtualResourceBase.ValidateUpdateData(ctx, userCred, query, data)
}

func (manager *SGuestManager) ValidateCreateData(ctx context.Context, userCred mcclient.TokenCredential, ownerProjId string, query jsonutils.JSONObject, data *jsonutils.JSONDict) (*jsonutils.JSONDict, error) {
	vmemSize, vcpuCount, err := validateMemCpuData(data)
	if err != nil {
		return nil, err
	}
	if vmemSize == 0 {
		return nil, httperrors.NewInputParameterError("Missing memory size")
	}
	if vcpuCount == 0 {
		vcpuCount = 1
	}
	data.Add(jsonutils.NewInt(int64(vmemSize)), "vmem_size")
	data.Add(jsonutils.NewInt(int64(vcpuCount)), "vcpu_count")

	disk0Json, _ := data.Get("disk.0")
	if disk0Json == nil {
		return nil, httperrors.NewInputParameterError("No disk information provided")
	}
	diskConfig, err := parseDiskInfo(ctx, userCred, disk0Json)
	if err != nil {
		return nil, httperrors.NewInputParameterError("Invalid root image: %s", err)
	}

	data.Add(jsonutils.Marshal(diskConfig), "disk.0")

	imgProperties := diskConfig.ImageProperties
	if imgProperties == nil || len(imgProperties) == 0 {
		imgProperties = map[string]string{"os_type": "Linux"}
	}

	hypervisor, _ := data.GetString("hypervisor")
	osType, _ := data.GetString("os_type")

	osProf, err := osprofile.GetOSProfileFromImageProperties(imgProperties, hypervisor)
	if err != nil {
		return nil, httperrors.NewInputParameterError("Invalid root image: %s", err)
	}

	if len(osProf.Hypervisor) > 0 && len(hypervisor) == 0 {
		hypervisor = osProf.Hypervisor
		data.Add(jsonutils.NewString(osProf.Hypervisor), "hypervisor")
	}
	if len(osProf.OSType) > 0 && len(osType) == 0 {
		osType = osProf.OSType
		data.Add(jsonutils.NewString(osProf.OSType), "os_type")
	}
	data.Add(jsonutils.Marshal(osProf), "__os_profile__")

	if jsonutils.QueryBoolean(data, "baremetal", false) {
		hypervisor = HYPERVISOR_BAREMETAL
	}

	// base validate_create_data
	if data.Contains("prefer_baremetal") || data.Contains("prefer_host") {
		if !userCred.IsSystemAdmin() {
			return nil, httperrors.NewNotSufficientPrivilegeError("Only system admin can specify preferred host")
		}
		bmName, _ := data.GetString("prefer_host")
		if len(bmName) == 0 {
			bmName, _ = data.GetString("prefer_baremetal")
		}
		bmObj, err := HostManager.FetchByIdOrName("", bmName)
		if err != nil {
			if err == sql.ErrNoRows {
				return nil, httperrors.NewResourceNotFoundError("Host %s not found", bmName)
			} else {
				return nil, httperrors.NewGeneralError(err)
			}
		}
		baremetal := bmObj.(*SHost)
		if !baremetal.Enabled {
			return nil, httperrors.NewInvalidStatusError("Baremetal %s not enabled", bmName)
		}

		if len(hypervisor) > 0 && hypervisor != HOSTTYPE_HYPERVISOR[baremetal.HostType] {
			return nil, httperrors.NewInputParameterError("cannot run hypervisor %s on specified host with type %s", hypervisor, baremetal.HostType)
		}

		if len(hypervisor) == 0 {
			hypervisor = HOSTTYPE_HYPERVISOR[baremetal.HostType]
		}

		if len(hypervisor) == 0 {
			hypervisor = HYPERVISOR_DEFAULT
		}

		data, err = GetDriver(hypervisor).ValidateCreateHostData(ctx, userCred, bmName, baremetal, data)
		if err != nil {
			return nil, err
		}
	} else {
		schedtags := make(map[string]string)
		if data.Contains("aggregate_strategy") {
			err = data.Unmarshal(&schedtags, "aggregate_strategy")
			if err != nil {
				return nil, httperrors.NewInputParameterError("invalid aggregate_strategy")
			}
		}
		for idx := 0; data.Contains(fmt.Sprintf("srvtag.%d", idx)); idx += 1 {
			aggStr, _ := data.GetString(fmt.Sprintf("srvtag.%d", idx))
			if len(aggStr) > 0 {
				parts := strings.Split(aggStr, ":")
				if len(parts) >= 2 && len(parts) > 0 && len(parts[1]) > 0 {
					schedtags[parts[0]] = parts[1]
				}
			}
		}
		if len(schedtags) > 0 {
			schedtags, err = SchedtagManager.ValidateSchedtags(userCred, schedtags)
			if err != nil {
				return nil, httperrors.NewInputParameterError("invalid aggregate_strategy: %s", err)
			}
			data.Add(jsonutils.Marshal(schedtags), "aggregate_strategy")
		}

		if data.Contains("prefer_wire") {
			wireStr, _ := data.GetString("prefer_wire")
			wireObj, err := WireManager.FetchById(wireStr)
			if err != nil {
				if err == sql.ErrNoRows {
					return nil, httperrors.NewResourceNotFoundError("Wire %s not found", wireStr)
				} else {
					return nil, httperrors.NewGeneralError(err)
				}
			}
			wire := wireObj.(*SWire)
			data.Add(jsonutils.NewString(wire.Id), "prefer_wire_id")
			zone := wire.GetZone()
			data.Add(jsonutils.NewString(zone.Id), "prefer_zone_id")
		} else if data.Contains("prefer_zone") {
			zoneStr, _ := data.GetString("prefer_zone")
			zoneObj, err := ZoneManager.FetchById(zoneStr)
			if err != nil {
				if err == sql.ErrNoRows {
					return nil, httperrors.NewResourceNotFoundError("Zone %s not found", zoneStr)
				} else {
					return nil, httperrors.NewGeneralError(err)
				}
			}
			zone := zoneObj.(*SZone)
			data.Add(jsonutils.NewString(zone.Id), "prefer_zone_id")
		}
	}

	// default hypervisor
	if len(hypervisor) == 0 {
		hypervisor = HYPERVISOR_KVM
	}

	if !utils.IsInStringArray(hypervisor, HYPERVISORS) {
		return nil, httperrors.NewInputParameterError("Hypervisor %s not supported", hypervisor)
	}

	data.Add(jsonutils.NewString(hypervisor), "hypervisor")
	for idx := 1; data.Contains(fmt.Sprintf("disk.%d", idx)); idx += 1 {
		diskJson, err := data.Get(fmt.Sprintf("disk.%d", idx))
		if err != nil {
			return nil, httperrors.NewInputParameterError("invalid disk description %s", err)
		}
		diskConfig, err := parseDiskInfo(ctx, userCred, diskJson)
		if err != nil {
			return nil, httperrors.NewInputParameterError("parse disk description error %s", err)
		}
		if len(diskConfig.Driver) == 0 {
			diskConfig.Driver = osProf.DiskDriver
		}
		data.Add(jsonutils.Marshal(diskConfig), fmt.Sprintf("disk.%d", idx))
	}

	for idx := 0; data.Contains(fmt.Sprintf("net.%d", idx)); idx += 1 {
		netJson, err := data.Get(fmt.Sprintf("net.%d", idx))
		if err != nil {
			return nil, httperrors.NewInputParameterError("invalid network description %s", err)
		}
		netConfig, err := parseNetworkInfo(userCred, netJson)
		if err != nil {
			return nil, httperrors.NewInputParameterError("parse network description error %s", err)
		}
		err = isValidNetworkInfo(userCred, netConfig)
		if err != nil {
			return nil, err
		}
		if len(netConfig.Driver) == 0 {
			netConfig.Driver = osProf.NetDriver
		}
		data.Add(jsonutils.Marshal(netConfig), fmt.Sprintf("net.%d", idx))
	}

	for idx := 0; data.Contains(fmt.Sprintf("isolated_device.%d", idx)); idx += 1 {
		devJson, err := data.Get(fmt.Sprintf("isolated_device.%d", idx))
		if err != nil {
			return nil, httperrors.NewInputParameterError("invalid isolated device description %s", err)
		}
		devConfig, err := IsolatedDeviceManager.parseDeviceInfo(userCred, devJson)
		if err != nil {
			return nil, httperrors.NewInputParameterError("parse isolated device description error %s", err)
		}
		err = IsolatedDeviceManager.isValidDeviceinfo(devConfig)
		if err != nil {
			return nil, err
		}
		data.Add(jsonutils.Marshal(devConfig), fmt.Sprintf("isolated_device.%d", idx))
	}

	if data.Contains("cdrom") {
		cdromStr, err := data.GetString("cdrom")
		if err != nil {
			return nil, httperrors.NewInputParameterError("invalid cdrom device description %s", err)
		}
		cdromId, err := parseIsoInfo(ctx, userCred, cdromStr)
		if err != nil {
			return nil, httperrors.NewInputParameterError("parse cdrom device info error %s", err)
		}
		data.Add(jsonutils.NewString(cdromId), "cdrom")
	}

	keypairId, _ := data.GetString("keypair")
	if len(keypairId) == 0 {
		keypairId, _ = data.GetString("keypair_id")
	}
	if len(keypairId) > 0 {
		keypairObj, err := KeypairManager.FetchByIdOrName(userCred.GetUserId(), keypairId)
		if err != nil {
			return nil, httperrors.NewResourceNotFoundError("Keypair %s not found", keypairId)
		}
		data.Add(jsonutils.NewString(keypairObj.GetId()), "keypair_id")
	} else {
		data.Add(jsonutils.NewString("None"), "keypair_id")
	}

	if data.Contains("secgroup") {
		secGrpId, _ := data.GetString("secgroup")
		secGrpObj, err := SecurityGroupManager.FetchByIdOrName(userCred.GetProjectId(), secGrpId)
		if err != nil {
			return nil, httperrors.NewResourceNotFoundError("Secgroup %s not found", secGrpId)
		}
		data.Add(jsonutils.NewString(secGrpObj.GetId()), "secgrp_id")
	}

	/*
		TODO
		group
		for idx := 0; data.Contains(fmt.Sprintf("srvtag.%d", idx)); idx += 1 {

		}*/

	data, err = GetDriver(hypervisor).ValidateCreateData(ctx, userCred, data)

	data, err = manager.SVirtualResourceBaseManager.ValidateCreateData(ctx, userCred, ownerProjId, query, data)
	if err != nil {
		return nil, err
	}

	if !jsonutils.QueryBoolean(data, "is_system", false) {
		err = manager.checkCreateQuota(ctx, userCred, ownerProjId, data)
		if err != nil {
			return nil, err
		}
	}

	data.Add(jsonutils.NewString(ownerProjId), "owner_tenant_id")
	return data, nil
}

func (manager *SGuestManager) checkCreateQuota(ctx context.Context, userCred mcclient.TokenCredential, ownerProjId string, data *jsonutils.JSONDict) error {
	req := getGuestResourceRequirements(ctx, userCred, data, 1)
	err := QuotaManager.CheckSetPendingQuota(ctx, userCred, ownerProjId, &req)
	if err != nil {
		return httperrors.NewOutOfQuotaError(err.Error())
	} else {
		return nil
	}
}

func (self *SGuest) checkUpdateQuota(ctx context.Context, userCred mcclient.TokenCredential, vcpuCount int, vmemSize int) error {
	req := SQuota{}

	if vcpuCount > 0 && vcpuCount > int(self.VcpuCount) {
		req.Cpu = vcpuCount - int(self.VcpuCount)
	}

	if vmemSize > 0 && vmemSize > self.VmemSize {
		req.Memory = vmemSize - self.VmemSize
	}

	_, err := QuotaManager.CheckQuota(ctx, userCred, self.ProjectId, &req)

	return err
}

func getGuestResourceRequirements(ctx context.Context, userCred mcclient.TokenCredential, data jsonutils.JSONObject, count int) SQuota {
	vcpuCount, _ := data.Int("vcpu_count")
	if vcpuCount == 0 {
		vcpuCount = 1
	}

	vmemSize, _ := data.Int("vmem_size")

	diskSize := 0

	for idx := 0; data.Contains(fmt.Sprintf("disk.%d", idx)); idx += 1 {
		dataJson, _ := data.Get(fmt.Sprintf("disk.%d", idx))
		diskConfig, _ := parseDiskInfo(ctx, userCred, dataJson)
		diskSize += diskConfig.Size
	}

	devCount := 0
	for idx := 0; data.Contains(fmt.Sprintf("isolated_device.%d", idx)); idx += 1 {
		devCount += 1
	}

	eNicCnt := 0
	iNicCnt := 0
	eBw := 0
	iBw := 0
	for idx := 0; data.Contains(fmt.Sprintf("net.%d", idx)); idx += 1 {
		netJson, _ := data.Get(fmt.Sprintf("net.%d", idx))
		netConfig, _ := parseNetworkInfo(userCred, netJson)
		if isExitNetworkInfo(netConfig) {
			eNicCnt += 1
			eBw += netConfig.BwLimit
		} else {
			iNicCnt += 1
			iBw += netConfig.BwLimit
		}
	}
	return SQuota{
		Cpu:            int(vcpuCount) * count,
		Memory:         int(vmemSize) * count,
		Storage:        diskSize * count,
		Port:           iNicCnt * count,
		Eport:          eNicCnt * count,
		Bw:             iBw * count,
		Ebw:            eBw * count,
		IsolatedDevice: devCount * count,
	}
}

func (guest *SGuest) PostCreate(ctx context.Context, userCred mcclient.TokenCredential, ownerProjId string, query jsonutils.JSONObject, data jsonutils.JSONObject) {
	guest.SVirtualResourceBase.PostCreate(ctx, userCred, ownerProjId, query, data)
	tags := []string{"cpu_bound", "io_bound", "io_hardlimit"}
	appTags := make([]string, 0)
	for _, tag := range tags {
		if data.Contains(tag) {
			appTags = append(appTags, tag)
		}
	}
	guest.setApptags(ctx, appTags, userCred)
	osProfileJson, _ := data.Get("__os_profile__")
	if osProfileJson != nil {
		guest.setOSProfile(ctx, userCred, osProfileJson)
	}
}

func (guest *SGuest) setApptags(ctx context.Context, appTags []string, userCred mcclient.TokenCredential) {
	err := guest.SetMetadata(ctx, "app_tags", strings.Join(appTags, ","), userCred)
	if err != nil {
		log.Errorln(err)
	}
}

func (manager *SGuestManager) OnCreateComplete(ctx context.Context, items []db.IModel, userCred mcclient.TokenCredential, query jsonutils.JSONObject, data jsonutils.JSONObject) {
	pendingUsage := getGuestResourceRequirements(ctx, userCred, data, len(items))

	taskItems := make([]db.IStandaloneModel, len(items))
	for i, t := range items {
		taskItems[i] = t.(db.IStandaloneModel)
	}
	params := data.(*jsonutils.JSONDict)
	task, err := taskman.TaskManager.NewParallelTask(ctx, "GuestBatchCreateTask", taskItems, userCred, params, "", "", &pendingUsage)
	if err != nil {
		log.Errorf("GuestBatchCreateTask newTask error %s", err)
	} else {
		task.ScheduleRun(nil)
	}
}

func (guest *SGuest) GetGroups() []SGroupguest {
	guestgroups := make([]SGroupguest, 0)
	q := GroupguestManager.Query().Equals("guest_id", guest.Id)
	err := db.FetchModelObjects(GroupguestManager, q, &guestgroups)
	if err != nil {
		log.Errorf("GetGroups fail %s", err)
		return nil
	}
	return guestgroups
}

func (self *SGuest) getBandwidth(isExit bool) int {
	bw := 0
	networks := self.GetNetworks()
	if networks != nil && len(networks) > 0 {
		for i := 0; i < len(networks); i += 1 {
			if networks[i].IsExit() == isExit {
				bw += networks[i].getBandwidth()
			}
		}
	}
	return bw
}

func (self *SGuest) getExtBandwidth() int {
	return self.getBandwidth(true)
}

func (self *SGuest) GetCustomizeColumns(ctx context.Context, userCred mcclient.TokenCredential, query jsonutils.JSONObject) *jsonutils.JSONDict {
	extra := self.SVirtualResourceBase.GetCustomizeColumns(ctx, userCred, query)

	if userCred.IsSystemAdmin() {
		host := self.GetHost()
		if host != nil {
			extra.Add(jsonutils.NewString(host.Name), "host")
		}
	}
	extra.Add(jsonutils.NewString(strings.Join(self.getRealIPs(), ",")), "ips")
	extra.Add(jsonutils.NewInt(int64(self.getDiskSize())), "disk")
	// flavor??
	// extra.Add(jsonutils.NewString(self.getFlavorName()), "flavor")
	extra.Add(jsonutils.NewString(self.getKeypairName()), "keypair")
	extra.Add(jsonutils.NewInt(int64(self.getExtBandwidth())), "ext_bw")
	zone := self.getZone()
	if zone != nil {
		extra.Add(jsonutils.NewString(zone.Id), "zone_id")
		extra.Add(jsonutils.NewString(zone.Name), "zone")

		region := zone.GetRegion()
		if region != nil {
			extra.Add(jsonutils.NewString(region.Id), "region_id")
			extra.Add(jsonutils.NewString(region.Name), "region")
		}
	}
	extra.Add(jsonutils.NewString(self.GetSecgroupName()), "secgroup")

	if self.PendingDeleted {
		pendingDeletedAt := self.PendingDeletedAt.Add(time.Second * time.Duration(options.Options.PendingDeleteExpireSeconds))
		extra.Add(jsonutils.NewString(timeutils.FullIsoTime(pendingDeletedAt)), "auto_delete_at")
	}

	return extra
}

func (self *SGuest) GetExtraDetails(ctx context.Context, userCred mcclient.TokenCredential, query jsonutils.JSONObject) *jsonutils.JSONDict {
	extra := self.SVirtualResourceBase.GetExtraDetails(ctx, userCred, query)
	extra.Add(jsonutils.NewString(self.getNetworksDetails()), "networks")
	extra.Add(jsonutils.NewString(self.getDisksDetails()), "disks")
	extra.Add(self.getDisksInfoDetails(), "disks_info")
	extra.Add(jsonutils.NewInt(int64(self.getDiskSize())), "disk")
	cdrom := self.getCdrom()
	if cdrom != nil {
		extra.Add(jsonutils.NewString(cdrom.GetDetails()), "cdrom")
	}
	// extra.Add(jsonutils.NewString(self.getFlavorName()), "flavor")
	extra.Add(jsonutils.NewString(self.getKeypairName()), "keypair")
	extra.Add(jsonutils.NewString(self.GetSecgroupName()), "secgroup")
	extra.Add(jsonutils.NewString(strings.Join(self.getIPs(), ",")), "ips")
	extra.Add(jsonutils.NewString(self.getSecurityRules()), "security_rules")
	extra.Add(jsonutils.NewString(self.getIsolatedDeviceDetails()), "isolated_devices")
	osName := self.GetOS()
	if len(osName) > 0 {
		extra.Add(jsonutils.NewString(osName), "os_name")
	}
	if userCred.IsSystemAdmin() {
		host := self.GetHost()
		if host != nil {
			extra.Add(jsonutils.NewString(host.GetName()), "host")
		}
		extra.Add(jsonutils.NewString(self.getAdminSecurityRules()), "admin_security_rules")
	}
	zone := self.getZone()
	if zone != nil {
		extra.Add(jsonutils.NewString(zone.GetId()), "zone_id")
		extra.Add(jsonutils.NewString(zone.GetName()), "zone")
<<<<<<< HEAD
		extra.Add(jsonutils.NewString(zone.GetRegion().GetName()), "region")
		extra.Add(jsonutils.NewString(zone.GetRegion().GetId()), "region_id")
=======

		region := zone.GetRegion()
		if region != nil {
			extra.Add(jsonutils.NewString(region.Id), "region_id")
			extra.Add(jsonutils.NewString(region.Name), "region")
		}
>>>>>>> 6177f3bc
	}
	return extra
}

func (self *SGuest) getNetworksDetails() string {
	var buf bytes.Buffer
	for _, nic := range self.GetNetworks() {
		buf.WriteString(nic.GetDetailedString())
		buf.WriteString("\n")
	}
	return buf.String()
}

func (self *SGuest) getDisksDetails() string {
	var buf bytes.Buffer
	for _, disk := range self.GetDisks() {
		buf.WriteString(disk.GetDetailedString())
		buf.WriteString("\n")
	}
	return buf.String()
}

func (self *SGuest) getDisksInfoDetails() *jsonutils.JSONArray {
	details := jsonutils.NewArray()
	for _, disk := range self.GetDisks() {
		details.Add(disk.GetDetailedJson())
	}
	return details
}

func (self *SGuest) getIsolatedDeviceDetails() string {
	var buf bytes.Buffer
	for _, dev := range self.GetIsolatedDevices() {
		buf.WriteString(dev.getDetailedString())
		buf.WriteString("\n")
	}
	return buf.String()
}

func (self *SGuest) getDiskSize() int {
	size := 0
	for _, disk := range self.GetDisks() {
		size += disk.GetDisk().DiskSize
	}
	return size
}

func (self *SGuest) getCdrom() *SGuestcdrom {
	cdrom := SGuestcdrom{}
	cdrom.SetModelManager(GuestcdromManager)

	err := GuestcdromManager.Query().Equals("id", self.Id).First(&cdrom)
	if err != nil {
		if err == sql.ErrNoRows {
			cdrom.Id = self.Id
			err = GuestcdromManager.TableSpec().Insert(&cdrom)
			if err != nil {
				log.Errorf("insert cdrom fail %s", err)
				return nil
			}
			return &cdrom
		} else {
			log.Errorf("getCdrom query fail %s", err)
			return nil
		}
	} else {
		return &cdrom
	}
}

func (self *SGuest) getKeypair() *SKeypair {
	if len(self.KeypairId) > 0 {
		keypair, _ := KeypairManager.FetchById(self.KeypairId)
		if keypair != nil {
			return keypair.(*SKeypair)
		}
	}
	return nil
}

func (self *SGuest) getKeypairName() string {
	keypair := self.getKeypair()
	if keypair != nil {
		return keypair.Name
	}
	return ""
}

func (self *SGuest) getNotifyIps() []string {
	ips := self.getRealIPs()
	vips := self.getVirtualIPs()
	if vips != nil {
		ips = append(ips, vips...)
	}
	return ips
}

func (self *SGuest) getRealIPs() []string {
	ips := make([]string, 0)
	for _, nic := range self.GetNetworks() {
		if !nic.Virtual {
			ips = append(ips, nic.IpAddr)
		}
	}
	return ips
}

func (self *SGuest) IsExitOnly() bool {
	for _, ip := range self.getRealIPs() {
		addr, _ := netutils.NewIPV4Addr(ip)
		if !netutils.IsExitAddress(addr) {
			return false
		}
	}
	return true
}

func (self *SGuest) getVirtualIPs() []string {
	ips := make([]string, 0)
	for _, guestgroup := range self.GetGroups() {
		group := guestgroup.GetGroup()
		for _, groupnetwork := range group.GetNetworks() {
			ips = append(ips, groupnetwork.IpAddr)
		}
	}
	return ips
}

func (self *SGuest) getIPs() []string {
	ips := self.getRealIPs()
	vips := self.getVirtualIPs()
	ips = append(ips, vips...)
	return ips
}

func (self *SGuest) getZone() *SZone {
	host := self.GetHost()
	if host != nil {
		return host.GetZone()
	}
	return nil
}

func (self *SGuest) GetOS() string {
	if len(self.OsType) > 0 {
		return self.OsType
	}
	return self.GetMetadata("os_name", nil)
}

func (self *SGuest) IsLinux() bool {
	os := self.GetOS()
	if strings.HasPrefix(strings.ToLower(os), "lin") {
		return true
	} else {
		return false
	}
}

func (self *SGuest) IsWindows() bool {
	os := self.GetOS()
	if strings.HasPrefix(strings.ToLower(os), "win") {
		return true
	} else {
		return false
	}
}

func (self *SGuest) getSecgroup() *SSecurityGroup {
	return SecurityGroupManager.FetchSecgroupById(self.SecgrpId)
}

func (self *SGuest) getAdminSecgroup() *SSecurityGroup {
	return SecurityGroupManager.FetchSecgroupById(self.AdminSecgrpId)
}

func (self *SGuest) GetSecgroupName() string {
	secgrp := self.getSecgroup()
	if secgrp != nil {
		return secgrp.GetName()
	}
	return ""
}

func (self *SGuest) getAdminSecgroupName() string {
	secgrp := self.getAdminSecgroup()
	if secgrp != nil {
		return secgrp.GetName()
	}
	return ""
}

func (self *SGuest) GetSecRules() []secrules.SecurityRule {
	return self.getSecRules()
}

func (self *SGuest) getSecRules() []secrules.SecurityRule {
	if secgrp := self.getSecgroup(); secgrp != nil {
		return secgrp.getSecRules()
	}
	if rule, err := secrules.ParseSecurityRule(options.Options.DefaultSecurityRules); err == nil {
		return []secrules.SecurityRule{*rule}
	} else {
		log.Errorf("Default SecurityRules error: %v", err)
	}
	return []secrules.SecurityRule{}
}

func (self *SGuest) getSecurityRules() string {
	secgrp := self.getSecgroup()
	if secgrp != nil {
		return secgrp.getSecurityRuleString()
	} else {
		return options.Options.DefaultSecurityRules
	}
}

func (self *SGuest) getAdminSecurityRules() string {
	secgrp := self.getAdminSecgroup()
	if secgrp != nil {
		return secgrp.getSecurityRuleString()
	} else {
		return options.Options.DefaultAdminSecurityRules
	}
}

func (self *SGuest) GetIsolatedDevices() []SIsolatedDevice {
	return IsolatedDeviceManager.findAttachedDevicesOfGuest(self)
}

func (self *SGuest) syncWithCloudVM(ctx context.Context, userCred mcclient.TokenCredential, host *SHost, extVM cloudprovider.ICloudVM) error {
	diff, err := GuestManager.TableSpec().Update(self, func() error {
		extVM.Refresh()
		self.Name = extVM.GetName()
		self.Status = extVM.GetStatus()
		self.VcpuCount = extVM.GetVcpuCount()
		self.VmemSize = extVM.GetVmemSizeMB()
		self.BootOrder = extVM.GetBootOrder()
		self.Vga = extVM.GetVga()
		self.Vdi = extVM.GetVdi()
		self.OsType = extVM.GetOSType()
		self.Bios = extVM.GetBios()
		self.Machine = extVM.GetMachine()
		self.HostId = host.Id
		self.ProjectId = userCred.GetProjectId()
		self.Hypervisor = extVM.GetHypervisor()

		self.IsEmulated = extVM.IsEmulated()

		return nil
	})
	if err != nil {
		log.Errorf("%s", err)
		return err
	}
	if diff != nil {
		diffStr := sqlchemy.UpdateDiffString(diff)
		if len(diffStr) > 0 {
			db.OpsLog.LogEvent(self, db.ACT_UPDATE, diffStr, userCred)
		}
	}
	return nil
}

func (manager *SGuestManager) newCloudVM(ctx context.Context, userCred mcclient.TokenCredential, host *SHost, extVM cloudprovider.ICloudVM) (*SGuest, error) {

	guest := SGuest{}
	guest.SetModelManager(manager)

	guest.Status = extVM.GetStatus()
	guest.ExternalId = extVM.GetGlobalId()
	guest.Name = extVM.GetName()
	guest.VcpuCount = extVM.GetVcpuCount()
	guest.VmemSize = extVM.GetVmemSizeMB()
	guest.BootOrder = extVM.GetBootOrder()
	guest.Vga = extVM.GetVga()
	guest.Vdi = extVM.GetVdi()
	guest.OsType = extVM.GetOSType()
	guest.Bios = extVM.GetBios()
	guest.Machine = extVM.GetMachine()
	guest.Hypervisor = extVM.GetHypervisor()

	guest.IsEmulated = extVM.IsEmulated()

	guest.HostId = host.Id
	guest.ProjectId = userCred.GetProjectId()

	err := manager.TableSpec().Insert(&guest)
	if err != nil {
		log.Errorf("Insert fail %s", err)
	}
	return &guest, nil
}

func (manager *SGuestManager) TotalCount(
	projectId string, rangeObj db.IStandaloneModel,
	status []string, hypervisor string,
	includeSystem bool, pendingDelete bool, hostType string,
) SGuestCountStat {
	return totalGuestResourceCount(projectId, rangeObj, status, hypervisor, includeSystem, pendingDelete, hostType)
}

func (self *SGuest) detachNetwork(ctx context.Context, userCred mcclient.TokenCredential, network *SNetwork, reserve bool, deploy bool) error {
	// Portmaps.delete_guest_network_portmaps(self, user_cred,
	//                                                    network_id=net.id)
	err := GuestnetworkManager.DeleteGuestNics(ctx, self, userCred, network, reserve)
	if err != nil {
		return err
	}
	host := self.GetHost()
	if host != nil {
		host.ClearSchedDescCache() // ignore error
	}
	if deploy {
		self.StartGuestDeployTask(ctx, userCred, nil, "deploy", "")
	}
	return nil
}

func (self *SGuest) isAttach2Network(net *SNetwork) bool {
	q := GuestnetworkManager.Query()
	q = q.Equals("guest_id", self.Id).Equals("network_id", net.Id)
	return q.Count() > 0
}

func (self *SGuest) getMaxNicIndex() int8 {
	nics := self.GetNetworks()
	return int8(len(nics))
}

func (self *SGuest) setOSProfile(ctx context.Context, userCred mcclient.TokenCredential, profile jsonutils.JSONObject) error {
	return self.SetMetadata(ctx, "__os_profile__", profile, userCred)
}

func (self *SGuest) getOSProfile() osprofile.SOSProfile {
	osName := self.GetOS()
	osProf := osprofile.GetOSProfile(osName, self.Hypervisor)
	val := self.GetMetadata("__os_profile__", nil)
	if len(val) > 0 {
		jsonVal, _ := jsonutils.ParseString(val)
		if jsonVal != nil {
			jsonVal.Unmarshal(&osProf)
		}
	}
	return osProf
}

func (self *SGuest) Attach2Network(ctx context.Context, userCred mcclient.TokenCredential, network *SNetwork, pendingUsage quotas.IQuota,
	address string, mac string, driver string, bwLimit int, virtual bool, index int8, reserved bool, allocDir IPAddlocationDirection, requireDesignatedIP bool) error {
	if self.isAttach2Network(network) {
		return fmt.Errorf("Guest has been attached to network %s", network.Name)
	}
	if index < 0 {
		index = self.getMaxNicIndex()
	}
	if len(driver) == 0 {
		osProf := self.getOSProfile()
		driver = osProf.NetDriver
	}
	lockman.LockClass(ctx, QuotaManager, self.ProjectId)
	defer lockman.ReleaseClass(ctx, QuotaManager, self.ProjectId)

	guestnic, err := GuestnetworkManager.newGuestNetwork(ctx, userCred, self, network,
		index, address, mac, driver, bwLimit, virtual, reserved,
		allocDir, requireDesignatedIP)
	if err != nil {
		return err
	}
	network.updateDnsRecord(guestnic, true)
	network.updateGuestNetmap(guestnic)
	bwLimit = guestnic.getBandwidth()
	if pendingUsage != nil {
		cancelUsage := SQuota{}
		if network.IsExitNetwork() {
			cancelUsage.Eport = 1
			cancelUsage.Ebw = bwLimit
		} else {
			cancelUsage.Port = 1
			cancelUsage.Bw = bwLimit
		}
		err = QuotaManager.CancelPendingUsage(ctx, userCred, self.ProjectId, pendingUsage, &cancelUsage)
		if err != nil {
			return err
		}
	}
	notes := jsonutils.NewDict()
	notes.Add(jsonutils.NewString(address), "ip_addr")
	db.OpsLog.LogAttachEvent(self, network, userCred, notes)
	return nil
}

type sRemoveGuestnic struct {
	nic     *SGuestnetwork
	reserve bool
}

type sAddGuestnic struct {
	nic     cloudprovider.ICloudNic
	net     *SNetwork
	reserve bool
}

func getCloudNicNetwork(vnic cloudprovider.ICloudNic, host *SHost) (*SNetwork, error) {
	vnet := vnic.GetINetwork()
	if vnet == nil {
		ip := vnic.GetIP()
		if len(ip) == 0 {
			return nil, fmt.Errorf("Cannot find inetwork for vnics %s %s", vnic.GetMAC(), vnic.GetIP())
		} else {
			// find network by IP
			return host.getNetworkOfIPOnHost(vnic.GetIP())
		}
	}
	localNetObj, err := NetworkManager.FetchByExternalId(vnet.GetGlobalId())
	if err != nil {
		return nil, fmt.Errorf("Cannot find network of external_id %s", vnet.GetGlobalId())
	}
	localNet := localNetObj.(*SNetwork)
	return localNet, nil
}

func (self *SGuest) SyncVMNics(ctx context.Context, userCred mcclient.TokenCredential, host *SHost, vnics []cloudprovider.ICloudNic) compare.SyncResult {
	result := compare.SyncResult{}

	guestnics := self.GetNetworks()
	removed := make([]sRemoveGuestnic, 0)
	adds := make([]sAddGuestnic, 0)

	for i := 0; i < len(guestnics) || i < len(vnics); i += 1 {
		if i < len(guestnics) && i < len(vnics) {
			localNet, err := getCloudNicNetwork(vnics[i], host)
			if err != nil {
				log.Errorf("%s", err)
				result.Error(err)
				return result
			}
			if guestnics[i].NetworkId == localNet.Id {
				if guestnics[i].MacAddr == vnics[i].GetMAC() {
					if guestnics[i].IpAddr == vnics[i].GetIP() { // nothing changes
						// do nothing
					} else if len(vnics[i].GetIP()) > 0 {
						// ip changed
						removed = append(removed, sRemoveGuestnic{nic: &guestnics[i]})
						adds = append(adds, sAddGuestnic{nic: vnics[i], net: localNet})
					} else {
						// do nothing
						// vm maybe turned off, ignore the case
					}
				} else {
					reserve := false
					if len(guestnics[i].IpAddr) > 0 && guestnics[i].IpAddr == vnics[i].GetIP() {
						// mac changed
						reserve = true
					}
					removed = append(removed, sRemoveGuestnic{nic: &guestnics[i], reserve: reserve})
					adds = append(adds, sAddGuestnic{nic: vnics[i], net: localNet, reserve: reserve})
				}
			} else {
				removed = append(removed, sRemoveGuestnic{nic: &guestnics[i]})
				adds = append(adds, sAddGuestnic{nic: vnics[i], net: localNet})
			}
		} else if i < len(guestnics) {
			removed = append(removed, sRemoveGuestnic{nic: &guestnics[i]})
		} else if i < len(vnics) {
			localNet, err := getCloudNicNetwork(vnics[i], host)
			if err != nil {
				log.Errorf("%s", err) // ignore this case
			} else {
				adds = append(adds, sAddGuestnic{nic: vnics[i], net: localNet})
			}
		}
	}

	for _, remove := range removed {
		err := self.detachNetwork(ctx, userCred, remove.nic.GetNetwork(), remove.reserve, false)
		if err != nil {
			result.DeleteError(err)
		} else {
			result.Delete()
		}
	}

	for _, add := range adds {
		if len(add.nic.GetIP()) == 0 {
			continue // cannot determine which network it attached to
		}
		if add.net == nil {
			continue // cannot determine which network it attached to
		}
		err := self.Attach2Network(ctx, userCred, add.net, nil, add.nic.GetIP(),
			add.nic.GetMAC(), add.nic.GetDriver(), 0, false, -1, add.reserve, IPAllocationDefault, true)
		if err != nil {
			result.AddError(err)
		} else {
			result.Add()
		}
	}

	return result
}

func (self *SGuest) isAttach2Disk(disk *SDisk) bool {
	q := GuestdiskManager.Query().Equals("disk_id", disk.Id).Equals("guest_id", self.Id)
	return q.Count() > 0
}

func (self *SGuest) getMaxDiskIndex() int8 {
	guestdisks := self.GetDisks()
	return int8(len(guestdisks))
}

func (self *SGuest) attach2Disk(disk *SDisk, userCred mcclient.TokenCredential, driver string, cache string, mountpoint string) error {
	if self.isAttach2Disk(disk) {
		return fmt.Errorf("Guest has been attached to disk")
	}
	index := self.getMaxDiskIndex()
	if len(driver) == 0 {
		osProf := self.getOSProfile()
		driver = osProf.DiskDriver
	}
	guestdisk := SGuestdisk{}
	guestdisk.SetModelManager(GuestdiskManager)

	guestdisk.DiskId = disk.Id
	guestdisk.GuestId = self.Id
	guestdisk.Index = index
	err := guestdisk.DoSave(driver, cache, mountpoint)
	if err == nil {
		db.OpsLog.LogAttachEvent(self, disk, userCred, nil)
	}
	return err
}

func (self *SGuest) AllowPerformSync(ctx context.Context, userCred mcclient.TokenCredential, query jsonutils.JSONObject, data jsonutils.JSONObject) bool {
	return self.IsOwner(userCred)
}

func (self *SGuest) PerformSync(ctx context.Context, userCred mcclient.TokenCredential, query jsonutils.JSONObject, data jsonutils.JSONObject) (jsonutils.JSONObject, error) {
	if err := self.StartSyncTask(ctx, userCred, false, ""); err != nil {
		return nil, err
	}
	return nil, nil
}

func (self *SGuest) AllowPerformDeploy(ctx context.Context, userCred mcclient.TokenCredential, query jsonutils.JSONObject, data jsonutils.JSONObject) bool {
	return self.IsOwner(userCred)
}

func (self *SGuest) PerformDeploy(ctx context.Context, userCred mcclient.TokenCredential, query jsonutils.JSONObject, data jsonutils.JSONObject) (jsonutils.JSONObject, error) {
	kwargs, ok := data.(*jsonutils.JSONDict)
	if !ok {
		return nil, fmt.Errorf("Parse query body error")
	}
	if kwargs.Contains("__delete_keypair__") || kwargs.Contains("keypair") {
		var kpId string
		if !jsonutils.QueryBoolean(kwargs, "__delete_keypair__", false) {
			keypair, _ := kwargs.GetString("keypair")
			iKp, err := KeypairManager.FetchByIdOrName(userCred.GetProjectId(), keypair)
			if err != nil {
				return nil, err
			}
			if iKp == nil {
				return nil, fmt.Errorf("Fetch keypair error")
			}
			kp := iKp.(*SKeypair)
			kpId = kp.Id
		}
		if self.KeypairId != kpId {
			self.GetModelManager().TableSpec().Update(self, func() error {
				self.KeypairId = kpId
				return nil
			})
			kwargs.Set("reset_password", jsonutils.JSONTrue)
		}
	}
	if utils.IsInStringArray(self.Status, []string{VM_RUNNING, VM_READY, VM_ADMIN}) {
		if self.Status == VM_RUNNING {
			kwargs.Set("restart", jsonutils.JSONTrue)
		}
		err := self.StartGuestDeployTask(ctx, userCred, kwargs, "deploy", "")
		if err != nil {
			return nil, err
		}
		return nil, nil
	}
	return nil, httperrors.NewServerStatusError("Cannot deploy in status %s", self.Status)
}

func (self *SGuest) AllowPerformAttachdisk(ctx context.Context, userCred mcclient.TokenCredential, query jsonutils.JSONObject, data jsonutils.JSONObject) bool {
	return self.IsOwner(userCred)
}

func (self *SGuest) ValidateAttachDisk(ctx context.Context, disk *SDisk) error {
	if disk.isAttached() {
		return httperrors.NewInputParameterError("Disk %s has been attached", disk.Name)
	} else if len(disk.GetPathAtHost(self.GetHost())) == 0 {
		return httperrors.NewInputParameterError("Disk %s not belong the guest's host", disk.Name)
	} else if disk.Status != DISK_READY {
		return httperrors.NewInputParameterError("Disk in %s not able to attach", disk.Status)
	} else if !utils.IsInStringArray(self.Status, []string{VM_RUNNING, VM_READY}) {
		return httperrors.NewInputParameterError("Server in %s not able to attach disk", self.Status)
	}
	return nil
}

func (self *SGuest) PerformAttachdisk(ctx context.Context, userCred mcclient.TokenCredential, query jsonutils.JSONObject, data jsonutils.JSONObject) (jsonutils.JSONObject, error) {
	if diskId, err := data.GetString("disk_id"); err != nil {
		return nil, err
	} else {
		if disk, err := DiskManager.FetchByIdOrName(userCred.GetProjectId(), diskId); err != nil {
			return nil, err
		} else if disk == nil {
			return nil, httperrors.NewResourceNotFoundError("Disk %s not found", diskId)
		} else if err := self.ValidateAttachDisk(ctx, disk.(*SDisk)); err != nil {
			return nil, err
		} else {
			driver, _ := data.GetString("driver")
			cache, _ := data.GetString("cache")
			mountpoint, _ := data.GetString("mountpoint")
			if err := self.attach2Disk(disk.(*SDisk), userCred, driver, cache, mountpoint); err != nil {
				return nil, err
			} else {
				self.StartSyncTask(ctx, userCred, false, "")
			}
		}
	}
	return nil, nil
}

func (self *SGuest) StartSyncTask(ctx context.Context, userCred mcclient.TokenCredential, fw_only bool, parentTaskId string) error {
	if !utils.IsInStringArray(self.Status, []string{VM_READY, VM_RUNNING}) {
		return httperrors.NewResourceBusyError("Cannot sync in status %s", self.Status)
	}
	data := jsonutils.NewDict()
	if fw_only {
		data.Add(jsonutils.JSONTrue, "fw_only")
	} else if err := self.SetStatus(userCred, VM_SYNC_CONFIG, ""); err != nil {
		log.Errorf(err.Error())
		return err
	}
	if task, err := taskman.TaskManager.NewTask(ctx, "GuestSyncConfTask", self, userCred, data, parentTaskId, "", nil); err != nil {
		log.Errorf(err.Error())
		return err
	} else {
		task.ScheduleRun(nil)
	}
	return nil
}

type sSyncDiskPair struct {
	disk  *SDisk
	vdisk cloudprovider.ICloudDisk
}

func (self *SGuest) SyncVMDisks(ctx context.Context, userCred mcclient.TokenCredential, host *SHost, vdisks []cloudprovider.ICloudDisk) compare.SyncResult {
	result := compare.SyncResult{}

	newdisks := make([]sSyncDiskPair, 0)
	for i := 0; i < len(vdisks); i += 1 {
		if len(vdisks[i].GetGlobalId()) == 0 {
			continue
		}
		disk, err := DiskManager.syncCloudDisk(userCred, vdisks[i])
		if err != nil {
			result.Error(err)
			return result
		}
		newdisks = append(newdisks, sSyncDiskPair{disk: disk, vdisk: vdisks[i]})
	}

	needRemoves := make([]SGuestdisk, 0)

	guestdisks := self.GetDisks()
	for i := 0; i < len(guestdisks); i += 1 {
		find := false
		for j := 0; j < len(newdisks); j += 1 {
			if newdisks[j].disk.Id == guestdisks[i].DiskId {
				find = true
				break
			}
		}
		if !find {
			needRemoves = append(needRemoves, guestdisks[i])
		}
	}

	needAdds := make([]sSyncDiskPair, 0)

	for i := 0; i < len(newdisks); i += 1 {
		find := false
		for j := 0; j < len(guestdisks); j += 1 {
			if newdisks[i].disk.Id == guestdisks[j].DiskId {
				find = true
				break
			}
		}
		if !find {
			needAdds = append(needAdds, newdisks[i])
		}
	}

	for i := 0; i < len(needRemoves); i += 1 {
		err := needRemoves[i].Detach(ctx, userCred)
		if err != nil {
			result.DeleteError(err)
		} else {
			result.Delete()
		}
	}
	for i := 0; i < len(needAdds); i += 1 {
		vdisk := needAdds[i].vdisk
		err := self.attach2Disk(needAdds[i].disk, userCred, vdisk.GetDriver(), vdisk.GetCacheMode(), vdisk.GetMountpoint())
		if err != nil {
			result.AddError(err)
		} else {
			result.Add()
		}
	}
	return result
}

func filterGuestByRange(q *sqlchemy.SQuery, rangeObj db.IStandaloneModel, hostType string) *sqlchemy.SQuery {
	hosts := HostManager.Query().SubQuery()
	q = q.Join(hosts, sqlchemy.AND(
		sqlchemy.Equals(hosts.Field("id"), q.Field("host_id")),
		sqlchemy.IsFalse(hosts.Field("deleted")),
		sqlchemy.IsTrue(hosts.Field("enabled")),
		sqlchemy.Equals(hosts.Field("host_status"), HOST_ONLINE)))
	hostTypes := []string{}
	if len(hostType) != 0 {
		hostTypes = append(hostTypes, hostType)
	}
	q = AttachUsageQuery(q, hosts, hosts.Field("id"), hostTypes, rangeObj)
	return q
}

type SGuestCountStat struct {
	TotalGuestCount    int
	TotalCpuCount      int
	TotalMemSize       int
	TotalDiskSize      int
	TotalIsolatedCount int
}

func totalGuestResourceCount(projectId string, rangeObj db.IStandaloneModel, status []string, hypervisor string,
	includeSystem bool, pendingDelete bool, hostType string) SGuestCountStat {

	guestdisks := GuestdiskManager.Query().SubQuery()
	disks := DiskManager.Query().SubQuery()

	diskQuery := guestdisks.Query(guestdisks.Field("guest_id"), sqlchemy.SUM("guest_disk_size", disks.Field("disk_size")))
	diskQuery = diskQuery.Join(disks, sqlchemy.AND(sqlchemy.Equals(guestdisks.Field("disk_id"), disks.Field("id")),
		sqlchemy.IsFalse(disks.Field("deleted"))))
	diskQuery = diskQuery.GroupBy(guestdisks.Field("guest_id"))

	diskSubQuery := diskQuery.SubQuery()

	isolated := IsolatedDeviceManager.Query().SubQuery()

	isoDevQuery := isolated.Query(isolated.Field("guest_id"), sqlchemy.COUNT("device_sum"))
	isoDevQuery = isoDevQuery.Filter(sqlchemy.IsNotNull(isolated.Field("guest_id")))
	isoDevQuery = isoDevQuery.GroupBy(isolated.Field("guest_id"))

	isoDevSubQuery := isoDevQuery.SubQuery()

	guests := GuestManager.Query().SubQuery()

	q := guests.Query(sqlchemy.COUNT("total_guest_count"),
		sqlchemy.SUM("total_cpu_count", guests.Field("vcpu_count")),
		sqlchemy.SUM("total_mem_size", guests.Field("vmem_size")),
		sqlchemy.SUM("total_disk_size", diskSubQuery.Field("guest_disk_size")),
		sqlchemy.SUM("total_isolated_count", isoDevSubQuery.Field("device_sum")))

	q = q.LeftJoin(diskSubQuery, sqlchemy.Equals(diskSubQuery.Field("guest_id"), guests.Field("id")))

	q = q.LeftJoin(isoDevSubQuery, sqlchemy.Equals(isoDevSubQuery.Field("guest_id"), guests.Field("id")))

	q = filterGuestByRange(q, rangeObj, hostType)

	if len(projectId) > 0 {
		q = q.Filter(sqlchemy.Equals(guests.Field("tenant_id"), projectId))
	}
	if len(status) > 0 {
		q = q.Filter(sqlchemy.In(guests.Field("status"), status))
	}
	if len(hypervisor) > 0 {
		q = q.Filter(sqlchemy.Equals(guests.Field("hypervisor"), hypervisor))
	}
	if !includeSystem {
		q = q.Filter(sqlchemy.OR(sqlchemy.IsNull(guests.Field("is_system")), sqlchemy.IsFalse(guests.Field("is_system"))))
	}
	if pendingDelete {
		q = q.Filter(sqlchemy.IsTrue(guests.Field("pending_deleted")))
	} else {
		q = q.Filter(sqlchemy.OR(sqlchemy.IsNull(guests.Field("pending_deleted")), sqlchemy.IsFalse(guests.Field("pending_deleted"))))
	}
	stat := SGuestCountStat{}
	row := q.Row()
	err := q.Row2Struct(row, &stat)
	if err != nil {
		log.Errorf("%s", err)
	}
	return stat
}

func (self *SGuest) getDefaultNetworkConfig() *SNetworkConfig {
	netConf := SNetworkConfig{}
	netConf.BwLimit = options.Options.DefaultBandwidth
	osProf := self.getOSProfile()
	netConf.Driver = osProf.NetDriver
	return &netConf
}

func (self *SGuest) CreateNetworksOnHost(ctx context.Context, userCred mcclient.TokenCredential, host *SHost, data *jsonutils.JSONDict, pendingUsage quotas.IQuota) error {
	idx := 0
	for idx = 0; data.Contains(fmt.Sprintf("net.%d", idx)); idx += 1 {
		netJson, err := data.Get(fmt.Sprintf("net.%d", idx))
		if err != nil {
			return err
		}
		netConfig, err := parseNetworkInfo(userCred, netJson)
		if err != nil {
			return err
		}
		err = self.attach2NetworkDesc(ctx, userCred, host, netConfig, pendingUsage)
		if err != nil {
			return err
		}
	}
	if idx == 0 {
		netConfig := self.getDefaultNetworkConfig()
		return self.attach2RandomNetwork(ctx, userCred, host, netConfig, pendingUsage)
	}
	return nil
}

func (self *SGuest) attach2NetworkDesc(ctx context.Context, userCred mcclient.TokenCredential, host *SHost, netConfig *SNetworkConfig, pendingUsage quotas.IQuota) error {
	var err1, err2 error
	if len(netConfig.Network) > 0 {
		err1 = self.attach2NamedNetworkDesc(ctx, userCred, host, netConfig, pendingUsage)
		if err1 == nil {
			return nil
		}
	}
	err2 = self.attach2RandomNetwork(ctx, userCred, host, netConfig, pendingUsage)
	if err2 == nil {
		return nil
	}
	if err1 != nil {
		return fmt.Errorf("%s/%s", err1, err2)
	} else {
		return err2
	}
}

func (self *SGuest) attach2NamedNetworkDesc(ctx context.Context, userCred mcclient.TokenCredential, host *SHost, netConfig *SNetworkConfig, pendingUsage quotas.IQuota) error {
	driver := self.GetDriver()
	net, mac, idx, allocDir := driver.GetNamedNetworkConfiguration(self, userCred, host, netConfig)
	if net != nil {
		err := self.Attach2Network(ctx, userCred, net, pendingUsage, netConfig.Address, mac, netConfig.Driver, netConfig.BwLimit, netConfig.Vip, idx, netConfig.Reserved, allocDir, false)
		if err != nil {
			return err
		} else {
			return nil
		}
	} else {
		return fmt.Errorf("Network %s not available", netConfig.Network)
	}
}

func (self *SGuest) attach2RandomNetwork(ctx context.Context, userCred mcclient.TokenCredential, host *SHost, netConfig *SNetworkConfig, pendingUsage quotas.IQuota) error {
	driver := self.GetDriver()
	return driver.Attach2RandomNetwork(self, ctx, userCred, host, netConfig, pendingUsage)
}

func (self *SGuest) CreateDisksOnHost(ctx context.Context, userCred mcclient.TokenCredential, host *SHost, data *jsonutils.JSONDict, pendingUsage quotas.IQuota) error {
	for idx := 0; data.Contains(fmt.Sprintf("disk.%d", idx)); idx += 1 {
		diskJson, err := data.Get(fmt.Sprintf("disk.%d", idx))
		if err != nil {
			return err
		}
		diskConfig, err := parseDiskInfo(ctx, userCred, diskJson)
		if err != nil {
			return err
		}
		disk, err := self.createDiskOnHost(ctx, userCred, host, diskConfig, pendingUsage)
		if err != nil {
			return err
		}
		data.Add(jsonutils.NewString(disk.Id), fmt.Sprintf("disk.%d.id", idx))
	}
	return nil
}

func (self *SGuest) createDiskOnStorage(ctx context.Context, userCred mcclient.TokenCredential, storage *SStorage, diskConfig *SDiskConfig, pendingUsage quotas.IQuota) (*SDisk, error) {
	lockman.LockObject(ctx, storage)
	defer lockman.LockObject(ctx, storage)

	lockman.LockClass(ctx, QuotaManager, self.ProjectId)
	defer lockman.ReleaseClass(ctx, QuotaManager, self.ProjectId)

	diskName := fmt.Sprintf("vdisk_%s_%d", self.Name, time.Now().UnixNano())
	disk, err := storage.createDisk(diskName, diskConfig, userCred, self.ProjectId, true, self.IsSystem)

	if err != nil {
		return nil, err
	}

	cancelUsage := SQuota{}
	cancelUsage.Storage = disk.DiskSize
	err = QuotaManager.CancelPendingUsage(ctx, userCred, self.ProjectId, pendingUsage, &cancelUsage)

	return disk, nil
}

func (self *SGuest) createDiskOnHost(ctx context.Context, userCred mcclient.TokenCredential, host *SHost, diskConfig *SDiskConfig, pendingUsage quotas.IQuota) (*SDisk, error) {
	storage := self.GetDriver().ChooseHostStorage(host, diskConfig.Backend)
	if storage == nil {
		return nil, fmt.Errorf("No storage to create disk")
	}

	disk, err := self.createDiskOnStorage(ctx, userCred, storage, diskConfig, pendingUsage)
	if err != nil {
		return nil, err
	}

	err = self.attach2Disk(disk, userCred, diskConfig.Driver, diskConfig.Cache, diskConfig.Mountpoint)
	return disk, err
}

func (self *SGuest) CreateIsolatedDeviceOnHost(ctx context.Context, userCred mcclient.TokenCredential, host *SHost, data *jsonutils.JSONDict, pendingUsage quotas.IQuota) error {
	for idx := 0; data.Contains(fmt.Sprintf("isolated_device.%d", idx)); idx += 1 {
		devJson, err := data.Get(fmt.Sprintf("isolated_device.%d", idx))
		if err != nil {
			return err
		}
		devConfig, err := IsolatedDeviceManager.parseDeviceInfo(userCred, devJson)
		if err != nil {
			return err
		}
		err = self.createIsolatedDeviceOnHost(ctx, userCred, host, devConfig, pendingUsage)
		if err != nil {
			return err
		}
	}
	return nil
}

func (self *SGuest) createIsolatedDeviceOnHost(ctx context.Context, userCred mcclient.TokenCredential, host *SHost, devConfig *SIsolatedDeviceConfig, pendingUsage quotas.IQuota) error {
	lockman.LockClass(ctx, QuotaManager, self.ProjectId)
	defer lockman.ReleaseClass(ctx, QuotaManager, self.ProjectId)

	err := IsolatedDeviceManager.attachHostDeviceToGuestByDesc(self, host, devConfig, userCred)
	if err != nil {
		return err
	}

	cancelUsage := SQuota{IsolatedDevice: 1}
	err = QuotaManager.CancelPendingUsage(ctx, userCred, self.ProjectId, pendingUsage, &cancelUsage)
	return err
}

func (self *SGuest) attachIsolatedDevice(userCred mcclient.TokenCredential, dev *SIsolatedDevice) error {
	if len(dev.GuestId) > 0 {
		return fmt.Errorf("Isolated device already attached to another guest: %s", dev.GuestId)
	}
	if dev.HostId != self.HostId {
		return fmt.Errorf("Isolated device and guest are not located in the same host")
	}
	_, err := self.GetModelManager().TableSpec().Update(self, func() error {
		dev.GuestId = self.Id
		return nil
	})
	if err != nil {
		return err
	}
	db.OpsLog.LogEvent(self, db.ACT_GUEST_ATTACH_ISOLATED_DEVICE, dev.GetShortDesc(), userCred)
	return nil
}

func (self *SGuest) JoinGroups(userCred mcclient.TokenCredential, params *jsonutils.JSONDict) {
	// TODO
}

func (self *SGuest) StartGuestCreateTask(ctx context.Context, userCred mcclient.TokenCredential, params *jsonutils.JSONDict, pendingUsage quotas.IQuota, parentTaskId string) error {
	return self.GetDriver().StartGuestCreateTask(self, ctx, userCred, params, pendingUsage, parentTaskId)
}

type SGuestDiskCategory struct {
	Root *SDisk
	Swap []*SDisk
	Data []*SDisk
}

func (self *SGuest) CategorizeDisks() SGuestDiskCategory {
	diskCat := SGuestDiskCategory{}
	guestdisks := self.GetDisks()
	if guestdisks == nil {
		log.Errorf("no disk for this server!!!")
		return diskCat
	}
	for _, gd := range guestdisks {
		if diskCat.Root == nil {
			diskCat.Root = gd.GetDisk()
		} else {
			disk := gd.GetDisk()
			if disk.FsFormat == "swap" {
				diskCat.Swap = append(diskCat.Swap, disk)
			} else {
				diskCat.Data = append(diskCat.Data, disk)
			}
		}
	}
	return diskCat
}

type SGuestNicCategory struct {
	InternalNics []SGuestnetwork
	ExternalNics []SGuestnetwork
}

func (self *SGuest) CategorizeNics() SGuestNicCategory {
	netCat := SGuestNicCategory{}

	guestnics := self.GetNetworks()
	if guestnics == nil {
		log.Errorf("no nics for this server!!!")
		return netCat
	}

	for _, gn := range guestnics {
		if gn.IsExit() {
			netCat.ExternalNics = append(netCat.ExternalNics, gn)
		} else {
			netCat.InternalNics = append(netCat.InternalNics, gn)
		}
	}
	return netCat
}

func (self *SGuest) StartGuestDeployTask(ctx context.Context, userCred mcclient.TokenCredential, kwargs *jsonutils.JSONDict, action string, parentTaskId string) error {
	self.SetStatus(userCred, VM_START_DEPLOY, "")
	kwargs.Add(jsonutils.NewString(action), "deploy_action")
	task, err := taskman.TaskManager.NewTask(ctx, "GuestDeployTask", self, userCred, kwargs, parentTaskId, "", nil)
	if err != nil {
		return err
	}
	task.ScheduleRun(nil)
	return nil
}

func (self *SGuest) NotifyServerEvent(event string, priority string, loginInfo bool) error {
	meta, err := self.GetAllMetadata(nil)
	if err != nil {
		return err
	}
	kwargs := jsonutils.NewDict()
	kwargs.Add(jsonutils.NewString(self.Name), "name")
	if loginInfo {
		kwargs.Add(jsonutils.NewStringArray(self.getNotifyIps()), "ips")
		osName := meta["os_name"]
		if osName == "Windows" {
			kwargs.Add(jsonutils.JSONTrue, "windows")
		}
		loginAccount := meta["login_account"]
		if len(loginAccount) > 0 {
			kwargs.Add(jsonutils.NewString(loginAccount), "account")
		}
		keypair := self.getKeypairName()
		if len(keypair) > 0 {
			kwargs.Add(jsonutils.NewString(keypair), "keypair")
		} else {
			loginKey := meta["login_key"]
			if len(loginKey) > 0 {
				passwd, err := utils.DescryptAESBase64(self.Id, loginKey)
				if err == nil {
					kwargs.Add(jsonutils.NewString(passwd), "password")
				}
			}
		}
	}
	return notifyclient.Notify(self.ProjectId, event, priority, kwargs)
}

func (self *SGuest) NotifyAdminServerEvent(ctx context.Context, event string, priority string) error {
	kwargs := jsonutils.NewDict()
	kwargs.Add(jsonutils.NewString(self.Name), "name")
	tc, _ := self.GetTenantCache(ctx)
	if tc != nil {
		kwargs.Add(jsonutils.NewString(tc.Name), "tenant")
	} else {
		kwargs.Add(jsonutils.NewString(self.ProjectId), "tenant")
	}
	return notifyclient.Notify(options.Options.NotifyAdminUser, event, priority, kwargs)
}

func (self *SGuest) StartGuestStopTask(ctx context.Context, userCred mcclient.TokenCredential, isForce bool, parentTaskId string) error {
	if len(parentTaskId) == 0 {
		self.SetStatus(userCred, VM_START_STOP, "")
	}
	params := jsonutils.NewDict()
	if isForce {
		params.Add(jsonutils.JSONTrue, "is_force")
	}
	if len(parentTaskId) > 0 {
		params.Add(jsonutils.JSONTrue, "subtask")
	}
	return self.GetDriver().StartGuestStopTask(self, ctx, userCred, params, parentTaskId)
}

func (self *SGuest) insertIso(imageId string) bool {
	cdrom := self.getCdrom()
	return cdrom.insertIso(imageId)
}

func (self *SGuest) InsertIsoSucc(imageId string, path string, size int, name string) bool {
	cdrom := self.getCdrom()
	return cdrom.insertIsoSucc(imageId, path, size, name)
}

func (self *SGuest) GetDetailsIso(userCred mcclient.TokenCredential) jsonutils.JSONObject {
	cdrom := self.getCdrom()
	desc := jsonutils.NewDict()
	if len(cdrom.ImageId) > 0 {
		desc.Set("image_id", jsonutils.NewString(cdrom.ImageId))
		desc.Set("status", jsonutils.NewString("inserting"))
	}
	if len(cdrom.Path) > 0 {
		desc.Set("name", jsonutils.NewString(cdrom.Name))
		desc.Set("size", jsonutils.NewInt(int64(cdrom.Size)))
		desc.Set("status", jsonutils.NewString("ready"))
	}
	return desc
}

func (self *SGuest) StartInsertIsoTask(ctx context.Context, imageId string, hostId string, userCred mcclient.TokenCredential, parentTaskId string) error {
	self.insertIso(imageId)

	data := jsonutils.NewDict()
	data.Add(jsonutils.NewString(imageId), "image_id")
	data.Add(jsonutils.NewString(hostId), "host_id")

	task, err := taskman.TaskManager.NewTask(ctx, "GuestInsertIsoTask", self, userCred, data, parentTaskId, "", nil)
	if err != nil {
		return err
	}
	task.ScheduleRun(nil)
	return nil
}

func (self *SGuest) StartGueststartTask(ctx context.Context, userCred mcclient.TokenCredential, data *jsonutils.JSONDict, parentTaskId string) error {
	self.SetStatus(userCred, VM_START_START, "")
	task, err := taskman.TaskManager.NewTask(ctx, "GuestStartTask", self, userCred, data, parentTaskId, "", nil)
	if err != nil {
		return err
	}
	task.ScheduleRun(nil)
	return nil
}

func (self *SGuest) StartGuestCreateDiskTask(ctx context.Context, userCred mcclient.TokenCredential, data *jsonutils.JSONDict, parentTaskId string) error {
	task, err := taskman.TaskManager.NewTask(ctx, "GuestCreateDiskTask", self, userCred, data, parentTaskId, "", nil)
	if err != nil {
		return err
	}
	task.ScheduleRun(nil)
	return nil
}

func (self *SGuest) StartSyncstatus(ctx context.Context, userCred mcclient.TokenCredential, parentTaskId string) error {
	return self.GetDriver().StartGuestSyncstatusTask(self, ctx, userCred, parentTaskId)
}

func (self *SGuest) StartAutoDeleteGuestTask(ctx context.Context, userCred mcclient.TokenCredential, parentTaskId string) error {
	db.OpsLog.LogEvent(self, db.ACT_DELETE, "auto-delete after stop", userCred)
	return self.StartDeleteGuestTask(ctx, userCred, parentTaskId, false, false)
}

func (self *SGuest) StartDeleteGuestTask(ctx context.Context, userCred mcclient.TokenCredential, parentTaskId string, isPurge bool, overridePendingDelete bool) error {
	params := jsonutils.NewDict()
	params.Add(jsonutils.NewString(self.Status), "guest_status")
	if isPurge {
		params.Add(jsonutils.JSONTrue, "purge")
	}
	if overridePendingDelete {
		params.Add(jsonutils.JSONTrue, "override_pending_delete")
	}
	self.SetStatus(userCred, VM_START_DELETE, "")
	return self.GetDriver().StartDeleteGuestTask(ctx, userCred, self, params, parentTaskId)
}

func (self *SGuest) AllowPerformAssignSecgroup(ctx context.Context, userCred mcclient.TokenCredential, query jsonutils.JSONObject, data jsonutils.JSONObject) bool {
	return self.IsOwner(userCred)
}

func (self *SGuest) AllowPerformRevokeSecgroup(ctx context.Context, userCred mcclient.TokenCredential, query jsonutils.JSONObject, data jsonutils.JSONObject) bool {
	return self.IsOwner(userCred)
}

func (self *SGuest) PerformRevokeSecgroup(ctx context.Context, userCred mcclient.TokenCredential, query jsonutils.JSONObject, data jsonutils.JSONObject) (jsonutils.JSONObject, error) {
	if !utils.IsInStringArray(self.Status, []string{VM_READY, VM_RUNNING, VM_SUSPEND}) {
		return nil, httperrors.NewInputParameterError("Cannot revoke security rules in status %s", self.Status)
	} else {
		if _, err := self.GetModelManager().TableSpec().Update(self, func() error {
			self.SecgrpId = ""
			return nil
		}); err != nil {
			return nil, err
		}
		if err := self.StartSyncTask(ctx, userCred, true, ""); err != nil {
			return nil, err
		}
	}
	return nil, nil
}

func (self *SGuest) PerformAssignSecgroup(ctx context.Context, userCred mcclient.TokenCredential, query jsonutils.JSONObject, data jsonutils.JSONObject) (jsonutils.JSONObject, error) {
	if !utils.IsInStringArray(self.Status, []string{VM_READY, VM_RUNNING, VM_SUSPEND}) {
		return nil, httperrors.NewInputParameterError("Cannot assign security rules in status %s", self.Status)
	} else {
		if secgrp, err := data.GetString("secgrp"); err != nil {
			return nil, err
		} else if sg, err := SecurityGroupManager.FetchByIdOrName(userCred.GetProjectId(), secgrp); err != nil {
			return nil, httperrors.NewNotFoundError("SecurityGroup %s not found", secgrp)
		} else {
			if _, err := self.GetModelManager().TableSpec().Update(self, func() error {
				self.SecgrpId = sg.GetId()
				return nil
			}); err != nil {
				return nil, err
			}
			if err := self.StartSyncTask(ctx, userCred, true, ""); err != nil {
				return nil, err
			}
		}
	}
	return nil, nil
}

func (self *SGuest) AllowPerformPurge(ctx context.Context, userCred mcclient.TokenCredential, query jsonutils.JSONObject, data jsonutils.JSONObject) bool {
	return self.IsAdmin(userCred)
}

func (self *SGuest) PerformPurge(ctx context.Context, userCred mcclient.TokenCredential, query jsonutils.JSONObject, data jsonutils.JSONObject) (jsonutils.JSONObject, error) {
	err := self.ValidateDeleteCondition(ctx)
	if err != nil {
		return nil, err
	}
	host := self.GetHost()
	if host != nil && host.Enabled {
		return nil, httperrors.NewInvalidStatusError("Cannot purge server on enabled host")
	}
	err = self.StartDeleteGuestTask(ctx, userCred, "", true, false)
	return nil, err
}

func (self *SGuest) AllowPerformRebuildRoot(ctx context.Context, userCred mcclient.TokenCredential, query jsonutils.JSONObject, data jsonutils.JSONObject) bool {
	return self.IsOwner(userCred)
}

func (self *SGuest) PerformRebuildRoot(ctx context.Context, userCred mcclient.TokenCredential, query jsonutils.JSONObject, data jsonutils.JSONObject) (jsonutils.JSONObject, error) {
	imageId, _ := data.GetString("image_id")
	if utils.IsInStringArray(self.Status, []string{VM_READY, VM_RUNNING, VM_ADMIN}) {
		if !data.Contains("image_id") {
			gdc := self.CategorizeDisks()
			imageId = gdc.Root.GetTemplateId()
			if len(imageId) == 0 {
				return nil, httperrors.NewBadRequestError("No template for root disk")
			}
			img, err := CachedimageManager.getImageInfo(ctx, userCred, imageId, false)
			if err != nil {
				return nil, httperrors.NewBadRequestError("Template %s not accessible: %s", imageId, err.Error())
			}
			osType, _ := img.Properties["os_type"]
			osName := self.GetMetadata("os_name", userCred)
			if len(osName) == 0 && len(osType) == 0 && strings.ToLower(osType) != strings.ToLower(osName) {
				return nil, httperrors.NewBadRequestError("Cannot switch OS between %s-%s", osName, osType)
			}
		}
		autoStart := jsonutils.QueryBoolean(data, "auto_start", false)
		var needStop = false
		if self.Status == VM_RUNNING {
			needStop = true
		}
		err := self.StartRebuildRootTask(ctx, userCred, imageId, needStop, autoStart)
		return nil, err
	}
	return nil, httperrors.NewInvalidStatusError("Cannot reset root in status %s", self.Status)
}

func (self *SGuest) StartRebuildRootTask(ctx context.Context, userCred mcclient.TokenCredential, imageId string, needStop, autoStart bool) error {
	data := jsonutils.NewDict()
	data.Set("image_id", jsonutils.NewString(imageId))
	if needStop {
		data.Set("need_stop", jsonutils.JSONTrue)
	}
	if autoStart {
		data.Set("auto_start", jsonutils.JSONTrue)
	}
	if self.GetHypervisor() == HYPERVISOR_BAREMETAL {
		task, err := taskman.TaskManager.NewTask(ctx, "BaremetalServerRebuildRootTask", self, userCred, data, "", "", nil)
		if err != nil {
			return err
		}
		task.ScheduleRun(nil)
	} else {
		task, err := taskman.TaskManager.NewTask(ctx, "GuestRebuildRootTask", self, userCred, data, "", "", nil)
		if err != nil {
			return err
		}
		task.ScheduleRun(nil)
	}
	return nil
}

func (self *SGuest) DetachDisk(ctx context.Context, disk *SDisk, userCred mcclient.TokenCredential) {
	guestdisk := self.GetGuestDisk(disk.Id)
	if guestdisk != nil {
		guestdisk.Detach(ctx, userCred)
	}
}

func (self *SGuest) AllowPerformDetachdisk(ctx context.Context, userCred mcclient.TokenCredential, query jsonutils.JSONObject, data jsonutils.JSONObject) bool {
	return self.IsOwner(userCred)
}

func (self *SGuest) PerformDetachdisk(ctx context.Context, userCred mcclient.TokenCredential, query jsonutils.JSONObject, data jsonutils.JSONObject) (jsonutils.JSONObject, error) {
	diskId, err := data.GetString("disk_id")
	if err != nil {
		return nil, err
	}
	keepDisk := jsonutils.QueryBoolean(data, "keep_disk", false)
	iDisk, err := DiskManager.FetchByIdOrName(userCred.GetProjectId(), diskId)
	if err != nil {
		return nil, err
	}
	disk := iDisk.(*SDisk)
	if disk != nil {
		if self.isAttach2Disk(disk) {
			detachDiskStatus, err := self.GetDriver().GetDetachDiskStatus()
			if err != nil {
				return nil, err
			}
			if keepDisk && !self.GetDriver().CanKeepDetachDisk() {
				return nil, httperrors.NewInputParameterError("Cannot keep detached disk")
			}
			if utils.IsInStringArray(self.Status, detachDiskStatus) {
				if disk.Status == DISK_INIT {
					disk.SetStatus(userCred, DISK_DETACHING, "")
				}
				taskData := jsonutils.NewDict()
				taskData.Add(jsonutils.NewString(diskId), "disk_id")
				taskData.Add(jsonutils.NewBool(keepDisk), "keep_disk")
				self.GetDriver().StartGuestDetachdiskTask(ctx, userCred, self, taskData, "")
				return nil, nil
			} else {
				return nil, httperrors.NewInvalidStatusError("Server in %s not able to detach disk", self.Status)
			}
		} else {
			return nil, httperrors.NewInvalidStatusError("Disk %s not attached", diskId)
		}
	}
	return nil, httperrors.NewResourceNotFoundError("Disk %s not found", diskId)
}

func (self *SGuest) AllowPerformChangeConfig(ctx context.Context, userCred mcclient.TokenCredential, query jsonutils.JSONObject, data jsonutils.JSONObject) bool {
	return self.IsOwner(userCred) || self.IsAdmin(userCred)
}

func (self *SGuest) PerformChangeConfig(ctx context.Context, userCred mcclient.TokenCredential, query jsonutils.JSONObject, data jsonutils.JSONObject) (jsonutils.JSONObject, error) {
	if !utils.IsInStringArray(self.Status, []string{VM_READY}) {
		return nil, httperrors.NewInvalidStatusError("Cannot change config in %s", self.Status)
	}
	if !self.GetDriver().AllowReconfigGuest() {
		return nil, httperrors.NewInvalidStatusError("Not allow to change config")
	}
	host := self.GetHost()
	if host == nil {
		return nil, httperrors.NewInvalidStatusError("No valid host")
	}
	var addCpu, addMem int
	confs := jsonutils.NewDict()
	vcpuCount, err := data.GetString("vcpu_count")
	if err == nil {
		nVcpu, err := strconv.ParseInt(vcpuCount, 10, 0)
		if err != nil {
			return nil, httperrors.NewBadRequestError("Params vcpu_count parse error")
		}
		err = confs.Add(jsonutils.NewInt(nVcpu), "vcpu_count")
		if err != nil {
			return nil, httperrors.NewBadRequestError("Params vcpu_count parse error")
		}
		addCpu = int(nVcpu - int64(self.VcpuCount))
	}
	vmemSize, err := data.GetString("vmem_size")
	if err == nil {
		if !regutils.MatchSize(vmemSize) {
			return nil, httperrors.NewBadRequestError("Memory size must be number[+unit], like 256M, 1G or 256")
		}
		nVmem, err := fileutils.GetSizeMb(vmemSize, 'M', 1024)
		if err != nil {
			httperrors.NewBadRequestError("Params vmem_size parse error")
		}
		err = confs.Add(jsonutils.NewInt(int64(nVmem)), "vmem_size")
		if err != nil {
			return nil, httperrors.NewBadRequestError("Params vmem_size parse error")
		}
		addMem = nVmem - self.VmemSize
	}
	disks := self.GetDisks()
	var addDisk int
	var diskIdx = 1
	var newDiskIdx = 0
	var diskSizes = make(map[string]int, 0)
	var newDisks = jsonutils.NewDict()
	var resizeDisks = jsonutils.NewArray()
	for {
		diskNum := fmt.Sprintf("disk.%d", diskIdx)
		diskDesc, err := data.Get(diskNum)
		if err != nil {
			break
		}
		diskConf, err := parseDiskInfo(ctx, userCred, diskDesc)
		if err != nil {
			return nil, httperrors.NewBadRequestError("Parse disk info error: %s", err)
		}
		if diskConf.Size > 0 {
			if diskIdx >= len(disks) {
				newDisks.Add(jsonutils.Marshal(diskConf), fmt.Sprintf("disk.%d", newDiskIdx))
				newDiskIdx += 1
				addDisk += diskConf.Size
				storage := host.GetLeastUsedStorage(diskConf.Backend)
				_, ok := diskSizes[storage.Id]
				if !ok {
					diskSizes[storage.Id] = 0
				}
				diskSizes[storage.Id] = diskSizes[storage.Id] + diskConf.Size
			} else {
				disk := disks[diskIdx].GetDisk()
				oldSize := disk.DiskSize
				if diskConf.Size < oldSize {
					return nil, httperrors.NewInputParameterError("Cannot reduce disk size")
				} else if diskConf.Size > oldSize {
					arr := jsonutils.NewArray(jsonutils.NewString(disks[diskIdx].DiskId), jsonutils.NewInt(int64(diskConf.Size)))
					resizeDisks.Add(arr)
					addDisk += diskConf.Size - oldSize
					storage := disks[diskIdx].GetDisk().GetStorage()
					_, ok := diskSizes[storage.Id]
					if !ok {
						diskSizes[storage.Id] = 0
					}
					diskSizes[storage.Id] = diskSizes[storage.Id] + diskConf.Size - oldSize
				}
			}
		}
		diskIdx += 1
	}

	for storageId, needSize := range diskSizes {
		iStorage, err := StorageManager.FetchById(storageId)
		if err != nil {
			return nil, httperrors.NewBadRequestError("Fetch storage error: %s", err)
		}
		storage := iStorage.(*SStorage)
		if storage.GetFreeCapacity() < needSize {
			return nil, httperrors.NewInsufficientResourceError("Not enough free space")
		}
	}
	if newDisks.Length() > 0 {
		confs.Add(newDisks, "create")
	}
	if resizeDisks.Length() > 0 {
		confs.Add(resizeDisks, "resize")
	}
	if jsonutils.QueryBoolean(data, "auto_start", false) {
		confs.Add(jsonutils.NewBool(true), "auto_start")
	}
	pendingUsage := &SQuota{}
	if addCpu > 0 {
		pendingUsage.Cpu = addCpu
	}
	if addMem > 0 {
		pendingUsage.Memory = addMem
	}
	if addDisk > 0 {
		pendingUsage.Storage = addDisk
	}
	if !pendingUsage.IsEmpty() {
		err := QuotaManager.CheckSetPendingQuota(ctx, userCred, userCred.GetProjectId(), pendingUsage)
		if err != nil {
			return nil, httperrors.NewBadRequestError("Check set pending quota error %s", err)
		}
	}
	if newDisks.Length() > 0 {
		err := self.CreateDisksOnHost(ctx, userCred, host, newDisks, pendingUsage)
		if err != nil {
			QuotaManager.CancelPendingUsage(ctx, userCred, self.ProjectId, nil, pendingUsage)
			return nil, httperrors.NewBadRequestError("Create disk on host error: %s", err)
		}
	}
	self.StartChangeConfigTask(ctx, userCred, confs, "", pendingUsage)
	return nil, nil
}

func (self *SGuest) StartChangeConfigTask(ctx context.Context, userCred mcclient.TokenCredential,
	data *jsonutils.JSONDict, parentTaskId string, pendingUsage quotas.IQuota) error {
	self.SetStatus(userCred, VM_CHANGE_FLAVOR, "")
	task, err := taskman.TaskManager.NewTask(ctx, "GuestChangeConfigTask", self, userCred, data, parentTaskId, "", pendingUsage)
	if err != nil {
		return err
	}
	task.ScheduleRun(nil)
	return nil
}

func (self *SGuest) DoPendingDelete(ctx context.Context, userCred mcclient.TokenCredential) {
	for _, guestdisk := range self.GetDisks() {
		disk := guestdisk.GetDisk()
		storage := disk.GetStorage()
		if utils.IsInStringArray(storage.StorageType, sysutils.LOCAL_STORAGE_TYPES) || disk.DiskType == DISK_TYPE_SYS || disk.DiskType == DISK_TYPE_SWAP || self.Hypervisor == HYPERVISOR_ALIYUN {
			disk.DoPendingDelete(ctx, userCred)
		} else {
			self.DetachDisk(ctx, disk, userCred)
		}
	}
	self.SVirtualResourceBase.DoPendingDelete(ctx, userCred)
}

func (model *SGuest) AllowPerformCancelDelete(ctx context.Context, userCred mcclient.TokenCredential, query jsonutils.JSONObject, data jsonutils.JSONObject) bool {
	return userCred.IsSystemAdmin()
}

func (self *SGuest) PerformCancelDelete(ctx context.Context, userCred mcclient.TokenCredential, query jsonutils.JSONObject, data jsonutils.JSONObject) (jsonutils.JSONObject, error) {
	if self.PendingDeleted {
		err := self.DoCancelPendingDelete(ctx, userCred)
		return nil, err
	}
	return nil, nil
}

func (self *SGuest) DoCancelPendingDelete(ctx context.Context, userCred mcclient.TokenCredential) error {
	for _, guestdisk := range self.GetDisks() {
		disk := guestdisk.GetDisk()
		disk.DoCancelPendingDelete(ctx, userCred)
	}
	return self.SVirtualResourceBase.DoCancelPendingDelete(ctx, userCred)
}

func (self *SGuest) StartUndeployGuestTask(ctx context.Context, userCred mcclient.TokenCredential, parentTaskId string, targetHostId string) error {
	data := jsonutils.NewDict()
	if len(targetHostId) > 0 {
		data.Add(jsonutils.NewString(targetHostId), "target_host_id")
	}
	task, err := taskman.TaskManager.NewTask(ctx, "GuestUndeployTask", self, userCred, data, parentTaskId, "", nil)
	if err != nil {
		return err
	}
	task.ScheduleRun(nil)
	return nil
}

func (self *SGuest) LeaveAllGroups(userCred mcclient.TokenCredential) {
	groupGuests := make([]SGroupguest, 0)
	q := GroupguestManager.Query()
	err := q.Filter(sqlchemy.Equals(q.Field("guest_id"), self.Id)).All(&groupGuests)
	if err != nil {
		log.Errorln(err.Error())
		return
	}
	for _, gg := range groupGuests {
		gg.Delete(context.Background(), userCred)
		var group SGroup
		gq := GroupManager.Query()
		err := gq.Filter(sqlchemy.Equals(gq.Field("id"), gg.SrvtagId)).First(&group)
		if err != nil {
			log.Errorln(err.Error())
			return
		}
		db.OpsLog.LogDetachEvent(self, &group, userCred, nil)
	}
}

func (self *SGuest) DetachAllNetworks(ctx context.Context, userCred mcclient.TokenCredential) error {
	// from clouds.models.portmaps import Portmaps
	// Portmaps.delete_guest_network_portmaps(self, user_cred)
	return GuestnetworkManager.DeleteGuestNics(ctx, self, userCred, nil, false)
}

func (self *SGuest) EjectIso(userCred mcclient.TokenCredential) bool {
	cdrom := self.getCdrom()
	if len(cdrom.ImageId) > 0 {
		imageId := cdrom.ImageId
		if cdrom.ejectIso() {
			db.OpsLog.LogEvent(self, db.ACT_ISO_DETACH, imageId, userCred)
			return true
		}
	}
	return false
}

func (self *SGuest) Delete(ctx context.Context, userCred mcclient.TokenCredential) error {
	// self.SVirtualResourceBase.Delete(ctx, userCred)
	// override
	log.Infof("guest delete do nothing")
	return nil
}

func (self *SGuest) RealDelete(ctx context.Context, userCred mcclient.TokenCredential) error {
	return self.SVirtualResourceBase.Delete(ctx, userCred)
}

func (self *SGuest) AllowDeleteItem(ctx context.Context, userCred mcclient.TokenCredential, query jsonutils.JSONObject, data jsonutils.JSONObject) bool {
	overridePendingDelete := false
	purge := false
	if data != nil {
		overridePendingDelete = jsonutils.QueryBoolean(data, "override_pending_delete", false)
		purge = jsonutils.QueryBoolean(data, "purge", false)
	}
	if (overridePendingDelete || purge) && !userCred.IsSystemAdmin() {
		return false
	}
	return self.IsOwner(userCred)
}

func (self *SGuest) CustomizeDelete(ctx context.Context, userCred mcclient.TokenCredential, query jsonutils.JSONObject, data jsonutils.JSONObject) error {
	overridePendingDelete := false
	purge := false
	if query != nil {
		overridePendingDelete = jsonutils.QueryBoolean(query, "override_pending_delete", false)
		purge = jsonutils.QueryBoolean(query, "purge", false)
	}
	return self.StartDeleteGuestTask(ctx, userCred, "", purge, overridePendingDelete)
}

func (self *SGuest) DeleteAllDisksInDB(ctx context.Context, userCred mcclient.TokenCredential) error {
	for _, guestdisk := range self.GetDisks() {
		disk := guestdisk.GetDisk()
		err := guestdisk.Detach(ctx, userCred)
		if err != nil {
			return err
		}
		db.OpsLog.LogEvent(disk, db.ACT_DELETE, nil, userCred)
		db.OpsLog.LogEvent(disk, db.ACT_DELOCATE, nil, userCred)
		err = disk.RealDelete(ctx, userCred)
		if err != nil {
			return err
		}
	}
	return nil
}

func (self *SGuest) AllowPerformSyncstatus(ctx context.Context, userCred mcclient.TokenCredential, query jsonutils.JSONObject, data jsonutils.JSONObject) bool {
	return self.IsOwner(userCred)
}

func (self *SGuest) PerformSyncstatus(ctx context.Context, userCred mcclient.TokenCredential, query jsonutils.JSONObject, data jsonutils.JSONObject) (jsonutils.JSONObject, error) {
	self.SetStatus(userCred, VM_SYNCING_STATUS, "perform_syncstatus")
	err := self.StartSyncstatus(ctx, userCred, "")
	return nil, err
}

func (self *SGuest) isNotRunningStatus(status string) bool {
	if status == VM_READY || status == VM_SUSPEND {
		return true
	}
	return false
}

func (self *SGuest) PerformStatus(ctx context.Context, userCred mcclient.TokenCredential, query jsonutils.JSONObject, data jsonutils.JSONObject) (jsonutils.JSONObject, error) {
	preStatus := self.Status
	_, err := self.SVirtualResourceBase.PerformStatus(ctx, userCred, query, data)
	if err != nil {
		return nil, err
	}
	if preStatus != self.Status && !self.isNotRunningStatus(preStatus) && self.isNotRunningStatus(self.Status) {
		db.OpsLog.LogEvent(self, db.ACT_STOP, "", userCred)
		if self.Status == VM_READY && !self.DisableDelete.Bool() && self.ShutdownBehavior == SHUTDOWN_TERMINATE {
			err = self.StartAutoDeleteGuestTask(ctx, userCred, "")
			return nil, err
		}
	}
	return nil, nil
}

type SDeployConfig struct {
	Path    string
	Action  string
	Content string
}

func (self *SGuest) GetDeployConfigOnHost(ctx context.Context, host *SHost, params *jsonutils.JSONDict) *jsonutils.JSONDict {
	config := jsonutils.NewDict()

	desc := self.GetDriver().GetJsonDescAtHost(ctx, self, host)
	config.Add(desc, "desc")

	deploys := make([]SDeployConfig, 0)
	for idx := 0; params.Contains(fmt.Sprintf("deploy.%d.path", idx)); idx += 1 {
		path, _ := params.GetString(fmt.Sprintf("deploy.%d.path", idx))
		action, _ := params.GetString(fmt.Sprintf("deploy.%d.action", idx))
		content, _ := params.GetString(fmt.Sprintf("deploy.%d.content", idx))
		deploys = append(deploys, SDeployConfig{Path: path, Action: action, Content: content})
	}

	if len(deploys) > 0 {
		config.Add(jsonutils.Marshal(deploys), "deploys")
	}

	deployAction, _ := params.GetString("deploy_action")
	if len(deployAction) == 0 {
		deployAction = "deploy"
	}

	resetPasswd := true
	if deployAction == "deploy" {
		resetPasswd = jsonutils.QueryBoolean(params, "reset_password", false)
	}

	if resetPasswd {
		config.Add(jsonutils.JSONTrue, "reset_password")
		keypair := self.getKeypair()
		if keypair != nil {
			config.Add(jsonutils.NewString(keypair.PublicKey), "public_key")
		}
	}

	config.Add(jsonutils.NewString(deployAction), "action")

	onFinish := "shutdown"
	if jsonutils.QueryBoolean(params, "auto_start", false) || jsonutils.QueryBoolean(params, "restart", false) {
		onFinish = "none"
	} else if utils.IsInStringArray(self.Status, []string{VM_ADMIN}) {
		onFinish = "none"
	}

	config.Add(jsonutils.NewString(onFinish), "on_finish")

	return config
}

func (self *SGuest) getVga() string {
	if utils.IsInStringArray(self.Vga, []string{"cirrus", "vmware", "qxl"}) {
		return self.Vga
	}
	return "std"
}

func (self *SGuest) GetVdi() string {
	if utils.IsInStringArray(self.Vdi, []string{"vnc", "spice"}) {
		return self.Vdi
	}
	return "vnc"
}

func (self *SGuest) getMachine() string {
	if utils.IsInStringArray(self.Machine, []string{"pc", "q35"}) {
		return self.Machine
	}
	return "pc"
}

func (self *SGuest) getBios() string {
	if utils.IsInStringArray(self.Bios, []string{"BIOS", "UEFI"}) {
		return self.Bios
	}
	return "BIOS"
}

func (self *SGuest) getKvmOptions() string {
	return self.GetMetadata("kvm", nil)
}

func (self *SGuest) getExtraOptions() jsonutils.JSONObject {
	return self.GetMetadataJson("extra_options", nil)
}

/*
func (self *SGuest) GetFlavor() *SFlav {

}

func (self *SGuest) getFlavorName() string {
	f := self.GetFlavor()
}
*/

func (self *SGuest) GetJsonDescAtHypervisor(ctx context.Context, host *SHost) *jsonutils.JSONDict {
	desc := jsonutils.NewDict()

	desc.Add(jsonutils.NewString(self.Name), "name")
	if len(self.Description) > 0 {
		desc.Add(jsonutils.NewString(self.Description), "description")
	}
	desc.Add(jsonutils.NewString(self.Id), "uuid")
	desc.Add(jsonutils.NewInt(int64(self.VmemSize)), "mem")
	desc.Add(jsonutils.NewInt(int64(self.VcpuCount)), "cpu")
	desc.Add(jsonutils.NewString(self.getVga()), "vga")
	desc.Add(jsonutils.NewString(self.GetVdi()), "vdi")
	desc.Add(jsonutils.NewString(self.getMachine()), "machine")
	desc.Add(jsonutils.NewString(self.getBios()), "bios")
	desc.Add(jsonutils.NewString(self.BootOrder), "boot_order")

	// isolated devices
	isolatedDevs := IsolatedDeviceManager.generateJsonDescForGuest(self)
	desc.Add(jsonutils.NewArray(isolatedDevs...), "isolated_devices")

	// nics, domain
	jsonNics := make([]jsonutils.JSONObject, 0)
	nics := self.GetNetworks()
	domain := options.Options.DNSDomain
	if nics != nil && len(nics) > 0 {
		for _, nic := range nics {
			nicDesc := nic.getJsonDescAtHost(host)
			jsonNics = append(jsonNics, nicDesc)
			nicDomain, _ := nicDesc.GetString("domain")
			if len(nicDomain) > 0 && len(domain) == 0 {
				domain = nicDomain
			}
		}
	}
	desc.Add(jsonutils.NewArray(jsonNics...), "nics")
	desc.Add(jsonutils.NewString(domain), "domain")

	// disks
	jsonDisks := make([]jsonutils.JSONObject, 0)
	disks := self.GetDisks()
	if disks != nil && len(disks) > 0 {
		for _, disk := range disks {
			diskDesc := disk.GetJsonDescAtHost(host)
			jsonDisks = append(jsonDisks, diskDesc)
		}
	}
	desc.Add(jsonutils.NewArray(jsonDisks...), "disks")

	// cdrom
	cdDesc := self.getCdrom().getJsonDesc()
	if cdDesc != nil {
		desc.Add(cdDesc, "cdrom")
	}

	// tenant
	tc, _ := self.GetTenantCache(ctx)
	if tc != nil {
		desc.Add(jsonutils.NewString(tc.GetName()), "tenant")
	}
	desc.Add(jsonutils.NewString(self.ProjectId), "tenant_id")

	// flavor
	// desc.Add(jsonuitls.NewString(self.getFlavorName()), "flavor")

	keypair := self.getKeypair()
	if keypair != nil {
		desc.Add(jsonutils.NewString(keypair.Name), "keypair")
		desc.Add(jsonutils.NewString(keypair.PublicKey), "pubkey")
	}

	netRoles := self.getNetworkRoles()
	if netRoles != nil && len(netRoles) > 0 {
		desc.Add(jsonutils.NewStringArray(netRoles), "network_roles")
	}

	secGrp := self.getSecgroup()
	if secGrp != nil {
		desc.Add(jsonutils.NewString(secGrp.Name), "secgroup")
	}

	/*
		TODO
		srs := self.getSecurityRuleSet()
		if srs.estimatedSinglePortRuleCount() <= options.FirewallFlowCountLimit {
			rules := self.getSecurityRules()
			if len(rules) > 0 {
				desc.Add(jsonutils.NewString(rules), "security_rules")
			}
			rules = self.getAdminSecurityRules()
			if len(rules) > 0 {
				desc.Add(jsonutils.NewString(rules), "admin_security_rules")
			}
		}
	*/

	extraOptions := self.getExtraOptions()
	if extraOptions != nil {
		desc.Add(extraOptions, "extra_options")
	}

	kvmOptions := self.getKvmOptions()
	if len(kvmOptions) > 0 {
		desc.Add(jsonutils.NewString(kvmOptions), "kvm")
	}

	zone := self.getZone()
	if zone != nil {
		desc.Add(jsonutils.NewString(zone.Id), "zone_id")
		desc.Add(jsonutils.NewString(zone.Name), "zone")
	}

	os := self.GetOS()
	if len(os) > 0 {
		desc.Add(jsonutils.NewString(os), "os_name")
	}

	meta, _ := self.GetAllMetadata(nil)
	desc.Add(jsonutils.Marshal(meta), "metadata")

	userData := meta["user_data"]
	if len(userData) > 0 {
		desc.Add(jsonutils.NewString(userData), "user_data")
	}

	if self.PendingDeleted {
		desc.Add(jsonutils.JSONTrue, "pending_deleted")
	} else {
		desc.Add(jsonutils.JSONFalse, "pending_deleted")
	}

	return desc
}

func (self *SGuest) GetJsonDescAtBaremetal(ctx context.Context, host *SHost) *jsonutils.JSONDict {
	desc := jsonutils.NewDict()

	desc.Add(jsonutils.NewString(self.Name), "name")
	if len(self.Description) > 0 {
		desc.Add(jsonutils.NewString(self.Description), "description")
	}
	desc.Add(jsonutils.NewString(self.Id), "uuid")
	desc.Add(jsonutils.NewInt(int64(self.VmemSize)), "mem")
	desc.Add(jsonutils.NewInt(int64(self.VcpuCount)), "cpu")
	diskConf := host.getDiskConfig()
	if diskConf != nil {
		desc.Add(diskConf, "disk_config")
	}

	jsonNics := make([]jsonutils.JSONObject, 0)
	jsonStandbyNics := make([]jsonutils.JSONObject, 0)

	netifs := host.GetNetInterfaces()
	domain := options.Options.DNSDomain

	if netifs != nil && len(netifs) > 0 {
		for _, nic := range netifs {
			nicDesc := nic.getServerJsonDesc()
			if nicDesc.Contains("ip") {
				jsonNics = append(jsonNics, nicDesc)
				nicDomain, _ := nicDesc.GetString("domain")
				if len(nicDomain) > 0 && len(domain) == 0 {
					domain = nicDomain
				}
			} else {
				jsonStandbyNics = append(jsonStandbyNics, nicDesc)
			}
		}
	}
	desc.Add(jsonutils.NewArray(jsonNics...), "nics")
	desc.Add(jsonutils.NewArray(jsonStandbyNics...), "nics_standby")
	desc.Add(jsonutils.NewString(domain), "domain")

	jsonDisks := make([]jsonutils.JSONObject, 0)
	disks := self.GetDisks()
	if disks != nil && len(disks) > 0 {
		for _, disk := range disks {
			diskDesc := disk.GetJsonDescAtHost(host)
			jsonDisks = append(jsonDisks, diskDesc)
		}
	}
	desc.Add(jsonutils.NewArray(jsonDisks...), "disks")

	tc, _ := self.GetTenantCache(ctx)
	if tc != nil {
		desc.Add(jsonutils.NewString(tc.GetName()), "tenant")
	}

	desc.Add(jsonutils.NewString(self.ProjectId), "tenant_id")

	keypair := self.getKeypair()
	if keypair != nil {
		desc.Add(jsonutils.NewString(keypair.Name), "keypair")
		desc.Add(jsonutils.NewString(keypair.PublicKey), "pubkey")
	}

	netRoles := self.getNetworkRoles()
	if netRoles != nil && len(netRoles) > 0 {
		desc.Add(jsonutils.NewStringArray(netRoles), "network_roles")
	}

	rules := self.getSecurityRules()
	if len(rules) > 0 {
		desc.Add(jsonutils.NewString(rules), "security_rules")
	}
	rules = self.getAdminSecurityRules()
	if len(rules) > 0 {
		desc.Add(jsonutils.NewString(rules), "admin_security_rules")
	}

	zone := self.getZone()
	if zone != nil {
		desc.Add(jsonutils.NewString(zone.Id), "zone_id")
		desc.Add(jsonutils.NewString(zone.Name), "zone")
	}

	os := self.GetOS()
	if len(os) > 0 {
		desc.Add(jsonutils.NewString(os), "os_name")
	}

	meta, _ := self.GetAllMetadata(nil)
	desc.Add(jsonutils.Marshal(meta), "metadata")

	userData := meta["user_data"]
	if len(userData) > 0 {
		desc.Add(jsonutils.NewString(userData), "user_data")
	}

	if self.PendingDeleted {
		desc.Add(jsonutils.JSONTrue, "pending_deleted")
	} else {
		desc.Add(jsonutils.JSONFalse, "pending_deleted")
	}

	return desc
}

func (self *SGuest) getNetworkRoles() []string {
	key := db.Metadata.GetSysadminKey("network_role")
	roleStr := self.GetMetadata(key, auth.AdminCredential())
	if len(roleStr) > 0 {
		return strings.Split(roleStr, ",")
	}
	return nil
}

func (manager *SGuestManager) FetchGuestById(guestId string) *SGuest {
	guest, err := manager.FetchById(guestId)
	if err != nil {
		log.Errorf("FetchById fail %s", err)
		return nil
	}
	return guest.(*SGuest)
}

func (self *SGuest) saveOsType(osType string) error {
	_, err := self.GetModelManager().TableSpec().Update(self, func() error {
		self.OsType = osType
		return nil
	})
	return err
}

func (self *SGuest) SaveDeployInfo(ctx context.Context, userCred mcclient.TokenCredential, data jsonutils.JSONObject) {
	info := make(map[string]interface{})
	if data.Contains("os") {
		osName, _ := data.GetString("os")
		self.saveOsType(osName)
		info["os_name"] = osName
	}
	if data.Contains("account") {
		account, _ := data.GetString("account")
		info["login_account"] = account
		if data.Contains("key") {
			key, _ := data.GetString("key")
			info["login_key"] = key
			info["login_key_timestamp"] = timeutils.UtcNow()
		} else {
			info["login_key"] = "none"
			info["login_key_timestamp"] = "none"
		}
	}
	if data.Contains("distro") {
		dist, _ := data.GetString("distro")
		info["os_distribution"] = dist
	}
	if data.Contains("version") {
		ver, _ := data.GetString("version")
		info["os_version"] = ver
	}
	if data.Contains("arch") {
		arch, _ := data.GetString("arch")
		info["os_arch"] = arch
	}
	if data.Contains("language") {
		lang, _ := data.GetString("language")
		info["os_language"] = lang
	}
	self.SetAllMetadata(ctx, info, userCred)
}

func (self *SGuest) isAllDisksReady() bool {
	ready := true
	disks := self.GetDisks()
	if disks == nil || len(disks) == 0 {
		log.Errorf("No valid disks")
		return false
	}
	for i := 0; i < len(disks); i += 1 {
		disk := disks[i].GetDisk()
		if !(disk.isReady() || disk.Status == DISK_START_MIGRATE) {
			ready = false
			break
		}
	}
	return ready
}

func (self *SGuest) AllowPerformSuspend(ctx context.Context, userCred mcclient.TokenCredential, query jsonutils.JSONObject, data jsonutils.JSONObject) bool {
	return self.IsOwner(userCred)
}

func (self *SGuest) PerformSuspend(ctx context.Context, userCred mcclient.TokenCredential, query jsonutils.JSONObject, data jsonutils.JSONObject) (jsonutils.JSONObject, error) {
	if self.Status == VM_RUNNING {
		err := self.StartSuspendTask(ctx, userCred)
		return nil, err
	}
	return nil, httperrors.NewInvalidStatusError("Cannot suspend VM in status %s", self.Status)
}

func (self *SGuest) StartSuspendTask(ctx context.Context, userCred mcclient.TokenCredential) error {
	err := self.SetStatus(userCred, VM_SUSPEND, "do suspend")
	if err != nil {
		return err
	}
	return self.GetDriver().StartSuspendTask(ctx, userCred, self, nil, "")
}

func (self *SGuest) AllowPerformStart(ctx context.Context,
	userCred mcclient.TokenCredential,
	query jsonutils.JSONObject,
	data jsonutils.JSONObject) bool {
	return self.IsOwner(userCred)
}

func (self *SGuest) PerformStart(ctx context.Context, userCred mcclient.TokenCredential, query jsonutils.JSONObject,
	data jsonutils.JSONObject) (jsonutils.JSONObject, error) {
	if utils.IsInStringArray(self.Status, []string{VM_READY, VM_START_FAILED, VM_SAVE_DISK_FAILED, VM_SUSPEND}) {
		if self.isAllDisksReady() {
			var kwargs *jsonutils.JSONDict
			if data != nil {
				kwargs = data.(*jsonutils.JSONDict)
			}
			err := self.GetDriver().PerformStart(ctx, userCred, self, kwargs)
			return nil, err
		} else {
			return nil, httperrors.NewInvalidStatusError("Some disk not ready")
		}
	} else {
		return nil, httperrors.NewInvalidStatusError("Cannot do start server in status %s", self.Status)
	}
}

func (self *SGuest) AllowPerformReset(ctx context.Context,
	userCred mcclient.TokenCredential,
	query jsonutils.JSONObject,
	data jsonutils.JSONObject) bool {
	return self.IsOwner(userCred)
}

func (self *SGuest) PerformReset(ctx context.Context, userCred mcclient.TokenCredential, query jsonutils.JSONObject,
	data jsonutils.JSONObject) (jsonutils.JSONObject, error) {
	isHard := jsonutils.QueryBoolean(data, "is_hard", false)
	if self.Status == VM_RUNNING || self.Status == VM_STOP_FAILED {
		self.GetDriver().StartGuestResetTask(self, ctx, userCred, isHard, "")
		return nil, nil
	}
	return nil, httperrors.NewInvalidStatusError("Cannot reset VM in status %s", self.Status)
}

func (self *SGuest) AllowPerformStop(ctx context.Context,
	userCred mcclient.TokenCredential,
	query jsonutils.JSONObject,
	data jsonutils.JSONObject) bool {
	return self.IsOwner(userCred)
}

func (self *SGuest) PerformStop(ctx context.Context, userCred mcclient.TokenCredential, query jsonutils.JSONObject,
	data jsonutils.JSONObject) (jsonutils.JSONObject, error) {
	isForce := jsonutils.QueryBoolean(data, "is_force", false)
	if utils.IsInStringArray(self.Status, []string{VM_RUNNING, VM_STOP_FAILED}) || (isForce && self.Status == VM_STOPPING) {
		return nil, self.StartGuestStopTask(ctx, userCred, isForce, "")
	} else {
		return nil, httperrors.NewInvalidStatusError("Cannot do start server in status %s", self.Status)
	}
}

/*

TODO

def start_guest_sched_start_task(self, user_cred, data=None,
                                            parent_task_id=None):
        from clouds.models.tasks import Tasks
        from clouds.tasks import worker
        from clouds.tasks.guests import GuestSchedStartTask
        kwargs = {}
        kwargs['guest_status'] = self.status
        if data is not None:
            kwargs['params'] = data
        self.set_status(self.VM_SCHEDULE)
        task = Tasks.new_task(GuestSchedStartTask, self, user_cred, kwargs,
                                    parent_task_id=parent_task_id)
        worker.get_manager().exec_task(task)

*/

func (self *SGuest) AllowGetDetailsVnc(ctx context.Context, userCred mcclient.TokenCredential, query jsonutils.JSONObject) bool {
	return self.IsOwner(userCred)
}

func (self *SGuest) GetDetailsVnc(ctx context.Context, userCred mcclient.TokenCredential, query jsonutils.JSONObject) (jsonutils.JSONObject, error) {
	if utils.IsInStringArray(self.Status, []string{VM_RUNNING, VM_SNAPSHOT_STREAM}) {
		host := self.GetHost()
		if host == nil {
			return nil, httperrors.NewInternalServerError("Host missing")
		}
		retval, err := self.GetDriver().GetGuestVncInfo(userCred, self, host)
		if err != nil {
			return nil, err
		}
		retval.Add(jsonutils.NewString(self.Id), "id")
		return retval, nil
	} else {
		return jsonutils.NewDict(), nil
	}
}

func (self *SGuest) AllowGetDetailsMonitor(ctx context.Context, userCred mcclient.TokenCredential, query jsonutils.JSONObject) bool {
	return self.IsOwner(userCred)
}

func (self *SGuest) GetDetailsMonitor(ctx context.Context, userCred mcclient.TokenCredential, query jsonutils.JSONObject) (jsonutils.JSONObject, error) {
	if utils.IsInStringArray(self.Status, []string{VM_RUNNING, VM_SNAPSHOT_STREAM}) {
		cmd, err := query.GetString("command")
		if err != nil {
			return nil, err
		}
		return self.SendMonitorCommand(ctx, userCred, cmd)
	}
	return nil, httperrors.NewInvalidStatusError("Cannot send command in status %s", self.Status)
}

func (self *SGuest) SendMonitorCommand(ctx context.Context, userCred mcclient.TokenCredential, cmd string) (jsonutils.JSONObject, error) {
	host := self.GetHost()
	url := fmt.Sprintf("%s/servers/%s/monitor", host.ManagerUri, self.Id)
	header := http.Header{}
	header.Add("X-Auth-Token", userCred.GetTokenString())
	body := jsonutils.NewDict()
	body.Add(jsonutils.NewString(cmd), "cmd")
	_, res, err := httputils.JSONRequest(httputils.GetDefaultClient(), ctx, "POST", url, header, body, false)
	if err != nil {
		return nil, err
	}
	ret := res.(*jsonutils.JSONDict)
	return ret, nil
}

func (self *SGuest) GetKeypairPublicKey() string {
	keypair := self.getKeypair()
	if keypair != nil {
		return keypair.PublicKey
	}
	return ""
}

func (manager *SGuestManager) GetIpInProjectWithName(projectId, name string, isExitOnly bool) []string {
	guestnics := GuestnetworkManager.Query().SubQuery()
	guests := manager.Query().SubQuery()
	networks := NetworkManager.Query().SubQuery()
	q := guestnics.Query(guestnics.Field("ip_addr")).Join(guests,
		sqlchemy.AND(
			sqlchemy.Equals(guests.Field("id"), guestnics.Field("guest_id")),
			sqlchemy.OR(sqlchemy.IsNull(guests.Field("pending_deleted")),
				sqlchemy.IsFalse(guests.Field("pending_deleted"))),
			sqlchemy.IsFalse(guests.Field("deleted")))).
		Join(networks, sqlchemy.AND(sqlchemy.Equals(networks.Field("id"), guestnics.Field("network_id")),
			sqlchemy.IsFalse(networks.Field("deleted")))).
		Filter(sqlchemy.Equals(guests.Field("name"), name)).
		Filter(sqlchemy.NotEquals(guestnics.Field("ip_addr"), "")).
		Filter(sqlchemy.IsNotNull(guestnics.Field("ip_addr"))).
		Filter(sqlchemy.IsNotNull(networks.Field("guest_gateway")))
	ips := make([]string, 0)
	rows, err := q.Rows()
	if err != nil {
		log.Errorf("Get guest ip with name query err: %v", err)
		return ips
	}
	for rows.Next() {
		var ip string
		err = rows.Scan(&ip)
		if err != nil {
			log.Errorf("Get guest ip with name scan err: %v", err)
			return ips
		}
		ips = append(ips, ip)
	}
	return manager.getIpsByExit(ips, isExitOnly)
}

func (manager *SGuestManager) getIpsByExit(ips []string, isExitOnly bool) []string {
	intRet := make([]string, 0)
	extRet := make([]string, 0)
	for _, ip := range ips {
		addr, _ := netutils.NewIPV4Addr(ip)
		if netutils.IsExitAddress(addr) {
			extRet = append(extRet, ip)
			continue
		}
		intRet = append(intRet, ip)
	}
	if isExitOnly {
		return extRet
	} else if len(intRet) > 0 {
		return intRet
	}
	return extRet
}

func (manager *SGuestManager) getExpiredPendingDeleteGuests() []SGuest {
	deadline := time.Now().Add(time.Duration(options.Options.PendingDeleteExpireSeconds) * time.Second)

	q := manager.Query()
	q = q.IsTrue("pending_deleted").LT("pending_deleted_at", deadline).In("hypervisor", []string{"aliyun"}).Limit(options.Options.PendingDeleteMaxCleanBatchSize)

	guests := make([]SGuest, 0)
	err := db.FetchModelObjects(GuestManager, q, &guests)
	if err != nil {
		log.Errorf("fetch guests error %s", err)
		return nil
	}

	return guests
}

func (manager *SGuestManager) CleanPendingDeleteServers(ctx context.Context, userCred mcclient.TokenCredential) {
	guests := manager.getExpiredPendingDeleteGuests()
	if guests == nil {
		return
	}
	for i := 0; i < len(guests); i += 1 {
		guests[i].StartDeleteGuestTask(ctx, userCred, "", false, true)
	}
}<|MERGE_RESOLUTION|>--- conflicted
+++ resolved
@@ -979,17 +979,12 @@
 	if zone != nil {
 		extra.Add(jsonutils.NewString(zone.GetId()), "zone_id")
 		extra.Add(jsonutils.NewString(zone.GetName()), "zone")
-<<<<<<< HEAD
-		extra.Add(jsonutils.NewString(zone.GetRegion().GetName()), "region")
-		extra.Add(jsonutils.NewString(zone.GetRegion().GetId()), "region_id")
-=======
 
 		region := zone.GetRegion()
 		if region != nil {
 			extra.Add(jsonutils.NewString(region.Id), "region_id")
 			extra.Add(jsonutils.NewString(region.Name), "region")
 		}
->>>>>>> 6177f3bc
 	}
 	return extra
 }
