package models

import (
	"bytes"
	"context"
	"database/sql"
	"fmt"
	"net/http"
	"strconv"
	"strings"
	"time"

	"yunion.io/x/jsonutils"
	"yunion.io/x/log"
	"yunion.io/x/pkg/tristate"
	"yunion.io/x/pkg/util/compare"
	"yunion.io/x/pkg/util/fileutils"
	"yunion.io/x/pkg/util/netutils"
	"yunion.io/x/pkg/util/osprofile"
	"yunion.io/x/pkg/util/regutils"
	"yunion.io/x/pkg/util/secrules"
	"yunion.io/x/pkg/util/sysutils"
	"yunion.io/x/pkg/util/timeutils"
	"yunion.io/x/pkg/utils"
	"yunion.io/x/sqlchemy"

	"yunion.io/x/onecloud/pkg/cloudcommon/db"
	"yunion.io/x/onecloud/pkg/cloudcommon/db/lockman"
	"yunion.io/x/onecloud/pkg/cloudcommon/db/quotas"
	"yunion.io/x/onecloud/pkg/cloudcommon/db/taskman"
	"yunion.io/x/onecloud/pkg/cloudcommon/notifyclient"
	"yunion.io/x/onecloud/pkg/cloudprovider"
	"yunion.io/x/onecloud/pkg/compute/options"
	"yunion.io/x/onecloud/pkg/httperrors"
	"yunion.io/x/onecloud/pkg/mcclient"
	"yunion.io/x/onecloud/pkg/mcclient/auth"
	"yunion.io/x/onecloud/pkg/util/httputils"
	"yunion.io/x/onecloud/pkg/util/logclient"
)

const (
	VM_INIT            = "init"
	VM_UNKNOWN         = "unknown"
	VM_SCHEDULE        = "schedule"
	VM_SCHEDULE_FAILED = "sched_fail"
	VM_CREATE_NETWORK  = "network"
	VM_NETWORK_FAILED  = "net_fail"
	VM_DEVICE_FAILED   = "dev_fail"
	VM_CREATE_FAILED   = "create_fail"
	VM_CREATE_DISK     = "disk"
	VM_DISK_FAILED     = "disk_fail"
	VM_START_DEPLOY    = "start_deploy"
	VM_DEPLOYING       = "deploying"
	VM_DEPLOY_FAILED   = "deploy_fail"
	VM_READY           = "ready"
	VM_START_START     = "start_start"
	VM_STARTING        = "starting"
	VM_START_FAILED    = "start_fail" // # = ready
	VM_RUNNING         = "running"
	VM_START_STOP      = "start_stop"
	VM_STOPPING        = "stopping"
	VM_STOP_FAILED     = "stop_fail" // # = running

	VM_START_SUSPEND  = "start_suspend"
	VM_SUSPENDING     = "suspending"
	VM_SUSPEND        = "suspend"
	VM_SUSPEND_FAILED = "suspend_failed"

	VM_START_DELETE = "start_delete"
	VM_DELETE_FAIL  = "delete_fail"
	VM_DELETING     = "deleting"

	VM_START_MIGRATE  = "start_migrate"
	VM_MIGRATING      = "migrating"
	VM_MIGRATE_FAILED = "migrate_failed"

<<<<<<< HEAD
	VM_CHANGE_FLAVOR     = "change_flavor"
	VM_REBUILD_ROOT      = "rebuild_root"
	VM_REBUILD_ROOT_FAIL = "rebuild_root_fail"
=======
	VM_CHANGE_FLAVOR      = "change_flavor"
	VM_CHANGE_FLAVOR_FAIL = "change_flavor_fail"
	VM_REBUILD_ROOT       = "rebuild_root"
	VM_REBUILD_ROOT_FAIL  = "rebld_root_fail"
>>>>>>> ced99b91

	VM_START_SNAPSHOT  = "snapshot_start"
	VM_SNAPSHOT        = "snapshot"
	VM_SNAPSHOT_STREAM = "block_stream"
	VM_SNAPSHOT_SUCC   = "snapshot_succ"
	VM_SNAPSHOT_FAILED = "snapshot_failed"

	VM_SYNCING_STATUS = "syncing"
	VM_SYNC_CONFIG    = "sync_config"
	VM_SYNC_FAIL      = "sync_fail"

	VM_RESIZE_DISK      = "resize_disk"
	VM_START_SAVE_DISK  = "start_save_disk"
	VM_SAVE_DISK        = "save_disk"
	VM_SAVE_DISK_FAILED = "save_disk_failed"

	VM_RESTORING_SNAPSHOT = "restoring_snapshot"
	VM_RESTORE_DISK       = "restore_disk"
	VM_RESTORE_STATE      = "restore_state"
	VM_RESTORE_FAILED     = "restore_failed"

	VM_REMOVE_STATEFILE = "remove_state"

	VM_ADMIN = "admin"

	SHUTDOWN_STOP      = "stop"
	SHUTDOWN_TERMINATE = "terminate"

	HYPERVISOR_KVM       = "kvm"
	HYPERVISOR_CONTAINER = "container"
	HYPERVISOR_BAREMETAL = "baremetal"
	HYPERVISOR_ESXI      = "esxi"
	HYPERVISOR_HYPERV    = "hyperv"
	HYPERVISOR_ALIYUN    = "aliyun"

	//	HYPERVISOR_DEFAULT = HYPERVISOR_KVM
	HYPERVISOR_DEFAULT = HYPERVISOR_ALIYUN
)

var VM_RUNNING_STATUS = []string{VM_START_START, VM_STARTING, VM_RUNNING, VM_SNAPSHOT_STREAM}
var VM_CREATING_STATUS = []string{VM_CREATE_NETWORK, VM_CREATE_DISK, VM_START_DEPLOY, VM_DEPLOYING}

var HYPERVISORS = []string{HYPERVISOR_KVM, HYPERVISOR_BAREMETAL, HYPERVISOR_ESXI, HYPERVISOR_CONTAINER, HYPERVISOR_ALIYUN}

// var HYPERVISORS = []string{HYPERVISOR_ALIYUN}

var HYPERVISOR_HOSTTYPE = map[string]string{
	HYPERVISOR_KVM:       HOST_TYPE_HYPERVISOR,
	HYPERVISOR_BAREMETAL: HOST_TYPE_BAREMETAL,
	HYPERVISOR_ESXI:      HOST_TYPE_ESXI,
	HYPERVISOR_CONTAINER: HOST_TYPE_KUBELET,
	HYPERVISOR_ALIYUN:    HOST_TYPE_ALIYUN,
}

var HOSTTYPE_HYPERVISOR = map[string]string{
	HOST_TYPE_HYPERVISOR: HYPERVISOR_KVM,
	HOST_TYPE_BAREMETAL:  HYPERVISOR_BAREMETAL,
	HOST_TYPE_ESXI:       HYPERVISOR_ESXI,
	HOST_TYPE_KUBELET:    HYPERVISOR_CONTAINER,
	HOST_TYPE_ALIYUN:     HYPERVISOR_ALIYUN,
}

type SGuestManager struct {
	db.SVirtualResourceBaseManager
}

var GuestManager *SGuestManager

func init() {
	GuestManager = &SGuestManager{SVirtualResourceBaseManager: db.NewVirtualResourceBaseManager(SGuest{}, "guests_tbl", "server", "servers")}
	GuestManager.SetAlias("guest", "guests")
}

type SGuest struct {
	db.SVirtualResourceBase

	SBillingResourceBase

	VcpuCount int8 `nullable:"false" default:"1" list:"user" create:"optional"` // Column(TINYINT, nullable=False, default=1)
	VmemSize  int  `nullable:"false" list:"user" create:"required"`             // Column(Integer, nullable=False)

	BootOrder string `width:"8" charset:"ascii" nullable:"true" default:"cdn" list:"user" update:"user" create:"optional"` // Column(VARCHAR(8, charset='ascii'), nullable=True, default='cdn')

	DisableDelete    tristate.TriState `nullable:"false" default:"true" list:"user" update:"user" create:"optional"`           // Column(Boolean, nullable=False, default=True)
	ShutdownBehavior string            `width:"16" charset:"ascii" default:"stop" list:"user" update:"user" create:"optional"` // Column(VARCHAR(16, charset='ascii'), default=SHUTDOWN_STOP)

	KeypairId string `width:"36" charset:"ascii" nullable:"true" list:"user" create:"optional"` // Column(VARCHAR(36, charset='ascii'), nullable=True)

	HostId string `width:"36" charset:"ascii" nullable:"true" list:"admin" get:"admin"` // Column(VARCHAR(36, charset='ascii'), nullable=True)

	Vga     string `width:"36" charset:"ascii" nullable:"true" list:"user" update:"user" create:"optional"` // Column(VARCHAR(36, charset='ascii'), nullable=True)
	Vdi     string `width:"36" charset:"ascii" nullable:"true" list:"user" update:"user" create:"optional"` // Column(VARCHAR(36, charset='ascii'), nullable=True)
	Machine string `width:"36" charset:"ascii" nullable:"true" list:"user" update:"user" create:"optional"` // Column(VARCHAR(36, charset='ascii'), nullable=True)
	Bios    string `width:"36" charset:"ascii" nullable:"true" list:"user" update:"user" create:"optional"` // Column(VARCHAR(36, charset='ascii'), nullable=True)
	OsType  string `width:"36" charset:"ascii" nullable:"true" list:"user" update:"user" create:"optional"` // Column(VARCHAR(36, charset='ascii'), nullable=True)

	FlavorId string `width:"36" charset:"ascii" nullable:"true" list:"user" create:"optional"` // Column(VARCHAR(36, charset='ascii'), nullable=True)

	SecgrpId      string `width:"36" charset:"ascii" nullable:"true" get:"user" create:"optional"` // Column(VARCHAR(36, charset='ascii'), nullable=True)
	AdminSecgrpId string `width:"36" charset:"ascii" nullable:"true" get:"admin"`                  // Column(VARCHAR(36, charset='ascii'), nullable=True)

	Hypervisor string `width:"16" charset:"ascii" nullable:"false" default:"kvm" list:"user" create:"required"` // Column(VARCHAR(16, charset='ascii'), nullable=False, default=HYPERVISOR_DEFAULT)
}

func (manager *SGuestManager) AllowListItems(ctx context.Context, userCred mcclient.TokenCredential, query jsonutils.JSONObject) bool {
	if query.Contains("host") || query.Contains("wire") || query.Contains("zone") {
		if !userCred.IsSystemAdmin() {
			return false
		}
	}
	return manager.SVirtualResourceBaseManager.AllowListItems(ctx, userCred, query)
}

func (manager *SGuestManager) ListItemFilter(ctx context.Context, q *sqlchemy.SQuery, userCred mcclient.TokenCredential, query jsonutils.JSONObject) (*sqlchemy.SQuery, error) {
	q, err := manager.SVirtualResourceBaseManager.ListItemFilter(ctx, q, userCred, query)
	if err != nil {
		return nil, err
	}
	queryDict, ok := query.(*jsonutils.JSONDict)
	if !ok {
		return nil, fmt.Errorf("invalid querystring format")
	}
	isBMstr, _ := queryDict.GetString("baremetal")
	if len(isBMstr) > 0 && utils.ToBool(isBMstr) {
		queryDict.Add(jsonutils.NewString(HYPERVISOR_BAREMETAL), "hypervisor")
		queryDict.Remove("baremetal")
	}
	hypervisor, _ := queryDict.GetString("hypervisor")
	if len(hypervisor) > 0 {
		q = q.Equals("hypervisor", hypervisor)
	}

	hostFilter, _ := queryDict.GetString("host")
	if len(hostFilter) > 0 {
		host, _ := HostManager.FetchByIdOrName("", hostFilter)
		if host == nil {
			return nil, httperrors.NewResourceNotFoundError("host %s not found", hostFilter)
		}
		q = q.Equals("host_id", host.GetId())
	}

	zoneFilter, _ := queryDict.GetString("zone")
	if len(zoneFilter) > 0 {
		zone, _ := ZoneManager.FetchByIdOrName("", zoneFilter)
		if zone == nil {
			return nil, httperrors.NewResourceNotFoundError("zone %s not found", zoneFilter)
		}
		hostTable := HostManager.Query().SubQuery()
		zoneTable := ZoneManager.Query().SubQuery()
		sq := hostTable.Query(hostTable.Field("id")).Join(zoneTable,
			sqlchemy.Equals(zoneTable.Field("id"), hostTable.Field("zone_id"))).Filter(sqlchemy.Equals(zoneTable.Field("id"), zone.GetId())).SubQuery()
		q = q.In("host_id", sq)
	}

	wireFilter, _ := queryDict.GetString("wire")
	if len(wireFilter) > 0 {
		wire, _ := WireManager.FetchByIdOrName("", wireFilter)
		if wire == nil {
			return nil, httperrors.NewResourceNotFoundError("wire %s not found", wireFilter)
		}
		hostTable := HostManager.Query().SubQuery()
		hostWire := HostwireManager.Query().SubQuery()
		sq := hostTable.Query(hostTable.Field("id")).Join(hostWire, sqlchemy.Equals(hostWire.Field("host_id"), hostTable.Field("id"))).Filter(sqlchemy.Equals(hostWire.Field("wire_id"), wire.GetId())).SubQuery()
		q = q.In("host_id", sq)
	}

	networkFilter, _ := queryDict.GetString("network")
	if len(networkFilter) > 0 {
		netI, _ := NetworkManager.FetchByIdOrName(userCred.GetProjectId(), networkFilter)
		if netI == nil {
			return nil, httperrors.NewResourceNotFoundError("network %s not found", networkFilter)
		}
		net := netI.(*SNetwork)
		hostTable := HostManager.Query().SubQuery()
		hostWire := HostwireManager.Query().SubQuery()
		sq := hostTable.Query(hostTable.Field("id")).Join(hostWire,
			sqlchemy.Equals(hostWire.Field("host_id"), hostTable.Field("id"))).Filter(sqlchemy.Equals(hostWire.Field("wire_id"), net.WireId)).SubQuery()
		q = q.In("host_id", sq)
	}

	diskFilter, _ := queryDict.GetString("disk")
	if len(diskFilter) > 0 {
		diskI, _ := DiskManager.FetchByIdOrName(userCred.GetProjectId(), diskFilter)
		if diskI == nil {
			return nil, httperrors.NewResourceNotFoundError("disk %s not found", diskFilter)
		}
		disk := diskI.(*SDisk)
		guestdisks := GuestdiskManager.Query().SubQuery()
		count := guestdisks.Query().Filter(sqlchemy.AND(
			sqlchemy.Equals(guestdisks.Field("disk_id"), disk.Id),
			sqlchemy.IsFalse(guestdisks.Field("deleted")))).Count()
		if count > 0 {
			sgq := guestdisks.Query(guestdisks.Field("guest_id")).
				Filter(sqlchemy.AND(
					sqlchemy.Equals(guestdisks.Field("disk_id"), disk.Id),
					sqlchemy.IsFalse(guestdisks.Field("deleted"))))
			q = q.Filter(sqlchemy.In(q.Field("id"), sgq))
		} else {
			hosts := HostManager.Query().SubQuery()
			hoststorages := HoststorageManager.Query().SubQuery()
			storages := StorageManager.Query().SubQuery()
			sq := hosts.Query(hosts.Field("id")).
				Join(hoststorages, sqlchemy.AND(
					sqlchemy.Equals(hoststorages.Field("host_id"), hosts.Field("id")),
					sqlchemy.IsFalse(hoststorages.Field("deleted")))).
				Join(storages, sqlchemy.AND(
					sqlchemy.Equals(storages.Field("id"), hoststorages.Field("storage_id")),
					sqlchemy.IsFalse(storages.Field("deleted")))).
				Filter(sqlchemy.Equals(storages.Field("id"), disk.StorageId)).SubQuery()
			q = q.In("host_id", sq)
		}
	}

	managerFilter, _ := queryDict.GetString("manager")
	if len(managerFilter) > 0 {
		managerI, _ := CloudproviderManager.FetchByIdOrName(userCred.GetProjectId(), managerFilter)
		if managerI == nil {
			return nil, httperrors.NewResourceNotFoundError("cloud provider %s not found", managerFilter)
		}
		hosts := HostManager.Query().SubQuery()
		sq := hosts.Query(hosts.Field("id")).Equals("manager_id", managerI.GetId()).SubQuery()
		q = q.In("host_id", sq)
	}

	regionFilter, _ := queryDict.GetString("region")
	if len(regionFilter) > 0 {
		regionObj, err := CloudregionManager.FetchByIdOrName(userCred.GetProjectId(), regionFilter)
		if err != nil {
			if err == sql.ErrNoRows {
				return nil, httperrors.NewResourceNotFoundError("cloud region %s not found", regionFilter)
			} else {
				return nil, httperrors.NewGeneralError(err)
			}
		}
		hosts := HostManager.Query().SubQuery()
		zones := ZoneManager.Query().SubQuery()
		sq := hosts.Query(hosts.Field("id"))
		sq = sq.Join(zones, sqlchemy.Equals(hosts.Field("zone_id"), zones.Field("id")))
		sq = sq.Filter(sqlchemy.Equals(zones.Field("cloudregion_id"), regionObj.GetId()))
		q = q.In("host_id", sq)
	}

	withEip, _ := queryDict.GetString("with_eip")
	withoutEip, _ := queryDict.GetString("without_eip")
	if len(withEip) > 0 || len(withoutEip) > 0 {
		eips := ElasticipManager.Query().SubQuery()
		sq := eips.Query(eips.Field("associate_id")).Equals("associate_type", EIP_ASSOCIATE_TYPE_SERVER)
		sq = sq.IsNotNull("associate_id").IsNotEmpty("associate_id")

		if utils.ToBool(withEip) {
			q = q.In("id", sq)
		} else if utils.ToBool(withoutEip) {
			q = q.NotIn("id", sq)
		}
	}

	gpu, _ := queryDict.GetString("gpu")
	if len(gpu) != 0 {
		isodev := IsolatedDeviceManager.Query().SubQuery()
		sgq := isodev.Query(isodev.Field("guest_id")).
			Filter(sqlchemy.AND(
				sqlchemy.IsNotNull(isodev.Field("guest_id")),
				sqlchemy.Startswith(isodev.Field("dev_type"), "GPU")))
		showGpu := utils.ToBool(gpu)
		cond := sqlchemy.NotIn
		if showGpu {
			cond = sqlchemy.In
		}
		q = q.Filter(cond(q.Field("id"), sgq))
	}
	return q, nil
}

func (manager *SGuestManager) ExtraSearchConditions(ctx context.Context, q *sqlchemy.SQuery, like string) []sqlchemy.ICondition {
	var sq *sqlchemy.SSubQuery
	if regutils.MatchIP4Addr(like) {
		sq = GuestnetworkManager.Query("guest_id").Equals("ip_addr", like).SubQuery()
	} else if regutils.MatchMacAddr(like) {
		sq = GuestnetworkManager.Query("guest_id").Equals("mac_addr", like).SubQuery()
	}
	if sq != nil {
		return []sqlchemy.ICondition{sqlchemy.In(q.Field("id"), sq)}
	}
	return nil
}

func (guest *SGuest) GetHypervisor() string {
	if len(guest.Hypervisor) == 0 {
		return HYPERVISOR_DEFAULT
	} else {
		return guest.Hypervisor
	}
}

func (guest *SGuest) GetHostType() string {
	return HYPERVISOR_HOSTTYPE[guest.Hypervisor]
}

func (guest *SGuest) GetDriver() IGuestDriver {
	hypervisor := guest.GetHypervisor()
	if !utils.IsInStringArray(hypervisor, HYPERVISORS) {
		log.Fatalf("Unsupported hypervisor %s", hypervisor)
	}
	return GetDriver(hypervisor)
}

func (guest *SGuest) ValidateDeleteCondition(ctx context.Context) error {
	if guest.DisableDelete.IsTrue() {
		return fmt.Errorf("Virtual server is locked, cannot delete")
	}
	return guest.SVirtualResourceBase.ValidateDeleteCondition(ctx)
}

func (guest *SGuest) GetDisksQuery() *sqlchemy.SQuery {
	return GuestdiskManager.Query().Equals("guest_id", guest.Id)
}

func (guest *SGuest) DiskCount() int {
	return guest.GetDisksQuery().Count()
}

func (guest *SGuest) GetDisks() []SGuestdisk {
	disks := make([]SGuestdisk, 0)
	q := guest.GetDisksQuery().Asc("index")
	err := db.FetchModelObjects(GuestdiskManager, q, &disks)
	if err != nil {
		log.Errorf("Getdisks error: %s", err)
	}
	return disks
}

func (guest *SGuest) GetGuestDisk(diskId string) *SGuestdisk {
	guestdisk, err := db.NewModelObject(GuestdiskManager)
	if err != nil {
		log.Errorf("new guestdisk model failed: %s", err)
		return nil
	}
	q := guest.GetDisksQuery()
	err = q.Equals("disk_id", diskId).First(guestdisk)
	if err != nil {
		log.Errorf("GetGuestDisk error: %s", err)
		return nil
	}
	return guestdisk.(*SGuestdisk)
}

func (guest *SGuest) GetNetworksQuery() *sqlchemy.SQuery {
	return GuestnetworkManager.Query().Equals("guest_id", guest.Id)
}

func (guest *SGuest) NetworkCount() int {
	return guest.GetNetworksQuery().Count()
}

func (guest *SGuest) GetNetworks() []SGuestnetwork {
	guestnics := make([]SGuestnetwork, 0)
	q := guest.GetNetworksQuery().Asc("index")
	err := db.FetchModelObjects(GuestnetworkManager, q, &guestnics)
	if err != nil {
		log.Errorf("GetNetworks error: %s", err)
	}
	return guestnics
}

func (guest *SGuest) IsNetworkAllocated() bool {
	guestnics := guest.GetNetworks()
	for _, gn := range guestnics {
		if !gn.IsAllocated() {
			return false
		}
	}
	return true
}

func (guest *SGuest) CustomizeCreate(ctx context.Context, userCred mcclient.TokenCredential, ownerProjId string, query jsonutils.JSONObject, data jsonutils.JSONObject) error {
	guest.HostId = ""
	return guest.SVirtualResourceBase.CustomizeCreate(ctx, userCred, ownerProjId, query, data)
}

func (guest *SGuest) GetHost() *SHost {
	if len(guest.HostId) > 0 && regutils.MatchUUID(guest.HostId) {
		host, _ := HostManager.FetchById(guest.HostId)
		return host.(*SHost)
	}
	return nil
}

func (guest *SGuest) SetHostId(hostId string) error {
	_, err := guest.GetModelManager().TableSpec().Update(guest, func() error {
		guest.HostId = hostId
		return nil
	})
	return err
}

func validateMemCpuData(data jsonutils.JSONObject) (int, int, error) {
	vmemSize := 0
	vcpuCount := 0
	var err error

	hypervisor, _ := data.GetString("hypervisor")
	if len(hypervisor) == 0 {
		hypervisor = HYPERVISOR_DEFAULT
	}
	driver := GetDriver(hypervisor)

	vmemStr, _ := data.GetString("vmem_size")
	if len(vmemStr) > 0 {
		if !regutils.MatchSize(vmemStr) {
			return 0, 0, httperrors.NewInputParameterError("Memory size must be number[+unit], like 256M, 1G or 256")
		}
		vmemSize, err = fileutils.GetSizeMb(vmemStr, 'M', 1024)
		if err != nil {
			return 0, 0, err
		}
		maxVmemGb := driver.GetMaxVMemSizeGB()
		if vmemSize < 64 || vmemSize > maxVmemGb*1024 {
			return 0, 0, httperrors.NewInputParameterError("Memory size must be 64MB ~ %d GB", maxVmemGb)
		}
	}
	vcpuStr, _ := data.GetString("vcpu_count")
	if len(vcpuStr) > 0 {
		if !regutils.MatchInteger(vcpuStr) {
			return 0, 0, httperrors.NewInputParameterError("CPU core count must be integer")
		}
		vcpuCount, _ = strconv.Atoi(vcpuStr)
		maxVcpuCount := driver.GetMaxVCpuCount()
		if vcpuCount < 1 || vcpuCount > maxVcpuCount {
			return 0, 0, httperrors.NewInputParameterError("CPU core count must be 1 ~ %d", maxVcpuCount)
		}
	}
	return vmemSize, vcpuCount, nil
}

func (self *SGuest) ValidateUpdateData(ctx context.Context, userCred mcclient.TokenCredential, query jsonutils.JSONObject, data *jsonutils.JSONDict) (*jsonutils.JSONDict, error) {
	vmemSize, vcpuCount, err := validateMemCpuData(data)
	if err != nil {
		return nil, err
	}

	if vmemSize > 0 || vcpuCount > 0 {
		if !utils.IsInStringArray(self.Status, []string{VM_READY}) {
			return nil, httperrors.NewInvalidStatusError("Cannot modify Memory and CPU in status %s", self.Status)
		}
		if self.GetHypervisor() == HYPERVISOR_BAREMETAL {
			return nil, httperrors.NewInputParameterError("Cannot modify memory for baremetal")
		}
	}

	if vmemSize > 0 {
		data.Add(jsonutils.NewInt(int64(vmemSize)), "vmem_size")
	}
	if vcpuCount > 0 {
		data.Add(jsonutils.NewInt(int64(vcpuCount)), "vcpu_count")
	}

	err = self.checkUpdateQuota(ctx, userCred, vcpuCount, vmemSize)
	if err != nil {
		return nil, err
	}

	if data.Contains("name") {
		if name, _ := data.GetString("name"); len(name) < 2 {
			return nil, httperrors.NewInputParameterError("name is to short")
		}
	}
	return self.SVirtualResourceBase.ValidateUpdateData(ctx, userCred, query, data)
}

func (manager *SGuestManager) ValidateCreateData(ctx context.Context, userCred mcclient.TokenCredential, ownerProjId string, query jsonutils.JSONObject, data *jsonutils.JSONDict) (*jsonutils.JSONDict, error) {
	vmemSize, vcpuCount, err := validateMemCpuData(data)
	if err != nil {
		return nil, err
	}
	if vmemSize == 0 {
		return nil, httperrors.NewInputParameterError("Missing memory size")
	}
	if vcpuCount == 0 {
		vcpuCount = 1
	}
	data.Add(jsonutils.NewInt(int64(vmemSize)), "vmem_size")
	data.Add(jsonutils.NewInt(int64(vcpuCount)), "vcpu_count")

	disk0Json, _ := data.Get("disk.0")
	if disk0Json == nil {
		return nil, httperrors.NewInputParameterError("No disk information provided")
	}
	diskConfig, err := parseDiskInfo(ctx, userCred, disk0Json)
	if err != nil {
		return nil, httperrors.NewInputParameterError("Invalid root image: %s", err)
	}

	data.Add(jsonutils.Marshal(diskConfig), "disk.0")

	imgProperties := diskConfig.ImageProperties
	if imgProperties == nil || len(imgProperties) == 0 {
		imgProperties = map[string]string{"os_type": "Linux"}
	}

	hypervisor, _ := data.GetString("hypervisor")
	osType, _ := data.GetString("os_type")

	osProf, err := osprofile.GetOSProfileFromImageProperties(imgProperties, hypervisor)
	if err != nil {
		return nil, httperrors.NewInputParameterError("Invalid root image: %s", err)
	}

	if len(osProf.Hypervisor) > 0 && len(hypervisor) == 0 {
		hypervisor = osProf.Hypervisor
		data.Add(jsonutils.NewString(osProf.Hypervisor), "hypervisor")
	}
	if len(osProf.OSType) > 0 && len(osType) == 0 {
		osType = osProf.OSType
		data.Add(jsonutils.NewString(osProf.OSType), "os_type")
	}
	data.Add(jsonutils.Marshal(osProf), "__os_profile__")

	if jsonutils.QueryBoolean(data, "baremetal", false) {
		hypervisor = HYPERVISOR_BAREMETAL
	}

	// base validate_create_data
	if data.Contains("prefer_baremetal") || data.Contains("prefer_host") {
		if !userCred.IsSystemAdmin() {
			return nil, httperrors.NewNotSufficientPrivilegeError("Only system admin can specify preferred host")
		}
		bmName, _ := data.GetString("prefer_host")
		if len(bmName) == 0 {
			bmName, _ = data.GetString("prefer_baremetal")
		}
		bmObj, err := HostManager.FetchByIdOrName("", bmName)
		if err != nil {
			if err == sql.ErrNoRows {
				return nil, httperrors.NewResourceNotFoundError("Host %s not found", bmName)
			} else {
				return nil, httperrors.NewGeneralError(err)
			}
		}
		baremetal := bmObj.(*SHost)
		if !baremetal.Enabled {
			return nil, httperrors.NewInvalidStatusError("Baremetal %s not enabled", bmName)
		}

		if len(hypervisor) > 0 && hypervisor != HOSTTYPE_HYPERVISOR[baremetal.HostType] {
			return nil, httperrors.NewInputParameterError("cannot run hypervisor %s on specified host with type %s", hypervisor, baremetal.HostType)
		}

		if len(hypervisor) == 0 {
			hypervisor = HOSTTYPE_HYPERVISOR[baremetal.HostType]
		}

		if len(hypervisor) == 0 {
			hypervisor = HYPERVISOR_DEFAULT
		}

		data, err = GetDriver(hypervisor).ValidateCreateHostData(ctx, userCred, bmName, baremetal, data)
		if err != nil {
			return nil, err
		}
	} else {
		schedtags := make(map[string]string)
		if data.Contains("aggregate_strategy") {
			err = data.Unmarshal(&schedtags, "aggregate_strategy")
			if err != nil {
				return nil, httperrors.NewInputParameterError("invalid aggregate_strategy")
			}
		}
		for idx := 0; data.Contains(fmt.Sprintf("srvtag.%d", idx)); idx += 1 {
			aggStr, _ := data.GetString(fmt.Sprintf("srvtag.%d", idx))
			if len(aggStr) > 0 {
				parts := strings.Split(aggStr, ":")
				if len(parts) >= 2 && len(parts) > 0 && len(parts[1]) > 0 {
					schedtags[parts[0]] = parts[1]
				}
			}
		}
		if len(schedtags) > 0 {
			schedtags, err = SchedtagManager.ValidateSchedtags(userCred, schedtags)
			if err != nil {
				return nil, httperrors.NewInputParameterError("invalid aggregate_strategy: %s", err)
			}
			data.Add(jsonutils.Marshal(schedtags), "aggregate_strategy")
		}

		if data.Contains("prefer_wire") {
			wireStr, _ := data.GetString("prefer_wire")
			wireObj, err := WireManager.FetchById(wireStr)
			if err != nil {
				if err == sql.ErrNoRows {
					return nil, httperrors.NewResourceNotFoundError("Wire %s not found", wireStr)
				} else {
					return nil, httperrors.NewGeneralError(err)
				}
			}
			wire := wireObj.(*SWire)
			data.Add(jsonutils.NewString(wire.Id), "prefer_wire_id")
			zone := wire.GetZone()
			data.Add(jsonutils.NewString(zone.Id), "prefer_zone_id")
		} else if data.Contains("prefer_zone") {
			zoneStr, _ := data.GetString("prefer_zone")
			zoneObj, err := ZoneManager.FetchById(zoneStr)
			if err != nil {
				if err == sql.ErrNoRows {
					return nil, httperrors.NewResourceNotFoundError("Zone %s not found", zoneStr)
				} else {
					return nil, httperrors.NewGeneralError(err)
				}
			}
			zone := zoneObj.(*SZone)
			data.Add(jsonutils.NewString(zone.Id), "prefer_zone_id")
		}
	}

	// default hypervisor
	if len(hypervisor) == 0 {
		hypervisor = HYPERVISOR_KVM
	}

	if !utils.IsInStringArray(hypervisor, HYPERVISORS) {
		return nil, httperrors.NewInputParameterError("Hypervisor %s not supported", hypervisor)
	}

	data.Add(jsonutils.NewString(hypervisor), "hypervisor")
	for idx := 1; data.Contains(fmt.Sprintf("disk.%d", idx)); idx += 1 {
		diskJson, err := data.Get(fmt.Sprintf("disk.%d", idx))
		if err != nil {
			return nil, httperrors.NewInputParameterError("invalid disk description %s", err)
		}
		diskConfig, err := parseDiskInfo(ctx, userCred, diskJson)
		if err != nil {
			return nil, httperrors.NewInputParameterError("parse disk description error %s", err)
		}
		if len(diskConfig.Driver) == 0 {
			diskConfig.Driver = osProf.DiskDriver
		}
		data.Add(jsonutils.Marshal(diskConfig), fmt.Sprintf("disk.%d", idx))
	}

	for idx := 0; data.Contains(fmt.Sprintf("net.%d", idx)); idx += 1 {
		netJson, err := data.Get(fmt.Sprintf("net.%d", idx))
		if err != nil {
			return nil, httperrors.NewInputParameterError("invalid network description %s", err)
		}
		netConfig, err := parseNetworkInfo(userCred, netJson)
		if err != nil {
			return nil, httperrors.NewInputParameterError("parse network description error %s", err)
		}
		err = isValidNetworkInfo(userCred, netConfig)
		if err != nil {
			return nil, err
		}
		if len(netConfig.Driver) == 0 {
			netConfig.Driver = osProf.NetDriver
		}
		data.Add(jsonutils.Marshal(netConfig), fmt.Sprintf("net.%d", idx))
	}

	for idx := 0; data.Contains(fmt.Sprintf("isolated_device.%d", idx)); idx += 1 {
		devJson, err := data.Get(fmt.Sprintf("isolated_device.%d", idx))
		if err != nil {
			return nil, httperrors.NewInputParameterError("invalid isolated device description %s", err)
		}
		devConfig, err := IsolatedDeviceManager.parseDeviceInfo(userCred, devJson)
		if err != nil {
			return nil, httperrors.NewInputParameterError("parse isolated device description error %s", err)
		}
		err = IsolatedDeviceManager.isValidDeviceinfo(devConfig)
		if err != nil {
			return nil, err
		}
		data.Add(jsonutils.Marshal(devConfig), fmt.Sprintf("isolated_device.%d", idx))
	}

	if data.Contains("cdrom") {
		cdromStr, err := data.GetString("cdrom")
		if err != nil {
			return nil, httperrors.NewInputParameterError("invalid cdrom device description %s", err)
		}
		cdromId, err := parseIsoInfo(ctx, userCred, cdromStr)
		if err != nil {
			return nil, httperrors.NewInputParameterError("parse cdrom device info error %s", err)
		}
		data.Add(jsonutils.NewString(cdromId), "cdrom")
	}

	keypairId, _ := data.GetString("keypair")
	if len(keypairId) == 0 {
		keypairId, _ = data.GetString("keypair_id")
	}
	if len(keypairId) > 0 {
		keypairObj, err := KeypairManager.FetchByIdOrName(userCred.GetUserId(), keypairId)
		if err != nil {
			return nil, httperrors.NewResourceNotFoundError("Keypair %s not found", keypairId)
		}
		data.Add(jsonutils.NewString(keypairObj.GetId()), "keypair_id")
	} else {
		data.Add(jsonutils.NewString("None"), "keypair_id")
	}

	if data.Contains("secgroup") {
		secGrpId, _ := data.GetString("secgroup")
		secGrpObj, err := SecurityGroupManager.FetchByIdOrName(userCred.GetProjectId(), secGrpId)
		if err != nil {
			return nil, httperrors.NewResourceNotFoundError("Secgroup %s not found", secGrpId)
		}
		data.Add(jsonutils.NewString(secGrpObj.GetId()), "secgrp_id")
	} else {
		data.Add(jsonutils.NewString("default"), "secgrp_id")
	}

	/*
		TODO
		group
		for idx := 0; data.Contains(fmt.Sprintf("srvtag.%d", idx)); idx += 1 {

		}*/

	data, err = GetDriver(hypervisor).ValidateCreateData(ctx, userCred, data)

	data, err = manager.SVirtualResourceBaseManager.ValidateCreateData(ctx, userCred, ownerProjId, query, data)
	if err != nil {
		return nil, err
	}

	if !jsonutils.QueryBoolean(data, "is_system", false) {
		err = manager.checkCreateQuota(ctx, userCred, ownerProjId, data)
		if err != nil {
			return nil, err
		}
	}

	data.Add(jsonutils.NewString(ownerProjId), "owner_tenant_id")
	return data, nil
}

func (manager *SGuestManager) checkCreateQuota(ctx context.Context, userCred mcclient.TokenCredential, ownerProjId string, data *jsonutils.JSONDict) error {
	req := getGuestResourceRequirements(ctx, userCred, data, 1)
	err := QuotaManager.CheckSetPendingQuota(ctx, userCred, ownerProjId, &req)
	if err != nil {
		return httperrors.NewOutOfQuotaError(err.Error())
	} else {
		return nil
	}
}

func (self *SGuest) checkUpdateQuota(ctx context.Context, userCred mcclient.TokenCredential, vcpuCount int, vmemSize int) error {
	req := SQuota{}

	if vcpuCount > 0 && vcpuCount > int(self.VcpuCount) {
		req.Cpu = vcpuCount - int(self.VcpuCount)
	}

	if vmemSize > 0 && vmemSize > self.VmemSize {
		req.Memory = vmemSize - self.VmemSize
	}

	_, err := QuotaManager.CheckQuota(ctx, userCred, self.ProjectId, &req)

	return err
}

func getGuestResourceRequirements(ctx context.Context, userCred mcclient.TokenCredential, data jsonutils.JSONObject, count int) SQuota {
	vcpuCount, _ := data.Int("vcpu_count")
	if vcpuCount == 0 {
		vcpuCount = 1
	}

	vmemSize, _ := data.Int("vmem_size")

	diskSize := 0

	for idx := 0; data.Contains(fmt.Sprintf("disk.%d", idx)); idx += 1 {
		dataJson, _ := data.Get(fmt.Sprintf("disk.%d", idx))
		diskConfig, _ := parseDiskInfo(ctx, userCred, dataJson)
		diskSize += diskConfig.Size
	}

	devCount := 0
	for idx := 0; data.Contains(fmt.Sprintf("isolated_device.%d", idx)); idx += 1 {
		devCount += 1
	}

	eNicCnt := 0
	iNicCnt := 0
	eBw := 0
	iBw := 0
	for idx := 0; data.Contains(fmt.Sprintf("net.%d", idx)); idx += 1 {
		netJson, _ := data.Get(fmt.Sprintf("net.%d", idx))
		netConfig, _ := parseNetworkInfo(userCred, netJson)
		if isExitNetworkInfo(netConfig) {
			eNicCnt += 1
			eBw += netConfig.BwLimit
		} else {
			iNicCnt += 1
			iBw += netConfig.BwLimit
		}
	}
	return SQuota{
		Cpu:            int(vcpuCount) * count,
		Memory:         int(vmemSize) * count,
		Storage:        diskSize * count,
		Port:           iNicCnt * count,
		Eport:          eNicCnt * count,
		Bw:             iBw * count,
		Ebw:            eBw * count,
		IsolatedDevice: devCount * count,
	}
}

func (guest *SGuest) PostCreate(ctx context.Context, userCred mcclient.TokenCredential, ownerProjId string, query jsonutils.JSONObject, data jsonutils.JSONObject) {
	guest.SVirtualResourceBase.PostCreate(ctx, userCred, ownerProjId, query, data)
	tags := []string{"cpu_bound", "io_bound", "io_hardlimit"}
	appTags := make([]string, 0)
	for _, tag := range tags {
		if data.Contains(tag) {
			appTags = append(appTags, tag)
		}
	}
	guest.setApptags(ctx, appTags, userCred)
	osProfileJson, _ := data.Get("__os_profile__")
	if osProfileJson != nil {
		guest.setOSProfile(ctx, userCred, osProfileJson)
	}
}

func (guest *SGuest) setApptags(ctx context.Context, appTags []string, userCred mcclient.TokenCredential) {
	err := guest.SetMetadata(ctx, "app_tags", strings.Join(appTags, ","), userCred)
	if err != nil {
		log.Errorln(err)
	}
}

func (manager *SGuestManager) OnCreateComplete(ctx context.Context, items []db.IModel, userCred mcclient.TokenCredential, query jsonutils.JSONObject, data jsonutils.JSONObject) {
	pendingUsage := getGuestResourceRequirements(ctx, userCred, data, len(items))

	taskItems := make([]db.IStandaloneModel, len(items))
	for i, t := range items {
		taskItems[i] = t.(db.IStandaloneModel)
	}
	params := data.(*jsonutils.JSONDict)
	task, err := taskman.TaskManager.NewParallelTask(ctx, "GuestBatchCreateTask", taskItems, userCred, params, "", "", &pendingUsage)
	if err != nil {
		log.Errorf("GuestBatchCreateTask newTask error %s", err)
	} else {
		task.ScheduleRun(nil)
	}
}

func (guest *SGuest) GetGroups() []SGroupguest {
	guestgroups := make([]SGroupguest, 0)
	q := GroupguestManager.Query().Equals("guest_id", guest.Id)
	err := db.FetchModelObjects(GroupguestManager, q, &guestgroups)
	if err != nil {
		log.Errorf("GetGroups fail %s", err)
		return nil
	}
	return guestgroups
}

func (self *SGuest) getBandwidth(isExit bool) int {
	bw := 0
	networks := self.GetNetworks()
	if networks != nil && len(networks) > 0 {
		for i := 0; i < len(networks); i += 1 {
			if networks[i].IsExit() == isExit {
				bw += networks[i].getBandwidth()
			}
		}
	}
	return bw
}

func (self *SGuest) getExtBandwidth() int {
	return self.getBandwidth(true)
}

func (self *SGuest) GetCustomizeColumns(ctx context.Context, userCred mcclient.TokenCredential, query jsonutils.JSONObject) *jsonutils.JSONDict {
	extra := self.SVirtualResourceBase.GetCustomizeColumns(ctx, userCred, query)

	if userCred.IsSystemAdmin() {
		host := self.GetHost()
		if host != nil {
			extra.Add(jsonutils.NewString(host.Name), "host")
		}
	}
	extra.Add(jsonutils.NewString(strings.Join(self.getRealIPs(), ",")), "ips")
	eip, _ := self.GetEip()
	if eip != nil {
		extra.Add(jsonutils.NewString(eip.IpAddr), "eip")
	}
	extra.Add(jsonutils.NewInt(int64(self.getDiskSize())), "disk")
	// flavor??
	// extra.Add(jsonutils.NewString(self.getFlavorName()), "flavor")
	extra.Add(jsonutils.NewString(self.getKeypairName()), "keypair")
	extra.Add(jsonutils.NewInt(int64(self.getExtBandwidth())), "ext_bw")

	extra.Add(jsonutils.NewString(self.GetSecgroupName()), "secgroup")

	if self.PendingDeleted {
		pendingDeletedAt := self.PendingDeletedAt.Add(time.Second * time.Duration(options.Options.PendingDeleteExpireSeconds))
		extra.Add(jsonutils.NewString(timeutils.FullIsoTime(pendingDeletedAt)), "auto_delete_at")
	}

	return self.moreExtraInfo(extra)
}

func (self *SGuest) moreExtraInfo(extra *jsonutils.JSONDict) *jsonutils.JSONDict {
	zone := self.getZone()
	if zone != nil {
		extra.Add(jsonutils.NewString(zone.GetId()), "zone_id")
		extra.Add(jsonutils.NewString(zone.GetName()), "zone")
		if len(zone.ExternalId) > 0 {
			extra.Add(jsonutils.NewString(zone.ExternalId), "zone_external_id")
		}

		region := zone.GetRegion()
		if region != nil {
			extra.Add(jsonutils.NewString(region.Id), "region_id")
			extra.Add(jsonutils.NewString(region.Name), "region")

			if len(region.ExternalId) > 0 {
				extra.Add(jsonutils.NewString(region.ExternalId), "region_external_id")
			}
		}

		host := self.GetHost()
		if host != nil && len(host.ManagerId) > 0 {
			extra.Add(jsonutils.NewString(host.ManagerId), "manager_id")
		}
	}
	return extra
}

func (self *SGuest) GetExtraDetails(ctx context.Context, userCred mcclient.TokenCredential, query jsonutils.JSONObject) *jsonutils.JSONDict {
	extra := self.SVirtualResourceBase.GetExtraDetails(ctx, userCred, query)
	extra.Add(jsonutils.NewString(self.getNetworksDetails()), "networks")
	extra.Add(jsonutils.NewString(self.getDisksDetails()), "disks")
	extra.Add(self.getDisksInfoDetails(), "disks_info")
	extra.Add(jsonutils.NewInt(int64(self.getDiskSize())), "disk")
	cdrom := self.getCdrom()
	if cdrom != nil {
		extra.Add(jsonutils.NewString(cdrom.GetDetails()), "cdrom")
	}
	// extra.Add(jsonutils.NewString(self.getFlavorName()), "flavor")
	extra.Add(jsonutils.NewString(self.getKeypairName()), "keypair")
	extra.Add(jsonutils.NewString(self.GetSecgroupName()), "secgroup")
	extra.Add(jsonutils.NewString(strings.Join(self.getIPs(), ",")), "ips")
	extra.Add(jsonutils.NewString(self.getSecurityRules()), "security_rules")
	extra.Add(jsonutils.NewString(self.getIsolatedDeviceDetails()), "isolated_devices")
	osName := self.GetOS()
	if len(osName) > 0 {
		extra.Add(jsonutils.NewString(osName), "os_name")
	}
	if userCred.IsSystemAdmin() {
		host := self.GetHost()
		if host != nil {
			extra.Add(jsonutils.NewString(host.GetName()), "host")
		}
		extra.Add(jsonutils.NewString(self.getAdminSecurityRules()), "admin_security_rules")
	}
	eip, _ := self.GetEip()
	if eip != nil {
		extra.Add(jsonutils.NewString(eip.IpAddr), "eip")
	}
	return self.moreExtraInfo(extra)
}

func (self *SGuest) getNetworksDetails() string {
	var buf bytes.Buffer
	for _, nic := range self.GetNetworks() {
		buf.WriteString(nic.GetDetailedString())
		buf.WriteString("\n")
	}
	return buf.String()
}

func (self *SGuest) getDisksDetails() string {
	var buf bytes.Buffer
	for _, disk := range self.GetDisks() {
		buf.WriteString(disk.GetDetailedString())
		buf.WriteString("\n")
	}
	return buf.String()
}

func (self *SGuest) getDisksInfoDetails() *jsonutils.JSONArray {
	details := jsonutils.NewArray()
	for _, disk := range self.GetDisks() {
		details.Add(disk.GetDetailedJson())
	}
	return details
}

func (self *SGuest) getIsolatedDeviceDetails() string {
	var buf bytes.Buffer
	for _, dev := range self.GetIsolatedDevices() {
		buf.WriteString(dev.getDetailedString())
		buf.WriteString("\n")
	}
	return buf.String()
}

func (self *SGuest) getDiskSize() int {
	size := 0
	for _, disk := range self.GetDisks() {
		size += disk.GetDisk().DiskSize
	}
	return size
}

func (self *SGuest) getCdrom() *SGuestcdrom {
	cdrom := SGuestcdrom{}
	cdrom.SetModelManager(GuestcdromManager)

	err := GuestcdromManager.Query().Equals("id", self.Id).First(&cdrom)
	if err != nil {
		if err == sql.ErrNoRows {
			cdrom.Id = self.Id
			err = GuestcdromManager.TableSpec().Insert(&cdrom)
			if err != nil {
				log.Errorf("insert cdrom fail %s", err)
				return nil
			}
			return &cdrom
		} else {
			log.Errorf("getCdrom query fail %s", err)
			return nil
		}
	} else {
		return &cdrom
	}
}

func (self *SGuest) getKeypair() *SKeypair {
	if len(self.KeypairId) > 0 {
		keypair, _ := KeypairManager.FetchById(self.KeypairId)
		if keypair != nil {
			return keypair.(*SKeypair)
		}
	}
	return nil
}

func (self *SGuest) getKeypairName() string {
	keypair := self.getKeypair()
	if keypair != nil {
		return keypair.Name
	}
	return ""
}

func (self *SGuest) getNotifyIps() []string {
	ips := self.getRealIPs()
	vips := self.getVirtualIPs()
	if vips != nil {
		ips = append(ips, vips...)
	}
	return ips
}

func (self *SGuest) getRealIPs() []string {
	ips := make([]string, 0)
	for _, nic := range self.GetNetworks() {
		if !nic.Virtual {
			ips = append(ips, nic.IpAddr)
		}
	}
	return ips
}

func (self *SGuest) IsExitOnly() bool {
	for _, ip := range self.getRealIPs() {
		addr, _ := netutils.NewIPV4Addr(ip)
		if !netutils.IsExitAddress(addr) {
			return false
		}
	}
	return true
}

func (self *SGuest) getVirtualIPs() []string {
	ips := make([]string, 0)
	for _, guestgroup := range self.GetGroups() {
		group := guestgroup.GetGroup()
		for _, groupnetwork := range group.GetNetworks() {
			ips = append(ips, groupnetwork.IpAddr)
		}
	}
	return ips
}

func (self *SGuest) getIPs() []string {
	ips := self.getRealIPs()
	vips := self.getVirtualIPs()
	ips = append(ips, vips...)
	/*eip, _ := self.GetEip()
	if eip != nil {
		ips = append(ips, eip.IpAddr)
	}*/
	return ips
}

func (self *SGuest) getZone() *SZone {
	host := self.GetHost()
	if host != nil {
		return host.GetZone()
	}
	return nil
}

func (self *SGuest) getRegion() *SCloudregion {
	zone := self.getZone()
	if zone != nil {
		return zone.GetRegion()
	}
	return nil
}

func (self *SGuest) GetOS() string {
	if len(self.OsType) > 0 {
		return self.OsType
	}
	return self.GetMetadata("os_name", nil)
}

func (self *SGuest) IsLinux() bool {
	os := self.GetOS()
	if strings.HasPrefix(strings.ToLower(os), "lin") {
		return true
	} else {
		return false
	}
}

func (self *SGuest) IsWindows() bool {
	os := self.GetOS()
	if strings.HasPrefix(strings.ToLower(os), "win") {
		return true
	} else {
		return false
	}
}

func (self *SGuest) getSecgroup() *SSecurityGroup {
	return SecurityGroupManager.FetchSecgroupById(self.SecgrpId)
}

func (self *SGuest) getAdminSecgroup() *SSecurityGroup {
	return SecurityGroupManager.FetchSecgroupById(self.AdminSecgrpId)
}

func (self *SGuest) GetSecgroupName() string {
	secgrp := self.getSecgroup()
	if secgrp != nil {
		return secgrp.GetName()
	}
	return ""
}

func (self *SGuest) getAdminSecgroupName() string {
	secgrp := self.getAdminSecgroup()
	if secgrp != nil {
		return secgrp.GetName()
	}
	return ""
}

func (self *SGuest) GetSecRules() []secrules.SecurityRule {
	return self.getSecRules()
}

func (self *SGuest) getSecRules() []secrules.SecurityRule {
	if secgrp := self.getSecgroup(); secgrp != nil {
		return secgrp.getSecRules()
	}
	if rule, err := secrules.ParseSecurityRule(options.Options.DefaultSecurityRules); err == nil {
		return []secrules.SecurityRule{*rule}
	} else {
		log.Errorf("Default SecurityRules error: %v", err)
	}
	return []secrules.SecurityRule{}
}

func (self *SGuest) getSecurityRules() string {
	secgrp := self.getSecgroup()
	if secgrp != nil {
		return secgrp.getSecurityRuleString()
	} else {
		return options.Options.DefaultSecurityRules
	}
}

func (self *SGuest) getAdminSecurityRules() string {
	secgrp := self.getAdminSecgroup()
	if secgrp != nil {
		return secgrp.getSecurityRuleString()
	} else {
		return options.Options.DefaultAdminSecurityRules
	}
}

func (self *SGuest) GetIsolatedDevices() []SIsolatedDevice {
	return IsolatedDeviceManager.findAttachedDevicesOfGuest(self)
}

func (self *SGuest) syncWithCloudVM(ctx context.Context, userCred mcclient.TokenCredential, host *SHost, extVM cloudprovider.ICloudVM) error {
	diff, err := GuestManager.TableSpec().Update(self, func() error {
		extVM.Refresh()
		self.Name = extVM.GetName()
		self.Status = extVM.GetStatus()
		self.VcpuCount = extVM.GetVcpuCount()
		self.VmemSize = extVM.GetVmemSizeMB()
		self.BootOrder = extVM.GetBootOrder()
		self.Vga = extVM.GetVga()
		self.Vdi = extVM.GetVdi()
		self.OsType = extVM.GetOSType()
		self.Bios = extVM.GetBios()
		self.Machine = extVM.GetMachine()
		self.HostId = host.Id
		self.ProjectId = userCred.GetProjectId()
		self.Hypervisor = extVM.GetHypervisor()

		self.IsEmulated = extVM.IsEmulated()

		self.BillingType = extVM.GetBillingType()
		self.ExpiredAt = extVM.GetExpiredAt()

		return nil
	})
	if err != nil {
		log.Errorf("%s", err)
		return err
	}
	if diff != nil {
		diffStr := sqlchemy.UpdateDiffString(diff)
		if len(diffStr) > 0 {
			db.OpsLog.LogEvent(self, db.ACT_UPDATE, diffStr, userCred)
		}
	}
	if metaData := extVM.GetMetadata(); metaData != nil {
		meta := make(map[string]string, 0)
		if metaData.Unmarshal(meta); err != nil {
			log.Errorf("Get VM Metadata error: %v", err)
		} else {
			for key, value := range meta {
				if err := self.SetMetadata(ctx, key, value, userCred); err != nil {
					log.Errorf("set guest %s mata %s => %s error: %v", self.Name, key, value, err)
				}
			}
		}
	}
	return nil
}

func (manager *SGuestManager) newCloudVM(ctx context.Context, userCred mcclient.TokenCredential, host *SHost, extVM cloudprovider.ICloudVM) (*SGuest, error) {

	guest := SGuest{}
	guest.SetModelManager(manager)

	guest.Status = extVM.GetStatus()
	guest.ExternalId = extVM.GetGlobalId()
	guest.Name = extVM.GetName()
	guest.VcpuCount = extVM.GetVcpuCount()
	guest.VmemSize = extVM.GetVmemSizeMB()
	guest.BootOrder = extVM.GetBootOrder()
	guest.Vga = extVM.GetVga()
	guest.Vdi = extVM.GetVdi()
	guest.OsType = extVM.GetOSType()
	guest.Bios = extVM.GetBios()
	guest.Machine = extVM.GetMachine()
	guest.Hypervisor = extVM.GetHypervisor()

	guest.IsEmulated = extVM.IsEmulated()

	guest.BillingType = extVM.GetBillingType()
	guest.ExpiredAt = extVM.GetExpiredAt()

	guest.HostId = host.Id
	guest.ProjectId = userCred.GetProjectId()

	err := manager.TableSpec().Insert(&guest)
	if err != nil {
		log.Errorf("Insert fail %s", err)
	}

	if metaData := extVM.GetMetadata(); metaData != nil {
		meta := make(map[string]string, 0)
		if err := metaData.Unmarshal(meta); err != nil {
			log.Errorf("Get VM Metadata error: %v", err)
		} else {
			for key, value := range meta {
				if err := guest.SetMetadata(ctx, key, value, userCred); err != nil {
					log.Errorf("set guest %s mata %s => %s error: %v", guest.Name, key, value, err)
				}
			}
		}
	}

	db.OpsLog.LogEvent(&guest, db.ACT_SYNC_CLOUD_SERVER, guest.GetShortDesc(), userCred)
	return &guest, nil
}

func (manager *SGuestManager) TotalCount(
	projectId string, rangeObj db.IStandaloneModel,
	status []string, hypervisor string,
	includeSystem bool, pendingDelete bool, hostType string,
) SGuestCountStat {
	return totalGuestResourceCount(projectId, rangeObj, status, hypervisor, includeSystem, pendingDelete, hostType)
}

func (self *SGuest) detachNetwork(ctx context.Context, userCred mcclient.TokenCredential, network *SNetwork, reserve bool, deploy bool) error {
	// Portmaps.delete_guest_network_portmaps(self, user_cred,
	//                                                    network_id=net.id)
	err := GuestnetworkManager.DeleteGuestNics(ctx, self, userCred, network, reserve)
	if err != nil {
		return err
	}
	host := self.GetHost()
	if host != nil {
		host.ClearSchedDescCache() // ignore error
	}
	if deploy {
		self.StartGuestDeployTask(ctx, userCred, nil, "deploy", "")
	}
	return nil
}

func (self *SGuest) isAttach2Network(net *SNetwork) bool {
	q := GuestnetworkManager.Query()
	q = q.Equals("guest_id", self.Id).Equals("network_id", net.Id)
	return q.Count() > 0
}

func (self *SGuest) getMaxNicIndex() int8 {
	nics := self.GetNetworks()
	return int8(len(nics))
}

func (self *SGuest) setOSProfile(ctx context.Context, userCred mcclient.TokenCredential, profile jsonutils.JSONObject) error {
	return self.SetMetadata(ctx, "__os_profile__", profile, userCred)
}

func (self *SGuest) getOSProfile() osprofile.SOSProfile {
	osName := self.GetOS()
	osProf := osprofile.GetOSProfile(osName, self.Hypervisor)
	val := self.GetMetadata("__os_profile__", nil)
	if len(val) > 0 {
		jsonVal, _ := jsonutils.ParseString(val)
		if jsonVal != nil {
			jsonVal.Unmarshal(&osProf)
		}
	}
	return osProf
}

func (self *SGuest) Attach2Network(ctx context.Context, userCred mcclient.TokenCredential, network *SNetwork, pendingUsage quotas.IQuota,
	address string, mac string, driver string, bwLimit int, virtual bool, index int8, reserved bool, allocDir IPAddlocationDirection, requireDesignatedIP bool) error {
	if self.isAttach2Network(network) {
		return fmt.Errorf("Guest has been attached to network %s", network.Name)
	}
	if index < 0 {
		index = self.getMaxNicIndex()
	}
	if len(driver) == 0 {
		osProf := self.getOSProfile()
		driver = osProf.NetDriver
	}
	lockman.LockClass(ctx, QuotaManager, self.ProjectId)
	defer lockman.ReleaseClass(ctx, QuotaManager, self.ProjectId)

	guestnic, err := GuestnetworkManager.newGuestNetwork(ctx, userCred, self, network,
		index, address, mac, driver, bwLimit, virtual, reserved,
		allocDir, requireDesignatedIP)
	if err != nil {
		return err
	}
	network.updateDnsRecord(guestnic, true)
	network.updateGuestNetmap(guestnic)
	bwLimit = guestnic.getBandwidth()
	if pendingUsage != nil {
		cancelUsage := SQuota{}
		if network.IsExitNetwork() {
			cancelUsage.Eport = 1
			cancelUsage.Ebw = bwLimit
		} else {
			cancelUsage.Port = 1
			cancelUsage.Bw = bwLimit
		}
		err = QuotaManager.CancelPendingUsage(ctx, userCred, self.ProjectId, pendingUsage, &cancelUsage)
		if err != nil {
			return err
		}
	}
	notes := jsonutils.NewDict()
	notes.Add(jsonutils.NewString(address), "ip_addr")
	db.OpsLog.LogAttachEvent(self, network, userCred, notes)
	return nil
}

type sRemoveGuestnic struct {
	nic     *SGuestnetwork
	reserve bool
}

type sAddGuestnic struct {
	nic     cloudprovider.ICloudNic
	net     *SNetwork
	reserve bool
}

func getCloudNicNetwork(vnic cloudprovider.ICloudNic, host *SHost) (*SNetwork, error) {
	vnet := vnic.GetINetwork()
	if vnet == nil {
		ip := vnic.GetIP()
		if len(ip) == 0 {
			return nil, fmt.Errorf("Cannot find inetwork for vnics %s %s", vnic.GetMAC(), vnic.GetIP())
		} else {
			// find network by IP
			return host.getNetworkOfIPOnHost(vnic.GetIP())
		}
	}
	localNetObj, err := NetworkManager.FetchByExternalId(vnet.GetGlobalId())
	if err != nil {
		return nil, fmt.Errorf("Cannot find network of external_id %s", vnet.GetGlobalId())
	}
	localNet := localNetObj.(*SNetwork)
	return localNet, nil
}

func (self *SGuest) SyncVMNics(ctx context.Context, userCred mcclient.TokenCredential, host *SHost, vnics []cloudprovider.ICloudNic) compare.SyncResult {
	result := compare.SyncResult{}

	guestnics := self.GetNetworks()
	removed := make([]sRemoveGuestnic, 0)
	adds := make([]sAddGuestnic, 0)

	for i := 0; i < len(guestnics) || i < len(vnics); i += 1 {
		if i < len(guestnics) && i < len(vnics) {
			localNet, err := getCloudNicNetwork(vnics[i], host)
			if err != nil {
				log.Errorf("%s", err)
				result.Error(err)
				return result
			}
			if guestnics[i].NetworkId == localNet.Id {
				if guestnics[i].MacAddr == vnics[i].GetMAC() {
					if guestnics[i].IpAddr == vnics[i].GetIP() { // nothing changes
						// do nothing
					} else if len(vnics[i].GetIP()) > 0 {
						// ip changed
						removed = append(removed, sRemoveGuestnic{nic: &guestnics[i]})
						adds = append(adds, sAddGuestnic{nic: vnics[i], net: localNet})
					} else {
						// do nothing
						// vm maybe turned off, ignore the case
					}
				} else {
					reserve := false
					if len(guestnics[i].IpAddr) > 0 && guestnics[i].IpAddr == vnics[i].GetIP() {
						// mac changed
						reserve = true
					}
					removed = append(removed, sRemoveGuestnic{nic: &guestnics[i], reserve: reserve})
					adds = append(adds, sAddGuestnic{nic: vnics[i], net: localNet, reserve: reserve})
				}
			} else {
				removed = append(removed, sRemoveGuestnic{nic: &guestnics[i]})
				adds = append(adds, sAddGuestnic{nic: vnics[i], net: localNet})
			}
		} else if i < len(guestnics) {
			removed = append(removed, sRemoveGuestnic{nic: &guestnics[i]})
		} else if i < len(vnics) {
			localNet, err := getCloudNicNetwork(vnics[i], host)
			if err != nil {
				log.Errorf("%s", err) // ignore this case
			} else {
				adds = append(adds, sAddGuestnic{nic: vnics[i], net: localNet})
			}
		}
	}

	for _, remove := range removed {
		err := self.detachNetwork(ctx, userCred, remove.nic.GetNetwork(), remove.reserve, false)
		if err != nil {
			result.DeleteError(err)
		} else {
			result.Delete()
		}
	}

	for _, add := range adds {
		if len(add.nic.GetIP()) == 0 {
			continue // cannot determine which network it attached to
		}
		if add.net == nil {
			continue // cannot determine which network it attached to
		}
		// check if the IP has been occupied, if yes, release the IP
		gn, err := GuestnetworkManager.getGuestNicByIP(add.nic.GetIP())
		if err != nil {
			result.AddError(err)
			continue
		}
		if gn != nil {
			err = gn.Detach(ctx, userCred)
			if err != nil {
				result.AddError(err)
				continue
			}
		}
		err = self.Attach2Network(ctx, userCred, add.net, nil, add.nic.GetIP(),
			add.nic.GetMAC(), add.nic.GetDriver(), 0, false, -1, add.reserve, IPAllocationDefault, true)
		if err != nil {
			result.AddError(err)
		} else {
			result.Add()
		}
	}

	return result
}

func (self *SGuest) isAttach2Disk(disk *SDisk) bool {
	q := GuestdiskManager.Query().Equals("disk_id", disk.Id).Equals("guest_id", self.Id)
	return q.Count() > 0
}

func (self *SGuest) getMaxDiskIndex() int8 {
	guestdisks := self.GetDisks()
	return int8(len(guestdisks))
}

func (self *SGuest) attach2Disk(disk *SDisk, userCred mcclient.TokenCredential, driver string, cache string, mountpoint string) error {
	if self.isAttach2Disk(disk) {
		return fmt.Errorf("Guest has been attached to disk")
	}
	index := self.getMaxDiskIndex()
	if len(driver) == 0 {
		osProf := self.getOSProfile()
		driver = osProf.DiskDriver
	}
	guestdisk := SGuestdisk{}
	guestdisk.SetModelManager(GuestdiskManager)

	guestdisk.DiskId = disk.Id
	guestdisk.GuestId = self.Id
	guestdisk.Index = index
	err := guestdisk.DoSave(driver, cache, mountpoint)
	if err == nil {
		db.OpsLog.LogAttachEvent(self, disk, userCred, nil)
	}
	return err
}

func (self *SGuest) AllowPerformSaveImage(ctx context.Context, userCred mcclient.TokenCredential, query jsonutils.JSONObject, data jsonutils.JSONObject) bool {
	log.Infof("permission: %s", self.IsOwner(userCred))
	return self.IsOwner(userCred)
}

func (self *SGuest) PerformSaveImage(ctx context.Context, userCred mcclient.TokenCredential, query jsonutils.JSONObject, data jsonutils.JSONObject) (jsonutils.JSONObject, error) {
	if !utils.IsInStringArray(self.Status, []string{VM_READY}) {
		return nil, httperrors.NewInputParameterError("Cannot save image in status %s", self.Status)
	} else if !data.Contains("name") {
		return nil, httperrors.NewInputParameterError("Image name is required")
	} else if disks := self.CategorizeDisks(); disks.Root == nil {
		return nil, httperrors.NewInputParameterError("No root image")
	} else {
		kwargs := data.(*jsonutils.JSONDict)
		restart := self.Status == VM_RUNNING
		properties := jsonutils.NewDict()
		if notes, err := data.GetString("notes"); err != nil && len(notes) > 0 {
			properties.Add(jsonutils.NewString(notes), "notes")
		}
		properties.Add(jsonutils.NewString(self.OsType), "os_type")
		kwargs.Add(properties, "properties")
		kwargs.Add(jsonutils.NewBool(restart), "restart")

		lockman.LockObject(ctx, disks.Root)
		defer lockman.ReleaseObject(ctx, disks.Root)

		if imageId, err := disks.Root.PrepareSaveImage(ctx, userCred, kwargs); err != nil {
			return nil, err
		} else {
			kwargs.Add(jsonutils.NewString(imageId), "image_id")
		}
		return nil, self.StartGuestSaveImage(ctx, userCred, kwargs, "")
	}
}

func (self *SGuest) StartGuestSaveImage(ctx context.Context, userCred mcclient.TokenCredential, data *jsonutils.JSONDict, parentTaskId string) error {
	return self.GetDriver().StartGuestSaveImage(ctx, userCred, self, data, parentTaskId)
}

func (self *SGuest) AllowPerformSync(ctx context.Context, userCred mcclient.TokenCredential, query jsonutils.JSONObject, data jsonutils.JSONObject) bool {
	return self.IsOwner(userCred)
}

func (self *SGuest) PerformSync(ctx context.Context, userCred mcclient.TokenCredential, query jsonutils.JSONObject, data jsonutils.JSONObject) (jsonutils.JSONObject, error) {
	if err := self.StartSyncTask(ctx, userCred, false, ""); err != nil {
		return nil, err
	}
	return nil, nil
}

func (self *SGuest) AllowPerformDeploy(ctx context.Context, userCred mcclient.TokenCredential, query jsonutils.JSONObject, data jsonutils.JSONObject) bool {
	return self.IsOwner(userCred)
}

func (self *SGuest) PerformDeploy(ctx context.Context, userCred mcclient.TokenCredential, query jsonutils.JSONObject, data jsonutils.JSONObject) (jsonutils.JSONObject, error) {
	kwargs, ok := data.(*jsonutils.JSONDict)
	if !ok {
		return nil, fmt.Errorf("Parse query body error")
	}

	// 变更密码/密钥时需要Restart才能生效。更新普通字段不需要Restart
	doRestart := false
	if kwargs.Contains("__delete_keypair__") || kwargs.Contains("keypair") {
		doRestart = true
		var kpId string
		if !jsonutils.QueryBoolean(kwargs, "__delete_keypair__", false) {
			keypair, _ := kwargs.GetString("keypair")
			iKp, err := KeypairManager.FetchByIdOrName(userCred.GetProjectId(), keypair)
			if err != nil {
				return nil, err
			}
			if iKp == nil {
				return nil, fmt.Errorf("Fetch keypair error")
			}
			kp := iKp.(*SKeypair)
			kpId = kp.Id
		}
		if self.KeypairId != kpId {
			self.GetModelManager().TableSpec().Update(self, func() error {
				self.KeypairId = kpId
				return nil
			})
			kwargs.Set("reset_password", jsonutils.JSONTrue)
		}
	}

	if utils.IsInStringArray(self.Status, []string{VM_RUNNING, VM_READY, VM_ADMIN}) {
		if doRestart && self.Status == VM_RUNNING {
			kwargs.Set("restart", jsonutils.JSONTrue)
		}
		err := self.StartGuestDeployTask(ctx, userCred, kwargs, "deploy", "")
		if err != nil {
			return nil, err
		}
		return nil, nil
	}
	return nil, httperrors.NewServerStatusError("Cannot deploy in status %s", self.Status)
}

func (self *SGuest) AllowPerformAttachdisk(ctx context.Context, userCred mcclient.TokenCredential, query jsonutils.JSONObject, data jsonutils.JSONObject) bool {
	return self.IsOwner(userCred)
}

func (self *SGuest) ValidateAttachDisk(ctx context.Context, disk *SDisk) error {
	storage := disk.GetStorage()
	if provider := storage.GetCloudprovider(); provider != nil {
		host := self.GetHost()
		if provider.Id != host.ManagerId {
			return httperrors.NewInputParameterError("Disk %s and guest not belong to the same account", disk.Name)
		} else if storage.ZoneId != host.ZoneId {
			return httperrors.NewInputParameterError("Disk %s and guest not belong to the same zone", disk.Name)
		}
		return nil
	}

	if disk.isAttached() {
		return httperrors.NewInputParameterError("Disk %s has been attached", disk.Name)
	} else if len(disk.GetPathAtHost(self.GetHost())) == 0 {
		return httperrors.NewInputParameterError("Disk %s not belong the guest's host", disk.Name)
	} else if disk.Status != DISK_READY {
		return httperrors.NewInputParameterError("Disk in %s not able to attach", disk.Status)
	} else if !utils.IsInStringArray(self.Status, []string{VM_RUNNING, VM_READY}) {
		return httperrors.NewInputParameterError("Server in %s not able to attach disk", self.Status)
	}
	return nil
}

func (self *SGuest) PerformAttachdisk(ctx context.Context, userCred mcclient.TokenCredential, query jsonutils.JSONObject, data jsonutils.JSONObject) (jsonutils.JSONObject, error) {
	if diskId, err := data.GetString("disk_id"); err != nil {
		return nil, err
	} else {
		if disk, err := DiskManager.FetchByIdOrName(userCred.GetProjectId(), diskId); err != nil {
			return nil, err
		} else if disk == nil {
			return nil, httperrors.NewResourceNotFoundError("Disk %s not found", diskId)
		} else if err := self.ValidateAttachDisk(ctx, disk.(*SDisk)); err != nil {
			return nil, err
		} else {
			driver, _ := data.GetString("driver")
			cache, _ := data.GetString("cache")
			mountpoint, _ := data.GetString("mountpoint")
			if err := self.attach2Disk(disk.(*SDisk), userCred, driver, cache, mountpoint); err != nil {
				return nil, err
			} else {
				self.StartSyncTask(ctx, userCred, false, "")
			}
		}
	}
	return nil, nil
}

func (self *SGuest) StartSyncTask(ctx context.Context, userCred mcclient.TokenCredential, fw_only bool, parentTaskId string) error {
	if !utils.IsInStringArray(self.Status, []string{VM_READY, VM_RUNNING}) {
		return httperrors.NewResourceBusyError("Cannot sync in status %s", self.Status)
	}
	data := jsonutils.NewDict()
	if fw_only {
		data.Add(jsonutils.JSONTrue, "fw_only")
	} else if err := self.SetStatus(userCred, VM_SYNC_CONFIG, ""); err != nil {
		log.Errorf(err.Error())
		return err
	}
	if task, err := taskman.TaskManager.NewTask(ctx, "GuestSyncConfTask", self, userCred, data, parentTaskId, "", nil); err != nil {
		log.Errorf(err.Error())
		return err
	} else {
		task.ScheduleRun(nil)
	}
	return nil
}

type sSyncDiskPair struct {
	disk  *SDisk
	vdisk cloudprovider.ICloudDisk
}

func (self *SGuest) SyncVMDisks(ctx context.Context, userCred mcclient.TokenCredential, host *SHost, vdisks []cloudprovider.ICloudDisk) compare.SyncResult {
	result := compare.SyncResult{}

	newdisks := make([]sSyncDiskPair, 0)
	for i := 0; i < len(vdisks); i += 1 {
		if len(vdisks[i].GetGlobalId()) == 0 {
			continue
		}
		disk, err := DiskManager.syncCloudDisk(ctx, userCred, vdisks[i])
		if err != nil {
			result.Error(err)
			return result
		}
		newdisks = append(newdisks, sSyncDiskPair{disk: disk, vdisk: vdisks[i]})
	}

	needRemoves := make([]SGuestdisk, 0)

	guestdisks := self.GetDisks()
	for i := 0; i < len(guestdisks); i += 1 {
		find := false
		for j := 0; j < len(newdisks); j += 1 {
			if newdisks[j].disk.Id == guestdisks[i].DiskId {
				find = true
				break
			}
		}
		if !find {
			needRemoves = append(needRemoves, guestdisks[i])
		}
	}

	needAdds := make([]sSyncDiskPair, 0)

	for i := 0; i < len(newdisks); i += 1 {
		find := false
		for j := 0; j < len(guestdisks); j += 1 {
			if newdisks[i].disk.Id == guestdisks[j].DiskId {
				find = true
				break
			}
		}
		if !find {
			needAdds = append(needAdds, newdisks[i])
		}
	}

	for i := 0; i < len(needRemoves); i += 1 {
		err := needRemoves[i].Detach(ctx, userCred)
		if err != nil {
			result.DeleteError(err)
		} else {
			result.Delete()
		}
	}
	for i := 0; i < len(needAdds); i += 1 {
		vdisk := needAdds[i].vdisk
		err := self.attach2Disk(needAdds[i].disk, userCred, vdisk.GetDriver(), vdisk.GetCacheMode(), vdisk.GetMountpoint())
		if err != nil {
			result.AddError(err)
		} else {
			result.Add()
		}
	}
	return result
}

func filterGuestByRange(q *sqlchemy.SQuery, rangeObj db.IStandaloneModel, hostType string) *sqlchemy.SQuery {
	hosts := HostManager.Query().SubQuery()
	q = q.Join(hosts, sqlchemy.AND(
		sqlchemy.Equals(hosts.Field("id"), q.Field("host_id")),
		sqlchemy.IsFalse(hosts.Field("deleted")),
		sqlchemy.IsTrue(hosts.Field("enabled")),
		sqlchemy.Equals(hosts.Field("host_status"), HOST_ONLINE)))
	hostTypes := []string{}
	if len(hostType) != 0 {
		hostTypes = append(hostTypes, hostType)
	}
	q = AttachUsageQuery(q, hosts, hosts.Field("id"), hostTypes, rangeObj)
	return q
}

type SGuestCountStat struct {
	TotalGuestCount    int
	TotalCpuCount      int
	TotalMemSize       int
	TotalDiskSize      int
	TotalIsolatedCount int
}

func totalGuestResourceCount(projectId string, rangeObj db.IStandaloneModel, status []string, hypervisor string,
	includeSystem bool, pendingDelete bool, hostType string) SGuestCountStat {

	guestdisks := GuestdiskManager.Query().SubQuery()
	disks := DiskManager.Query().SubQuery()

	diskQuery := guestdisks.Query(guestdisks.Field("guest_id"), sqlchemy.SUM("guest_disk_size", disks.Field("disk_size")))
	diskQuery = diskQuery.Join(disks, sqlchemy.AND(sqlchemy.Equals(guestdisks.Field("disk_id"), disks.Field("id")),
		sqlchemy.IsFalse(disks.Field("deleted"))))
	diskQuery = diskQuery.GroupBy(guestdisks.Field("guest_id"))

	diskSubQuery := diskQuery.SubQuery()

	isolated := IsolatedDeviceManager.Query().SubQuery()

	isoDevQuery := isolated.Query(isolated.Field("guest_id"), sqlchemy.COUNT("device_sum"))
	isoDevQuery = isoDevQuery.Filter(sqlchemy.IsNotNull(isolated.Field("guest_id")))
	isoDevQuery = isoDevQuery.GroupBy(isolated.Field("guest_id"))

	isoDevSubQuery := isoDevQuery.SubQuery()

	guests := GuestManager.Query().SubQuery()

	q := guests.Query(sqlchemy.COUNT("total_guest_count"),
		sqlchemy.SUM("total_cpu_count", guests.Field("vcpu_count")),
		sqlchemy.SUM("total_mem_size", guests.Field("vmem_size")),
		sqlchemy.SUM("total_disk_size", diskSubQuery.Field("guest_disk_size")),
		sqlchemy.SUM("total_isolated_count", isoDevSubQuery.Field("device_sum")))

	q = q.LeftJoin(diskSubQuery, sqlchemy.Equals(diskSubQuery.Field("guest_id"), guests.Field("id")))

	q = q.LeftJoin(isoDevSubQuery, sqlchemy.Equals(isoDevSubQuery.Field("guest_id"), guests.Field("id")))

	q = filterGuestByRange(q, rangeObj, hostType)

	if len(projectId) > 0 {
		q = q.Filter(sqlchemy.Equals(guests.Field("tenant_id"), projectId))
	}
	if len(status) > 0 {
		q = q.Filter(sqlchemy.In(guests.Field("status"), status))
	}
	if len(hypervisor) > 0 {
		q = q.Filter(sqlchemy.Equals(guests.Field("hypervisor"), hypervisor))
	}
	if !includeSystem {
		q = q.Filter(sqlchemy.OR(sqlchemy.IsNull(guests.Field("is_system")), sqlchemy.IsFalse(guests.Field("is_system"))))
	}
	if pendingDelete {
		q = q.Filter(sqlchemy.IsTrue(guests.Field("pending_deleted")))
	} else {
		q = q.Filter(sqlchemy.OR(sqlchemy.IsNull(guests.Field("pending_deleted")), sqlchemy.IsFalse(guests.Field("pending_deleted"))))
	}
	stat := SGuestCountStat{}
	row := q.Row()
	err := q.Row2Struct(row, &stat)
	if err != nil {
		log.Errorf("%s", err)
	}
	return stat
}

func (self *SGuest) getDefaultNetworkConfig() *SNetworkConfig {
	netConf := SNetworkConfig{}
	netConf.BwLimit = options.Options.DefaultBandwidth
	osProf := self.getOSProfile()
	netConf.Driver = osProf.NetDriver
	return &netConf
}

func (self *SGuest) CreateNetworksOnHost(ctx context.Context, userCred mcclient.TokenCredential, host *SHost, data *jsonutils.JSONDict, pendingUsage quotas.IQuota) error {
	idx := 0
	for idx = 0; data.Contains(fmt.Sprintf("net.%d", idx)); idx += 1 {
		netJson, err := data.Get(fmt.Sprintf("net.%d", idx))
		if err != nil {
			return err
		}
		netConfig, err := parseNetworkInfo(userCred, netJson)
		if err != nil {
			return err
		}
		err = self.attach2NetworkDesc(ctx, userCred, host, netConfig, pendingUsage)
		if err != nil {
			return err
		}
	}
	if idx == 0 {
		netConfig := self.getDefaultNetworkConfig()
		return self.attach2RandomNetwork(ctx, userCred, host, netConfig, pendingUsage)
	}
	return nil
}

func (self *SGuest) attach2NetworkDesc(ctx context.Context, userCred mcclient.TokenCredential, host *SHost, netConfig *SNetworkConfig, pendingUsage quotas.IQuota) error {
	var err1, err2 error
	if len(netConfig.Network) > 0 {
		err1 = self.attach2NamedNetworkDesc(ctx, userCred, host, netConfig, pendingUsage)
		if err1 == nil {
			return nil
		}
	}
	err2 = self.attach2RandomNetwork(ctx, userCred, host, netConfig, pendingUsage)
	if err2 == nil {
		return nil
	}
	if err1 != nil {
		return fmt.Errorf("%s/%s", err1, err2)
	} else {
		return err2
	}
}

func (self *SGuest) attach2NamedNetworkDesc(ctx context.Context, userCred mcclient.TokenCredential, host *SHost, netConfig *SNetworkConfig, pendingUsage quotas.IQuota) error {
	driver := self.GetDriver()
	net, mac, idx, allocDir := driver.GetNamedNetworkConfiguration(self, userCred, host, netConfig)
	if net != nil {
		err := self.Attach2Network(ctx, userCred, net, pendingUsage, netConfig.Address, mac, netConfig.Driver, netConfig.BwLimit, netConfig.Vip, idx, netConfig.Reserved, allocDir, false)
		if err != nil {
			return err
		} else {
			return nil
		}
	} else {
		return fmt.Errorf("Network %s not available", netConfig.Network)
	}
}

func (self *SGuest) attach2RandomNetwork(ctx context.Context, userCred mcclient.TokenCredential, host *SHost, netConfig *SNetworkConfig, pendingUsage quotas.IQuota) error {
	driver := self.GetDriver()
	return driver.Attach2RandomNetwork(self, ctx, userCred, host, netConfig, pendingUsage)
}

func (self *SGuest) CreateDisksOnHost(ctx context.Context, userCred mcclient.TokenCredential, host *SHost, data *jsonutils.JSONDict, pendingUsage quotas.IQuota) error {
	for idx := 0; data.Contains(fmt.Sprintf("disk.%d", idx)); idx += 1 {
		diskJson, err := data.Get(fmt.Sprintf("disk.%d", idx))
		if err != nil {
			return err
		}
		diskConfig, err := parseDiskInfo(ctx, userCred, diskJson)
		if err != nil {
			return err
		}
		disk, err := self.createDiskOnHost(ctx, userCred, host, diskConfig, pendingUsage)
		if err != nil {
			return err
		}
		data.Add(jsonutils.NewString(disk.Id), fmt.Sprintf("disk.%d.id", idx))
	}
	return nil
}

func (self *SGuest) createDiskOnStorage(ctx context.Context, userCred mcclient.TokenCredential, storage *SStorage, diskConfig *SDiskConfig, pendingUsage quotas.IQuota) (*SDisk, error) {
	lockman.LockObject(ctx, storage)
	defer lockman.ReleaseObject(ctx, storage)

	lockman.LockClass(ctx, QuotaManager, self.ProjectId)
	defer lockman.ReleaseClass(ctx, QuotaManager, self.ProjectId)

	diskName := fmt.Sprintf("vdisk_%s_%d", self.Name, time.Now().UnixNano())
	disk, err := storage.createDisk(diskName, diskConfig, userCred, self.ProjectId, true, self.IsSystem)

	if err != nil {
		return nil, err
	}

	cancelUsage := SQuota{}
	cancelUsage.Storage = disk.DiskSize
	err = QuotaManager.CancelPendingUsage(ctx, userCred, self.ProjectId, pendingUsage, &cancelUsage)

	return disk, nil
}

func (self *SGuest) createDiskOnHost(ctx context.Context, userCred mcclient.TokenCredential, host *SHost, diskConfig *SDiskConfig, pendingUsage quotas.IQuota) (*SDisk, error) {
	storage := self.GetDriver().ChooseHostStorage(host, diskConfig.Backend)
	if storage == nil {
		return nil, fmt.Errorf("No storage to create disk")
	}
	disk, err := self.createDiskOnStorage(ctx, userCred, storage, diskConfig, pendingUsage)
	if err != nil {
		return nil, err
	}
	err = self.attach2Disk(disk, userCred, diskConfig.Driver, diskConfig.Cache, diskConfig.Mountpoint)
	return disk, err
}

func (self *SGuest) CreateIsolatedDeviceOnHost(ctx context.Context, userCred mcclient.TokenCredential, host *SHost, data *jsonutils.JSONDict, pendingUsage quotas.IQuota) error {
	for idx := 0; data.Contains(fmt.Sprintf("isolated_device.%d", idx)); idx += 1 {
		devJson, err := data.Get(fmt.Sprintf("isolated_device.%d", idx))
		if err != nil {
			return err
		}
		devConfig, err := IsolatedDeviceManager.parseDeviceInfo(userCred, devJson)
		if err != nil {
			return err
		}
		err = self.createIsolatedDeviceOnHost(ctx, userCred, host, devConfig, pendingUsage)
		if err != nil {
			return err
		}
	}
	return nil
}

func (self *SGuest) createIsolatedDeviceOnHost(ctx context.Context, userCred mcclient.TokenCredential, host *SHost, devConfig *SIsolatedDeviceConfig, pendingUsage quotas.IQuota) error {
	lockman.LockClass(ctx, QuotaManager, self.ProjectId)
	defer lockman.ReleaseClass(ctx, QuotaManager, self.ProjectId)

	err := IsolatedDeviceManager.attachHostDeviceToGuestByDesc(self, host, devConfig, userCred)
	if err != nil {
		return err
	}

	cancelUsage := SQuota{IsolatedDevice: 1}
	err = QuotaManager.CancelPendingUsage(ctx, userCred, self.ProjectId, pendingUsage, &cancelUsage)
	return err
}

func (self *SGuest) attachIsolatedDevice(userCred mcclient.TokenCredential, dev *SIsolatedDevice) error {
	if len(dev.GuestId) > 0 {
		return fmt.Errorf("Isolated device already attached to another guest: %s", dev.GuestId)
	}
	if dev.HostId != self.HostId {
		return fmt.Errorf("Isolated device and guest are not located in the same host")
	}
	_, err := IsolatedDeviceManager.TableSpec().Update(dev, func() error {
		dev.GuestId = self.Id
		return nil
	})
	if err != nil {
		return err
	}
	db.OpsLog.LogEvent(self, db.ACT_GUEST_ATTACH_ISOLATED_DEVICE, dev.GetShortDesc(), userCred)
	return nil
}

func (self *SGuest) JoinGroups(userCred mcclient.TokenCredential, params *jsonutils.JSONDict) {
	// TODO
}

func (self *SGuest) StartGuestCreateTask(ctx context.Context, userCred mcclient.TokenCredential, params *jsonutils.JSONDict, pendingUsage quotas.IQuota, parentTaskId string) error {
	return self.GetDriver().StartGuestCreateTask(self, ctx, userCred, params, pendingUsage, parentTaskId)
}

type SGuestDiskCategory struct {
	Root *SDisk
	Swap []*SDisk
	Data []*SDisk
}

func (self *SGuest) CategorizeDisks() SGuestDiskCategory {
	diskCat := SGuestDiskCategory{}
	guestdisks := self.GetDisks()
	if guestdisks == nil {
		log.Errorf("no disk for this server!!!")
		return diskCat
	}
	for _, gd := range guestdisks {
		if diskCat.Root == nil {
			diskCat.Root = gd.GetDisk()
		} else {
			disk := gd.GetDisk()
			if disk.FsFormat == "swap" {
				diskCat.Swap = append(diskCat.Swap, disk)
			} else {
				diskCat.Data = append(diskCat.Data, disk)
			}
		}
	}
	return diskCat
}

type SGuestNicCategory struct {
	InternalNics []SGuestnetwork
	ExternalNics []SGuestnetwork
}

func (self *SGuest) CategorizeNics() SGuestNicCategory {
	netCat := SGuestNicCategory{}

	guestnics := self.GetNetworks()
	if guestnics == nil {
		log.Errorf("no nics for this server!!!")
		return netCat
	}

	for _, gn := range guestnics {
		if gn.IsExit() {
			netCat.ExternalNics = append(netCat.ExternalNics, gn)
		} else {
			netCat.InternalNics = append(netCat.InternalNics, gn)
		}
	}
	return netCat
}

func (self *SGuest) StartGuestDeployTask(ctx context.Context, userCred mcclient.TokenCredential, kwargs *jsonutils.JSONDict, action string, parentTaskId string) error {
	self.SetStatus(userCred, VM_START_DEPLOY, "")
	if kwargs == nil {
		kwargs = jsonutils.NewDict()
	}
	kwargs.Add(jsonutils.NewString(action), "deploy_action")
	task, err := taskman.TaskManager.NewTask(ctx, "GuestDeployTask", self, userCred, kwargs, parentTaskId, "", nil)
	if err != nil {
		return err
	}
	task.ScheduleRun(nil)
	return nil
}

func (self *SGuest) NotifyServerEvent(event string, priority string, loginInfo bool) error {
	meta, err := self.GetAllMetadata(nil)
	if err != nil {
		return err
	}
	kwargs := jsonutils.NewDict()
	kwargs.Add(jsonutils.NewString(self.Name), "name")
	if loginInfo {
		kwargs.Add(jsonutils.NewStringArray(self.getNotifyIps()), "ips")
		osName := meta["os_name"]
		if osName == "Windows" {
			kwargs.Add(jsonutils.JSONTrue, "windows")
		}
		loginAccount := meta["login_account"]
		if len(loginAccount) > 0 {
			kwargs.Add(jsonutils.NewString(loginAccount), "account")
		}
		keypair := self.getKeypairName()
		if len(keypair) > 0 {
			kwargs.Add(jsonutils.NewString(keypair), "keypair")
		} else {
			loginKey := meta["login_key"]
			if len(loginKey) > 0 {
				passwd, err := utils.DescryptAESBase64(self.Id, loginKey)
				if err == nil {
					kwargs.Add(jsonutils.NewString(passwd), "password")
				}
			}
		}
	}
	return notifyclient.Notify(self.ProjectId, event, priority, kwargs)
}

func (self *SGuest) NotifyAdminServerEvent(ctx context.Context, event string, priority string) error {
	kwargs := jsonutils.NewDict()
	kwargs.Add(jsonutils.NewString(self.Name), "name")
	tc, _ := self.GetTenantCache(ctx)
	if tc != nil {
		kwargs.Add(jsonutils.NewString(tc.Name), "tenant")
	} else {
		kwargs.Add(jsonutils.NewString(self.ProjectId), "tenant")
	}
	return notifyclient.Notify(options.Options.NotifyAdminUser, event, priority, kwargs)
}

func (self *SGuest) StartGuestStopTask(ctx context.Context, userCred mcclient.TokenCredential, isForce bool, parentTaskId string) error {
	if len(parentTaskId) == 0 {
		self.SetStatus(userCred, VM_START_STOP, "")
	}
	params := jsonutils.NewDict()
	if isForce {
		params.Add(jsonutils.JSONTrue, "is_force")
	}
	if len(parentTaskId) > 0 {
		params.Add(jsonutils.JSONTrue, "subtask")
	}
	return self.GetDriver().StartGuestStopTask(self, ctx, userCred, params, parentTaskId)
}

func (self *SGuest) insertIso(imageId string) bool {
	cdrom := self.getCdrom()
	return cdrom.insertIso(imageId)
}

func (self *SGuest) InsertIsoSucc(imageId string, path string, size int, name string) bool {
	cdrom := self.getCdrom()
	return cdrom.insertIsoSucc(imageId, path, size, name)
}

func (self *SGuest) GetDetailsIso(userCred mcclient.TokenCredential) jsonutils.JSONObject {
	cdrom := self.getCdrom()
	desc := jsonutils.NewDict()
	if len(cdrom.ImageId) > 0 {
		desc.Set("image_id", jsonutils.NewString(cdrom.ImageId))
		desc.Set("status", jsonutils.NewString("inserting"))
	}
	if len(cdrom.Path) > 0 {
		desc.Set("name", jsonutils.NewString(cdrom.Name))
		desc.Set("size", jsonutils.NewInt(int64(cdrom.Size)))
		desc.Set("status", jsonutils.NewString("ready"))
	}
	return desc
}

func (self *SGuest) StartInsertIsoTask(ctx context.Context, imageId string, hostId string, userCred mcclient.TokenCredential, parentTaskId string) error {
	self.insertIso(imageId)

	data := jsonutils.NewDict()
	data.Add(jsonutils.NewString(imageId), "image_id")
	data.Add(jsonutils.NewString(hostId), "host_id")

	task, err := taskman.TaskManager.NewTask(ctx, "GuestInsertIsoTask", self, userCred, data, parentTaskId, "", nil)
	if err != nil {
		return err
	}
	task.ScheduleRun(nil)
	return nil
}

func (self *SGuest) StartGueststartTask(ctx context.Context, userCred mcclient.TokenCredential, data *jsonutils.JSONDict, parentTaskId string) error {
	self.SetStatus(userCred, VM_START_START, "")
	task, err := taskman.TaskManager.NewTask(ctx, "GuestStartTask", self, userCred, data, parentTaskId, "", nil)
	if err != nil {
		return err
	}
	task.ScheduleRun(nil)
	return nil
}

func (self *SGuest) StartGuestCreateDiskTask(ctx context.Context, userCred mcclient.TokenCredential, data *jsonutils.JSONDict, parentTaskId string) error {
	task, err := taskman.TaskManager.NewTask(ctx, "GuestCreateDiskTask", self, userCred, data, parentTaskId, "", nil)
	if err != nil {
		return err
	}
	task.ScheduleRun(nil)
	return nil
}

func (self *SGuest) StartSyncstatus(ctx context.Context, userCred mcclient.TokenCredential, parentTaskId string) error {
	return self.GetDriver().StartGuestSyncstatusTask(self, ctx, userCred, parentTaskId)
}

func (self *SGuest) StartAutoDeleteGuestTask(ctx context.Context, userCred mcclient.TokenCredential, parentTaskId string) error {
	db.OpsLog.LogEvent(self, db.ACT_DELETE, "auto-delete after stop", userCred)
	return self.StartDeleteGuestTask(ctx, userCred, parentTaskId, false, false)
}

func (self *SGuest) StartDeleteGuestTask(ctx context.Context, userCred mcclient.TokenCredential, parentTaskId string, isPurge bool, overridePendingDelete bool) error {
	params := jsonutils.NewDict()
	params.Add(jsonutils.NewString(self.Status), "guest_status")
	if isPurge {
		params.Add(jsonutils.JSONTrue, "purge")
	}
	if overridePendingDelete {
		params.Add(jsonutils.JSONTrue, "override_pending_delete")
	}
	self.SetStatus(userCred, VM_START_DELETE, "")
	return self.GetDriver().StartDeleteGuestTask(ctx, userCred, self, params, parentTaskId)
}

func (self *SGuest) AllowPerformAssignSecgroup(ctx context.Context, userCred mcclient.TokenCredential, query jsonutils.JSONObject, data jsonutils.JSONObject) bool {
	return self.IsOwner(userCred)
}

func (self *SGuest) AllowPerformRevokeSecgroup(ctx context.Context, userCred mcclient.TokenCredential, query jsonutils.JSONObject, data jsonutils.JSONObject) bool {
	return self.IsOwner(userCred)
}

func (self *SGuest) PerformRevokeSecgroup(ctx context.Context, userCred mcclient.TokenCredential, query jsonutils.JSONObject, data jsonutils.JSONObject) (jsonutils.JSONObject, error) {
	if !utils.IsInStringArray(self.Status, []string{VM_READY, VM_RUNNING, VM_SUSPEND}) {
		return nil, httperrors.NewInputParameterError("Cannot revoke security rules in status %s", self.Status)
	} else {
		if _, err := self.GetModelManager().TableSpec().Update(self, func() error {
			self.SecgrpId = "default"
			return nil
		}); err != nil {
			return nil, err
		}
		if err := self.StartSyncTask(ctx, userCred, true, ""); err != nil {
			return nil, err
		}
	}
	return nil, nil
}

func (self *SGuest) PerformAssignSecgroup(ctx context.Context, userCred mcclient.TokenCredential, query jsonutils.JSONObject, data jsonutils.JSONObject) (jsonutils.JSONObject, error) {
	if !utils.IsInStringArray(self.Status, []string{VM_READY, VM_RUNNING, VM_SUSPEND}) {
		return nil, httperrors.NewInputParameterError("Cannot assign security rules in status %s", self.Status)
	} else {
		if secgrp, err := data.GetString("secgrp"); err != nil {
			return nil, err
		} else if sg, err := SecurityGroupManager.FetchByIdOrName(userCred.GetProjectId(), secgrp); err != nil {
			return nil, httperrors.NewNotFoundError("SecurityGroup %s not found", secgrp)
		} else {
			if _, err := self.GetModelManager().TableSpec().Update(self, func() error {
				self.SecgrpId = sg.GetId()
				return nil
			}); err != nil {
				return nil, err
			}
			if err := self.StartSyncTask(ctx, userCred, true, ""); err != nil {
				return nil, err
			}
		}
	}
	return nil, nil
}

func (self *SGuest) AllowPerformPurge(ctx context.Context, userCred mcclient.TokenCredential, query jsonutils.JSONObject, data jsonutils.JSONObject) bool {
	return self.IsAdmin(userCred)
}

func (self *SGuest) PerformPurge(ctx context.Context, userCred mcclient.TokenCredential, query jsonutils.JSONObject, data jsonutils.JSONObject) (jsonutils.JSONObject, error) {
	err := self.ValidateDeleteCondition(ctx)
	if err != nil {
		return nil, err
	}
	host := self.GetHost()
	if host != nil && host.Enabled {
		return nil, httperrors.NewInvalidStatusError("Cannot purge server on enabled host")
	}
	err = self.StartDeleteGuestTask(ctx, userCred, "", true, false)
	return nil, err
}

func (self *SGuest) AllowPerformRebuildRoot(ctx context.Context, userCred mcclient.TokenCredential, query jsonutils.JSONObject, data jsonutils.JSONObject) bool {
	return self.IsOwner(userCred)
}

func (self *SGuest) PerformRebuildRoot(ctx context.Context, userCred mcclient.TokenCredential, query jsonutils.JSONObject, data jsonutils.JSONObject) (jsonutils.JSONObject, error) {
	imageId, _ := data.GetString("image_id")
	if utils.IsInStringArray(self.Status, []string{VM_READY, VM_RUNNING, VM_ADMIN}) {
		if !data.Contains("image_id") {
			gdc := self.CategorizeDisks()
			imageId = gdc.Root.GetTemplateId()
			if len(imageId) == 0 {
				return nil, httperrors.NewBadRequestError("No template for root disk")
			}
			img, err := CachedimageManager.getImageInfo(ctx, userCred, imageId, false)
			if err != nil {
				return nil, httperrors.NewBadRequestError("Template %s not accessible: %s", imageId, err.Error())
			}
			osType, _ := img.Properties["os_type"]
			osName := self.GetMetadata("os_name", userCred)
			if len(osName) == 0 && len(osType) == 0 && strings.ToLower(osType) != strings.ToLower(osName) {
				return nil, httperrors.NewBadRequestError("Cannot switch OS between %s-%s", osName, osType)
			}
		}
		autoStart := jsonutils.QueryBoolean(data, "auto_start", false)
		var needStop = false
		if self.Status == VM_RUNNING {
			needStop = true
		}
		err := self.StartRebuildRootTask(ctx, userCred, imageId, needStop, autoStart)
		return nil, err
	}
	return nil, httperrors.NewInvalidStatusError("Cannot reset root in status %s", self.Status)
}

func (self *SGuest) StartRebuildRootTask(ctx context.Context, userCred mcclient.TokenCredential, imageId string, needStop, autoStart bool) error {
	data := jsonutils.NewDict()
	data.Set("image_id", jsonutils.NewString(imageId))
	if needStop {
		data.Set("need_stop", jsonutils.JSONTrue)
	}
	if autoStart {
		data.Set("auto_start", jsonutils.JSONTrue)
	}
	if self.GetHypervisor() == HYPERVISOR_BAREMETAL {
		task, err := taskman.TaskManager.NewTask(ctx, "BaremetalServerRebuildRootTask", self, userCred, data, "", "", nil)
		if err != nil {
			return err
		}
		task.ScheduleRun(nil)
	} else {
		task, err := taskman.TaskManager.NewTask(ctx, "GuestRebuildRootTask", self, userCred, data, "", "", nil)
		if err != nil {
			return err
		}
		task.ScheduleRun(nil)
	}
	return nil
}

func (self *SGuest) DetachDisk(ctx context.Context, disk *SDisk, userCred mcclient.TokenCredential) {
	guestdisk := self.GetGuestDisk(disk.Id)
	if guestdisk != nil {
		guestdisk.Detach(ctx, userCred)
	}
}

func (self *SGuest) AllowPerformCreatedisk(ctx context.Context, userCred mcclient.TokenCredential, query jsonutils.JSONObject, data jsonutils.JSONObject) bool {
	return self.IsOwner(userCred)
}

func (self *SGuest) PerformCreatedisk(ctx context.Context, userCred mcclient.TokenCredential, query jsonutils.JSONObject, data jsonutils.JSONObject) (jsonutils.JSONObject, error) {
	var diskIdx, diskSize = 0, 0
	disksConf := jsonutils.NewDict()
	diskSizes := make(map[string]int, 0)
	diskSeq := fmt.Sprintf("disk.%d", diskIdx)
	for data.Contains(diskSeq) {
		diskDef, _ := data.Get(diskSeq)
		diskInfo, err := parseDiskInfo(ctx, userCred, diskDef)
		if err != nil {
			logclient.AddActionLog(self, logclient.ACT_CREATE, err.Error(), userCred, false)
			return nil, httperrors.NewBadRequestError(err.Error())
		}
		disksConf.Set(diskSeq, jsonutils.Marshal(diskInfo))
		if _, ok := diskSizes[diskInfo.Backend]; !ok {
			diskSizes[diskInfo.Backend] = diskInfo.Size
		} else {
			diskSizes[diskInfo.Backend] += diskInfo.Size
		}
		diskSize += diskInfo.Size
		diskIdx += 1
		diskSeq = fmt.Sprintf("disk.%d", diskIdx)
	}
	if diskIdx == 0 {
		logclient.AddActionLog(self, logclient.ACT_CREATE, "No Disk Info Provided", userCred, false)
		return nil, httperrors.NewBadRequestError("No Disk Info Provided")
	}
	host := self.GetHost()
	if host == nil {
		logclient.AddActionLog(self, logclient.ACT_CREATE, "No valid host", userCred, false)
		return nil, httperrors.NewBadRequestError("No valid host")
	}
	for backend, size := range diskSizes {
		storage := host.GetLeastUsedStorage(backend)
		if storage == nil {
			logclient.AddActionLog(self, logclient.ACT_CREATE, "No valid storage on current host", userCred, false)
			return nil, httperrors.NewBadRequestError("No valid storage on current host")
		}
		if storage.GetCapacity() < size {
			logclient.AddActionLog(self, logclient.ACT_CREATE, "Not eough storage space on current host", userCred, false)
			return nil, httperrors.NewBadRequestError("Not eough storage space on current host")
		}
	}
	pendingUsage := &SQuota{
		Storage: diskSize,
	}
	err := QuotaManager.CheckSetPendingQuota(ctx, userCred, self.ProjectId, pendingUsage)
	if err != nil {
		logclient.AddActionLog(self, logclient.ACT_CREATE, err.Error(), userCred, false)
		return nil, httperrors.NewBadRequestError(err.Error())
	}

	lockman.LockObject(ctx, host)
	defer lockman.ReleaseObject(ctx, host)

	err = self.CreateDisksOnHost(ctx, userCred, host, disksConf, pendingUsage)
	if err != nil {
		QuotaManager.CancelPendingUsage(ctx, userCred, self.ProjectId, nil, pendingUsage)
		logclient.AddActionLog(self, logclient.ACT_CREATE, err.Error(), userCred, false)
		return nil, httperrors.NewBadRequestError(err.Error())
	}
	err = self.StartGuestCreateDiskTask(ctx, userCred, disksConf, "")
	return nil, err
}

func (self *SGuest) AllowPerformDetachdisk(ctx context.Context, userCred mcclient.TokenCredential, query jsonutils.JSONObject, data jsonutils.JSONObject) bool {
	return self.IsOwner(userCred)
}

func (self *SGuest) PerformDetachdisk(ctx context.Context, userCred mcclient.TokenCredential, query jsonutils.JSONObject, data jsonutils.JSONObject) (jsonutils.JSONObject, error) {
	diskId, err := data.GetString("disk_id")
	if err != nil {
		return nil, err
	}
	keepDisk := jsonutils.QueryBoolean(data, "keep_disk", false)
	iDisk, err := DiskManager.FetchByIdOrName(userCred.GetProjectId(), diskId)
	if err != nil {
		return nil, err
	}
	disk := iDisk.(*SDisk)
	if disk != nil {
		if self.isAttach2Disk(disk) {
			if disk.DiskType == DISK_TYPE_SYS {
				return nil, httperrors.NewUnsupportOperationError("Cannot detach sys disk")
			}
			detachDiskStatus, err := self.GetDriver().GetDetachDiskStatus()
			if err != nil {
				return nil, err
			}
			if keepDisk && !self.GetDriver().CanKeepDetachDisk() {
				return nil, httperrors.NewInputParameterError("Cannot keep detached disk")
			}
			if utils.IsInStringArray(self.Status, detachDiskStatus) {
				if disk.Status == DISK_INIT {
					disk.SetStatus(userCred, DISK_DETACHING, "")
				}
				taskData := jsonutils.NewDict()
				taskData.Add(jsonutils.NewString(disk.Id), "disk_id")
				taskData.Add(jsonutils.NewBool(keepDisk), "keep_disk")
				self.GetDriver().StartGuestDetachdiskTask(ctx, userCred, self, taskData, "")
				return nil, nil
			} else {
				return nil, httperrors.NewInvalidStatusError("Server in %s not able to detach disk", self.Status)
			}
		} else {
			return nil, httperrors.NewInvalidStatusError("Disk %s not attached", diskId)
		}
	}
	return nil, httperrors.NewResourceNotFoundError("Disk %s not found", diskId)
}

func (self *SGuest) AllowPerformDetachIsolatedDevice(ctx context.Context, userCred mcclient.TokenCredential, query jsonutils.JSONObject, data jsonutils.JSONObject) bool {
	return userCred.IsSystemAdmin()
}

func (self *SGuest) PerformDetachIsolatedDevice(ctx context.Context, userCred mcclient.TokenCredential, query jsonutils.JSONObject, data jsonutils.JSONObject) (jsonutils.JSONObject, error) {
	if self.Hypervisor != HYPERVISOR_KVM {
		return nil, httperrors.NewNotAcceptableError("Not allow for hypervisor %s", self.Hypervisor)
	}
	if self.Status != VM_READY {
		msg := "Only allowed to attach isolated device when guest is ready"
		logclient.AddActionLog(self, logclient.ACT_GUEST_DETACH_ISOLATED_DEVICE, msg, userCred, false)
		return nil, httperrors.NewInvalidStatusError(msg)
	}
	device, err := data.GetString("device")
	if err != nil {
		msg := "Missing isolated device"
		logclient.AddActionLog(self, logclient.ACT_GUEST_DETACH_ISOLATED_DEVICE, msg, userCred, false)
		return nil, httperrors.NewBadRequestError(msg)
	}
	iDev, err := IsolatedDeviceManager.FetchByIdOrName(userCred.GetProjectId(), device)
	if err != nil {
		msg := fmt.Sprintf("Isolated device %s not found", device)
		logclient.AddActionLog(self, logclient.ACT_GUEST_DETACH_ISOLATED_DEVICE, msg, userCred, false)
		return nil, httperrors.NewBadRequestError(msg)
	}
	dev := iDev.(*SIsolatedDevice)
	host := self.GetHost()
	lockman.LockObject(ctx, host)
	defer lockman.ReleaseObject(ctx, host)
	err = self.detachIsolateDevice(userCred, dev)
	return nil, err
}

func (self *SGuest) detachIsolateDevice(userCred mcclient.TokenCredential, dev *SIsolatedDevice) error {
	if dev.GuestId != self.Id {
		msg := "Isolated device is not attached to this guest"
		logclient.AddActionLog(self, logclient.ACT_GUEST_DETACH_ISOLATED_DEVICE, msg, userCred, false)
		return httperrors.NewBadRequestError(msg)
	}
	_, err := self.GetModelManager().TableSpec().Update(dev, func() error {
		dev.GuestId = ""
		return nil
	})
	if err != nil {
		return err
	}
	db.OpsLog.LogEvent(self, db.ACT_GUEST_DETACH_ISOLATED_DEVICE, dev.GetShortDesc(), userCred)
	return nil
}

func (self *SGuest) AllowPerformAttachIsolatedDevice(ctx context.Context, userCred mcclient.TokenCredential, query jsonutils.JSONObject, data jsonutils.JSONObject) bool {
	return userCred.IsSystemAdmin()
}

func (self *SGuest) PerformAttachIsolatedDevice(ctx context.Context, userCred mcclient.TokenCredential, query jsonutils.JSONObject, data jsonutils.JSONObject) (jsonutils.JSONObject, error) {
	if self.Hypervisor != HYPERVISOR_KVM {
		return nil, httperrors.NewNotAcceptableError("Not allow for hypervisor %s", self.Hypervisor)
	}
	if self.Status != VM_READY {
		msg := "Only allowed to attach isolated device when guest is ready"
		logclient.AddActionLog(self, logclient.ACT_GUEST_ATTACH_ISOLATED_DEVICE, msg, userCred, false)
		return nil, httperrors.NewInvalidStatusError(msg)
	}
	device, err := data.GetString("device")
	if err != nil {
		msg := "Missing isolated device"
		logclient.AddActionLog(self, logclient.ACT_GUEST_ATTACH_ISOLATED_DEVICE, msg, userCred, false)
		return nil, httperrors.NewBadRequestError(msg)
	}
	iDev, err := IsolatedDeviceManager.FetchByIdOrName(userCred.GetProjectId(), device)
	if err != nil {
		msg := fmt.Sprintf("Isolated device %s not found", device)
		logclient.AddActionLog(self, logclient.ACT_GUEST_ATTACH_ISOLATED_DEVICE, msg, userCred, false)
		return nil, httperrors.NewBadRequestError(msg)
	}
	dev := iDev.(*SIsolatedDevice)
	host := self.GetHost()
	lockman.LockObject(ctx, host)
	defer lockman.ReleaseObject(ctx, host)
	err = self.attachIsolatedDevice(userCred, dev)
	var msg string
	if err != nil {
		msg = err.Error()
	}
	logclient.AddActionLog(self, logclient.ACT_GUEST_ATTACH_ISOLATED_DEVICE, msg, userCred, err == nil)
	return nil, err
}

func (self *SGuest) AllowPerformDetachnetwork(ctx context.Context, userCred mcclient.TokenCredential, query jsonutils.JSONObject, data jsonutils.JSONObject) bool {
	return self.IsOwner(userCred)
}

func (self *SGuest) PerformDetachnetwork(ctx context.Context, userCred mcclient.TokenCredential, query jsonutils.JSONObject, data jsonutils.JSONObject) (jsonutils.JSONObject, error) {
	if self.Status != VM_READY {
		return nil, httperrors.NewInvalidStatusError("Cannot detach network in status %s", self.Status)
	}
	reserve := jsonutils.QueryBoolean(data, "reserve", false)
	netId, err := data.GetString("net_id")
	if err != nil {
		return nil, httperrors.NewBadRequestError(err.Error())
	}
	iNetwork, err := NetworkManager.FetchById(netId)
	if err != nil {
		return nil, httperrors.NewNotFoundError("Network %s not found", netId)
	}
	network := iNetwork.(*SNetwork)
	err = self.detachNetwork(ctx, userCred, network, reserve, true)
	return nil, err
}

func (self *SGuest) AllowPerformAttachnetwork(ctx context.Context, userCred mcclient.TokenCredential, query jsonutils.JSONObject, data jsonutils.JSONObject) bool {
	return self.IsOwner(userCred)
}

func (self *SGuest) PerformAttachnetwork(ctx context.Context, userCred mcclient.TokenCredential, query jsonutils.JSONObject, data jsonutils.JSONObject) (jsonutils.JSONObject, error) {
	if self.Status == VM_READY {
		// owner_cred = self.get_owner_user_cred() >.<
		netDesc, err := data.Get("net_desc")
		if err != nil {
			return nil, httperrors.NewBadRequestError(err.Error())
		}
		conf, err := parseNetworkInfo(userCred, netDesc)
		if err != nil {
			return nil, err
		}
		err = isValidNetworkInfo(userCred, conf)
		if err != nil {
			return nil, httperrors.NewBadRequestError(err.Error())
		}
		var inicCnt, enicCnt, ibw, ebw int
		if isExitNetworkInfo(conf) {
			enicCnt = 1
			ebw = conf.BwLimit
		} else {
			inicCnt = 1
			ibw = conf.BwLimit
		}
		pendingUsage := &SQuota{
			Port:  inicCnt,
			Eport: enicCnt,
			Bw:    ibw,
			Ebw:   ebw,
		}
		projectId := self.GetOwnerProjectId()
		err = QuotaManager.CheckSetPendingQuota(ctx, userCred, projectId, pendingUsage)
		if err != nil {
			return nil, httperrors.NewOutOfQuotaError(err.Error())
		}
		host := self.GetHost()
		err = self.attach2NetworkDesc(ctx, userCred, host, conf, pendingUsage)
		if err != nil {
			QuotaManager.CancelPendingUsage(ctx, userCred, projectId, nil, pendingUsage)
			return nil, httperrors.NewBadRequestError(err.Error())
		}
		host.ClearSchedDescCache()
		err = self.StartGuestDeployTask(ctx, userCred, nil, "deploy", "")
		return nil, err
	}
	return nil, httperrors.NewBadRequestError("Cannot attach network in status %s", self.Status)
}

func (self *SGuest) AllowPerformChangeBandwidth(ctx context.Context, userCred mcclient.TokenCredential, query jsonutils.JSONObject, data jsonutils.JSONObject) bool {
	return self.IsOwner(userCred) || userCred.IsSystemAdmin()
}

func (self *SGuest) PerformChangeBandwidth(ctx context.Context, userCred mcclient.TokenCredential, query jsonutils.JSONObject, data jsonutils.JSONObject) (jsonutils.JSONObject, error) {
	if utils.IsInStringArray(self.Status, []string{VM_READY, VM_RUNNING}) {
		guestnics := self.GetNetworks()
		index, err := data.Int("index")
		if err != nil || index > int64(len(guestnics)) {
			return nil, httperrors.NewBadRequestError("Index Not fount or out of NIC index")
		}
		bandwidth, err := data.Int("bandwidth")
		if err != nil || bandwidth <= 0 {
			return nil, httperrors.NewBadRequestError("Bandwidth must be larger than 0")
		}
		guestnic := &guestnics[index]
		if guestnic.BwLimit != int(bandwidth) {
			GuestnetworkManager.TableSpec().Update(guestnic, func() error {
				guestnic.BwLimit = int(bandwidth)
				return nil
			})
			err := self.StartSyncTask(ctx, userCred, false, "")
			return nil, err
		}
		return nil, nil
	}
	return nil, httperrors.NewBadRequestError("Cannot change bandwidth in status %s", self.Status)
}

func (self *SGuest) AllowPerformChangeConfig(ctx context.Context, userCred mcclient.TokenCredential, query jsonutils.JSONObject, data jsonutils.JSONObject) bool {
	return self.IsOwner(userCred) || self.IsAdmin(userCred)
}

func (self *SGuest) PerformChangeConfig(ctx context.Context, userCred mcclient.TokenCredential, query jsonutils.JSONObject, data jsonutils.JSONObject) (jsonutils.JSONObject, error) {
	if !utils.IsInStringArray(self.Status, []string{VM_READY}) {
		return nil, httperrors.NewInvalidStatusError("Cannot change config in %s", self.Status)
	}
	if !self.GetDriver().AllowReconfigGuest() {
		return nil, httperrors.NewInvalidStatusError("Not allow to change config")
	}
	host := self.GetHost()
	if host == nil {
		return nil, httperrors.NewInvalidStatusError("No valid host")
	}
	var addCpu, addMem int
	confs := jsonutils.NewDict()
	vcpuCount, err := data.GetString("vcpu_count")
	if err == nil {
		nVcpu, err := strconv.ParseInt(vcpuCount, 10, 0)
		if err != nil {
			return nil, httperrors.NewBadRequestError("Params vcpu_count parse error")
		}
		err = confs.Add(jsonutils.NewInt(nVcpu), "vcpu_count")
		if err != nil {
			return nil, httperrors.NewBadRequestError("Params vcpu_count parse error")
		}
		addCpu = int(nVcpu - int64(self.VcpuCount))
	}
	vmemSize, err := data.GetString("vmem_size")
	if err == nil {
		if !regutils.MatchSize(vmemSize) {
			return nil, httperrors.NewBadRequestError("Memory size must be number[+unit], like 256M, 1G or 256")
		}
		nVmem, err := fileutils.GetSizeMb(vmemSize, 'M', 1024)
		if err != nil {
			httperrors.NewBadRequestError("Params vmem_size parse error")
		}
		err = confs.Add(jsonutils.NewInt(int64(nVmem)), "vmem_size")
		if err != nil {
			return nil, httperrors.NewBadRequestError("Params vmem_size parse error")
		}
		addMem = nVmem - self.VmemSize
	}
	disks := self.GetDisks()
	var addDisk int
	var diskIdx = 1
	var newDiskIdx = 0
	var diskSizes = make(map[string]int, 0)
	var newDisks = jsonutils.NewDict()
	var resizeDisks = jsonutils.NewArray()
	for {
		diskNum := fmt.Sprintf("disk.%d", diskIdx)
		diskDesc, err := data.Get(diskNum)
		if err != nil {
			break
		}
		diskConf, err := parseDiskInfo(ctx, userCred, diskDesc)
		if err != nil {
			return nil, httperrors.NewBadRequestError("Parse disk info error: %s", err)
		}
		if diskConf.Size > 0 {
			if diskIdx >= len(disks) {
				newDisks.Add(jsonutils.Marshal(diskConf), fmt.Sprintf("disk.%d", newDiskIdx))
				newDiskIdx += 1
				addDisk += diskConf.Size
				storage := host.GetLeastUsedStorage(diskConf.Backend)
				_, ok := diskSizes[storage.Id]
				if !ok {
					diskSizes[storage.Id] = 0
				}
				diskSizes[storage.Id] = diskSizes[storage.Id] + diskConf.Size
			} else {
				disk := disks[diskIdx].GetDisk()
				oldSize := disk.DiskSize
				if diskConf.Size < oldSize {
					return nil, httperrors.NewInputParameterError("Cannot reduce disk size")
				} else if diskConf.Size > oldSize {
					arr := jsonutils.NewArray(jsonutils.NewString(disks[diskIdx].DiskId), jsonutils.NewInt(int64(diskConf.Size)))
					resizeDisks.Add(arr)
					addDisk += diskConf.Size - oldSize
					storage := disks[diskIdx].GetDisk().GetStorage()
					_, ok := diskSizes[storage.Id]
					if !ok {
						diskSizes[storage.Id] = 0
					}
					diskSizes[storage.Id] = diskSizes[storage.Id] + diskConf.Size - oldSize
				}
			}
		}
		diskIdx += 1
	}

	provider, e := self.GetHost().GetDriver()
	if e != nil {
		log.Errorf("Get Provider Error: %s", e)
		return nil, httperrors.NewInsufficientResourceError("Provider Not Found")
	}

	if !provider.IsPublicCloud() {
		for storageId, needSize := range diskSizes {
			iStorage, err := StorageManager.FetchById(storageId)
			if err != nil {
				return nil, httperrors.NewBadRequestError("Fetch storage error: %s", err)
			}
			storage := iStorage.(*SStorage)
			if storage.GetFreeCapacity() < needSize {
				return nil, httperrors.NewInsufficientResourceError("Not enough free space")
			}
		}
	} else {
		log.Debugf("Skip storage free capacity validating for public cloud: %s", provider.GetName())
	}

	if newDisks.Length() > 0 {
		confs.Add(newDisks, "create")
	}
	if resizeDisks.Length() > 0 {
		confs.Add(resizeDisks, "resize")
	}
	if jsonutils.QueryBoolean(data, "auto_start", false) {
		confs.Add(jsonutils.NewBool(true), "auto_start")
	}
	pendingUsage := &SQuota{}
	if addCpu > 0 {
		pendingUsage.Cpu = addCpu
	}
	if addMem > 0 {
		pendingUsage.Memory = addMem
	}
	if addDisk > 0 {
		pendingUsage.Storage = addDisk
	}
	if !pendingUsage.IsEmpty() {
		err := QuotaManager.CheckSetPendingQuota(ctx, userCred, userCred.GetProjectId(), pendingUsage)
		if err != nil {
			return nil, httperrors.NewBadRequestError("Check set pending quota error %s", err)
		}
	}
	if newDisks.Length() > 0 {
		err := self.CreateDisksOnHost(ctx, userCred, host, newDisks, pendingUsage)
		if err != nil {
			QuotaManager.CancelPendingUsage(ctx, userCred, self.ProjectId, nil, pendingUsage)
			return nil, httperrors.NewBadRequestError("Create disk on host error: %s", err)
		}
	}
	self.StartChangeConfigTask(ctx, userCred, confs, "", pendingUsage)
	return nil, nil
}

func (self *SGuest) StartChangeConfigTask(ctx context.Context, userCred mcclient.TokenCredential,
	data *jsonutils.JSONDict, parentTaskId string, pendingUsage quotas.IQuota) error {
	self.SetStatus(userCred, VM_CHANGE_FLAVOR, "")
	task, err := taskman.TaskManager.NewTask(ctx, "GuestChangeConfigTask", self, userCred, data, parentTaskId, "", pendingUsage)
	if err != nil {
		return err
	}
	task.ScheduleRun(nil)
	return nil
}

func (self *SGuest) DoPendingDelete(ctx context.Context, userCred mcclient.TokenCredential) {
	for _, guestdisk := range self.GetDisks() {
		disk := guestdisk.GetDisk()
		storage := disk.GetStorage()
		if utils.IsInStringArray(storage.StorageType, sysutils.LOCAL_STORAGE_TYPES) || disk.DiskType == DISK_TYPE_SYS || disk.DiskType == DISK_TYPE_SWAP || self.Hypervisor == HYPERVISOR_ALIYUN {
			disk.DoPendingDelete(ctx, userCred)
		} else {
			self.DetachDisk(ctx, disk, userCred)
		}
	}
	self.SVirtualResourceBase.DoPendingDelete(ctx, userCred)
}

func (model *SGuest) AllowPerformCancelDelete(ctx context.Context, userCred mcclient.TokenCredential, query jsonutils.JSONObject, data jsonutils.JSONObject) bool {
	return userCred.IsSystemAdmin()
}

func (self *SGuest) PerformCancelDelete(ctx context.Context, userCred mcclient.TokenCredential, query jsonutils.JSONObject, data jsonutils.JSONObject) (jsonutils.JSONObject, error) {
	if self.PendingDeleted {
		err := self.DoCancelPendingDelete(ctx, userCred)
		return nil, err
	}
	return nil, nil
}

func (self *SGuest) DoCancelPendingDelete(ctx context.Context, userCred mcclient.TokenCredential) error {
	for _, guestdisk := range self.GetDisks() {
		disk := guestdisk.GetDisk()
		disk.DoCancelPendingDelete(ctx, userCred)
	}
	return self.SVirtualResourceBase.DoCancelPendingDelete(ctx, userCred)
}

func (self *SGuest) StartUndeployGuestTask(ctx context.Context, userCred mcclient.TokenCredential, parentTaskId string, targetHostId string) error {
	data := jsonutils.NewDict()
	if len(targetHostId) > 0 {
		data.Add(jsonutils.NewString(targetHostId), "target_host_id")
	}
	task, err := taskman.TaskManager.NewTask(ctx, "GuestUndeployTask", self, userCred, data, parentTaskId, "", nil)
	if err != nil {
		return err
	}
	task.ScheduleRun(nil)
	return nil
}

func (self *SGuest) LeaveAllGroups(userCred mcclient.TokenCredential) {
	groupGuests := make([]SGroupguest, 0)
	q := GroupguestManager.Query()
	err := q.Filter(sqlchemy.Equals(q.Field("guest_id"), self.Id)).All(&groupGuests)
	if err != nil {
		log.Errorln(err.Error())
		return
	}
	for _, gg := range groupGuests {
		gg.Delete(context.Background(), userCred)
		var group SGroup
		gq := GroupManager.Query()
		err := gq.Filter(sqlchemy.Equals(gq.Field("id"), gg.SrvtagId)).First(&group)
		if err != nil {
			log.Errorln(err.Error())
			return
		}
		db.OpsLog.LogDetachEvent(self, &group, userCred, nil)
	}
}

func (self *SGuest) DetachAllNetworks(ctx context.Context, userCred mcclient.TokenCredential) error {
	// from clouds.models.portmaps import Portmaps
	// Portmaps.delete_guest_network_portmaps(self, user_cred)
	return GuestnetworkManager.DeleteGuestNics(ctx, self, userCred, nil, false)
}

func (self *SGuest) EjectIso(userCred mcclient.TokenCredential) bool {
	cdrom := self.getCdrom()
	if len(cdrom.ImageId) > 0 {
		imageId := cdrom.ImageId
		if cdrom.ejectIso() {
			db.OpsLog.LogEvent(self, db.ACT_ISO_DETACH, imageId, userCred)
			return true
		}
	}
	return false
}

func (self *SGuest) Delete(ctx context.Context, userCred mcclient.TokenCredential) error {
	// self.SVirtualResourceBase.Delete(ctx, userCred)
	// override
	log.Infof("guest delete do nothing")
	return nil
}

func (self *SGuest) RealDelete(ctx context.Context, userCred mcclient.TokenCredential) error {
	return self.SVirtualResourceBase.Delete(ctx, userCred)
}

func (self *SGuest) AllowDeleteItem(ctx context.Context, userCred mcclient.TokenCredential, query jsonutils.JSONObject, data jsonutils.JSONObject) bool {
	overridePendingDelete := false
	purge := false
	if data != nil {
		overridePendingDelete = jsonutils.QueryBoolean(data, "override_pending_delete", false)
		purge = jsonutils.QueryBoolean(data, "purge", false)
	}
	if (overridePendingDelete || purge) && !userCred.IsSystemAdmin() {
		return false
	}
	return self.IsOwner(userCred)
}

func (self *SGuest) CustomizeDelete(ctx context.Context, userCred mcclient.TokenCredential, query jsonutils.JSONObject, data jsonutils.JSONObject) error {
	overridePendingDelete := false
	purge := false
	if query != nil {
		overridePendingDelete = jsonutils.QueryBoolean(query, "override_pending_delete", false)
		purge = jsonutils.QueryBoolean(query, "purge", false)
	}
	return self.StartDeleteGuestTask(ctx, userCred, "", purge, overridePendingDelete)
}

func (self *SGuest) DeleteAllDisksInDB(ctx context.Context, userCred mcclient.TokenCredential) error {
	for _, guestdisk := range self.GetDisks() {
		disk := guestdisk.GetDisk()
		err := guestdisk.Detach(ctx, userCred)
		if err != nil {
			return err
		}
		db.OpsLog.LogEvent(disk, db.ACT_DELETE, nil, userCred)
		db.OpsLog.LogEvent(disk, db.ACT_DELOCATE, nil, userCred)
		err = disk.RealDelete(ctx, userCred)
		if err != nil {
			return err
		}
	}
	return nil
}

func (self *SGuest) AllowPerformSyncstatus(ctx context.Context, userCred mcclient.TokenCredential, query jsonutils.JSONObject, data jsonutils.JSONObject) bool {
	return self.IsOwner(userCred)
}

func (self *SGuest) PerformSyncstatus(ctx context.Context, userCred mcclient.TokenCredential, query jsonutils.JSONObject, data jsonutils.JSONObject) (jsonutils.JSONObject, error) {
	self.SetStatus(userCred, VM_SYNCING_STATUS, "perform_syncstatus")
	err := self.StartSyncstatus(ctx, userCred, "")
	return nil, err
}

func (self *SGuest) isNotRunningStatus(status string) bool {
	if status == VM_READY || status == VM_SUSPEND {
		return true
	}
	return false
}

func (self *SGuest) PerformStatus(ctx context.Context, userCred mcclient.TokenCredential, query jsonutils.JSONObject, data jsonutils.JSONObject) (jsonutils.JSONObject, error) {
	preStatus := self.Status
	_, err := self.SVirtualResourceBase.PerformStatus(ctx, userCred, query, data)
	if err != nil {
		return nil, err
	}
	if preStatus != self.Status && !self.isNotRunningStatus(preStatus) && self.isNotRunningStatus(self.Status) {
		db.OpsLog.LogEvent(self, db.ACT_STOP, "", userCred)
		if self.Status == VM_READY && !self.DisableDelete.Bool() && self.ShutdownBehavior == SHUTDOWN_TERMINATE {
			err = self.StartAutoDeleteGuestTask(ctx, userCred, "")
			return nil, err
		}
	}
	return nil, nil
}

type SDeployConfig struct {
	Path    string
	Action  string
	Content string
}

func (self *SGuest) GetDeployConfigOnHost(ctx context.Context, host *SHost, params *jsonutils.JSONDict) *jsonutils.JSONDict {
	config := jsonutils.NewDict()

	desc := self.GetDriver().GetJsonDescAtHost(ctx, self, host)
	config.Add(desc, "desc")

	deploys := make([]SDeployConfig, 0)
	for idx := 0; params.Contains(fmt.Sprintf("deploy.%d.path", idx)); idx += 1 {
		path, _ := params.GetString(fmt.Sprintf("deploy.%d.path", idx))
		action, _ := params.GetString(fmt.Sprintf("deploy.%d.action", idx))
		content, _ := params.GetString(fmt.Sprintf("deploy.%d.content", idx))
		deploys = append(deploys, SDeployConfig{Path: path, Action: action, Content: content})
	}

	if len(deploys) > 0 {
		config.Add(jsonutils.Marshal(deploys), "deploys")
	}

	deployAction, _ := params.GetString("deploy_action")
	if len(deployAction) == 0 {
		deployAction = "deploy"
	}

	resetPasswd := true
	if deployAction == "deploy" {
		resetPasswd = jsonutils.QueryBoolean(params, "reset_password", false)
	}

	if resetPasswd {
		config.Add(jsonutils.JSONTrue, "reset_password")
		keypair := self.getKeypair()
		if keypair != nil {
			config.Add(jsonutils.NewString(keypair.PublicKey), "public_key")
		}
	}

	config.Add(jsonutils.NewString(deployAction), "action")

	onFinish := "shutdown"
	if jsonutils.QueryBoolean(params, "auto_start", false) || jsonutils.QueryBoolean(params, "restart", false) {
		onFinish = "none"
	} else if utils.IsInStringArray(self.Status, []string{VM_ADMIN}) {
		onFinish = "none"
	}

	config.Add(jsonutils.NewString(onFinish), "on_finish")

	return config
}

func (self *SGuest) getVga() string {
	if utils.IsInStringArray(self.Vga, []string{"cirrus", "vmware", "qxl"}) {
		return self.Vga
	}
	return "std"
}

func (self *SGuest) GetVdi() string {
	if utils.IsInStringArray(self.Vdi, []string{"vnc", "spice"}) {
		return self.Vdi
	}
	return "vnc"
}

func (self *SGuest) getMachine() string {
	if utils.IsInStringArray(self.Machine, []string{"pc", "q35"}) {
		return self.Machine
	}
	return "pc"
}

func (self *SGuest) getBios() string {
	if utils.IsInStringArray(self.Bios, []string{"BIOS", "UEFI"}) {
		return self.Bios
	}
	return "BIOS"
}

func (self *SGuest) getKvmOptions() string {
	return self.GetMetadata("kvm", nil)
}

func (self *SGuest) getExtraOptions() jsonutils.JSONObject {
	return self.GetMetadataJson("extra_options", nil)
}

/*
func (self *SGuest) GetFlavor() *SFlav {

}

func (self *SGuest) getFlavorName() string {
	f := self.GetFlavor()
}
*/

func (self *SGuest) GetJsonDescAtHypervisor(ctx context.Context, host *SHost) *jsonutils.JSONDict {
	desc := jsonutils.NewDict()

	desc.Add(jsonutils.NewString(self.Name), "name")
	if len(self.Description) > 0 {
		desc.Add(jsonutils.NewString(self.Description), "description")
	}
	desc.Add(jsonutils.NewString(self.Id), "uuid")
	desc.Add(jsonutils.NewInt(int64(self.VmemSize)), "mem")
	desc.Add(jsonutils.NewInt(int64(self.VcpuCount)), "cpu")
	desc.Add(jsonutils.NewString(self.getVga()), "vga")
	desc.Add(jsonutils.NewString(self.GetVdi()), "vdi")
	desc.Add(jsonutils.NewString(self.getMachine()), "machine")
	desc.Add(jsonutils.NewString(self.getBios()), "bios")
	desc.Add(jsonutils.NewString(self.BootOrder), "boot_order")

	// isolated devices
	isolatedDevs := IsolatedDeviceManager.generateJsonDescForGuest(self)
	desc.Add(jsonutils.NewArray(isolatedDevs...), "isolated_devices")

	// nics, domain
	jsonNics := make([]jsonutils.JSONObject, 0)
	nics := self.GetNetworks()
	domain := options.Options.DNSDomain
	if nics != nil && len(nics) > 0 {
		for _, nic := range nics {
			nicDesc := nic.getJsonDescAtHost(host)
			jsonNics = append(jsonNics, nicDesc)
			nicDomain, _ := nicDesc.GetString("domain")
			if len(nicDomain) > 0 && len(domain) == 0 {
				domain = nicDomain
			}
		}
	}
	desc.Add(jsonutils.NewArray(jsonNics...), "nics")
	desc.Add(jsonutils.NewString(domain), "domain")

	// disks
	jsonDisks := make([]jsonutils.JSONObject, 0)
	disks := self.GetDisks()
	if disks != nil && len(disks) > 0 {
		for _, disk := range disks {
			diskDesc := disk.GetJsonDescAtHost(host)
			jsonDisks = append(jsonDisks, diskDesc)
		}
	}
	desc.Add(jsonutils.NewArray(jsonDisks...), "disks")

	// cdrom
	cdDesc := self.getCdrom().getJsonDesc()
	if cdDesc != nil {
		desc.Add(cdDesc, "cdrom")
	}

	// tenant
	tc, _ := self.GetTenantCache(ctx)
	if tc != nil {
		desc.Add(jsonutils.NewString(tc.GetName()), "tenant")
	}
	desc.Add(jsonutils.NewString(self.ProjectId), "tenant_id")

	// flavor
	// desc.Add(jsonuitls.NewString(self.getFlavorName()), "flavor")

	keypair := self.getKeypair()
	if keypair != nil {
		desc.Add(jsonutils.NewString(keypair.Name), "keypair")
		desc.Add(jsonutils.NewString(keypair.PublicKey), "pubkey")
	}

	netRoles := self.getNetworkRoles()
	if netRoles != nil && len(netRoles) > 0 {
		desc.Add(jsonutils.NewStringArray(netRoles), "network_roles")
	}

	secGrp := self.getSecgroup()
	if secGrp != nil {
		desc.Add(jsonutils.NewString(secGrp.Name), "secgroup")
	}

	/*
		TODO
		srs := self.getSecurityRuleSet()
		if srs.estimatedSinglePortRuleCount() <= options.FirewallFlowCountLimit {
			rules := self.getSecurityRules()
			if len(rules) > 0 {
				desc.Add(jsonutils.NewString(rules), "security_rules")
			}
			rules = self.getAdminSecurityRules()
			if len(rules) > 0 {
				desc.Add(jsonutils.NewString(rules), "admin_security_rules")
			}
		}
	*/

	extraOptions := self.getExtraOptions()
	if extraOptions != nil {
		desc.Add(extraOptions, "extra_options")
	}

	kvmOptions := self.getKvmOptions()
	if len(kvmOptions) > 0 {
		desc.Add(jsonutils.NewString(kvmOptions), "kvm")
	}

	zone := self.getZone()
	if zone != nil {
		desc.Add(jsonutils.NewString(zone.Id), "zone_id")
		desc.Add(jsonutils.NewString(zone.Name), "zone")
	}

	os := self.GetOS()
	if len(os) > 0 {
		desc.Add(jsonutils.NewString(os), "os_name")
	}

	meta, _ := self.GetAllMetadata(nil)
	desc.Add(jsonutils.Marshal(meta), "metadata")

	userData := meta["user_data"]
	if len(userData) > 0 {
		desc.Add(jsonutils.NewString(userData), "user_data")
	}

	if self.PendingDeleted {
		desc.Add(jsonutils.JSONTrue, "pending_deleted")
	} else {
		desc.Add(jsonutils.JSONFalse, "pending_deleted")
	}

	return desc
}

func (self *SGuest) GetJsonDescAtBaremetal(ctx context.Context, host *SHost) *jsonutils.JSONDict {
	desc := jsonutils.NewDict()

	desc.Add(jsonutils.NewString(self.Name), "name")
	if len(self.Description) > 0 {
		desc.Add(jsonutils.NewString(self.Description), "description")
	}
	desc.Add(jsonutils.NewString(self.Id), "uuid")
	desc.Add(jsonutils.NewInt(int64(self.VmemSize)), "mem")
	desc.Add(jsonutils.NewInt(int64(self.VcpuCount)), "cpu")
	diskConf := host.getDiskConfig()
	if diskConf != nil {
		desc.Add(diskConf, "disk_config")
	}

	jsonNics := make([]jsonutils.JSONObject, 0)
	jsonStandbyNics := make([]jsonutils.JSONObject, 0)

	netifs := host.GetNetInterfaces()
	domain := options.Options.DNSDomain

	if netifs != nil && len(netifs) > 0 {
		for _, nic := range netifs {
			nicDesc := nic.getServerJsonDesc()
			if nicDesc.Contains("ip") {
				jsonNics = append(jsonNics, nicDesc)
				nicDomain, _ := nicDesc.GetString("domain")
				if len(nicDomain) > 0 && len(domain) == 0 {
					domain = nicDomain
				}
			} else {
				jsonStandbyNics = append(jsonStandbyNics, nicDesc)
			}
		}
	}
	desc.Add(jsonutils.NewArray(jsonNics...), "nics")
	desc.Add(jsonutils.NewArray(jsonStandbyNics...), "nics_standby")
	desc.Add(jsonutils.NewString(domain), "domain")

	jsonDisks := make([]jsonutils.JSONObject, 0)
	disks := self.GetDisks()
	if disks != nil && len(disks) > 0 {
		for _, disk := range disks {
			diskDesc := disk.GetJsonDescAtHost(host)
			jsonDisks = append(jsonDisks, diskDesc)
		}
	}
	desc.Add(jsonutils.NewArray(jsonDisks...), "disks")

	tc, _ := self.GetTenantCache(ctx)
	if tc != nil {
		desc.Add(jsonutils.NewString(tc.GetName()), "tenant")
	}

	desc.Add(jsonutils.NewString(self.ProjectId), "tenant_id")

	keypair := self.getKeypair()
	if keypair != nil {
		desc.Add(jsonutils.NewString(keypair.Name), "keypair")
		desc.Add(jsonutils.NewString(keypair.PublicKey), "pubkey")
	}

	netRoles := self.getNetworkRoles()
	if netRoles != nil && len(netRoles) > 0 {
		desc.Add(jsonutils.NewStringArray(netRoles), "network_roles")
	}

	rules := self.getSecurityRules()
	if len(rules) > 0 {
		desc.Add(jsonutils.NewString(rules), "security_rules")
	}
	rules = self.getAdminSecurityRules()
	if len(rules) > 0 {
		desc.Add(jsonutils.NewString(rules), "admin_security_rules")
	}

	zone := self.getZone()
	if zone != nil {
		desc.Add(jsonutils.NewString(zone.Id), "zone_id")
		desc.Add(jsonutils.NewString(zone.Name), "zone")
	}

	os := self.GetOS()
	if len(os) > 0 {
		desc.Add(jsonutils.NewString(os), "os_name")
	}

	meta, _ := self.GetAllMetadata(nil)
	desc.Add(jsonutils.Marshal(meta), "metadata")

	userData := meta["user_data"]
	if len(userData) > 0 {
		desc.Add(jsonutils.NewString(userData), "user_data")
	}

	if self.PendingDeleted {
		desc.Add(jsonutils.JSONTrue, "pending_deleted")
	} else {
		desc.Add(jsonutils.JSONFalse, "pending_deleted")
	}

	return desc
}

func (self *SGuest) getNetworkRoles() []string {
	key := db.Metadata.GetSysadminKey("network_role")
	roleStr := self.GetMetadata(key, auth.AdminCredential())
	if len(roleStr) > 0 {
		return strings.Split(roleStr, ",")
	}
	return nil
}

func (manager *SGuestManager) FetchGuestById(guestId string) *SGuest {
	guest, err := manager.FetchById(guestId)
	if err != nil {
		log.Errorf("FetchById fail %s", err)
		return nil
	}
	return guest.(*SGuest)
}

func (self *SGuest) GetSpec(checkStatus bool) *jsonutils.JSONDict {
	if checkStatus {
		if !utils.IsInStringArray(self.Status, []string{VM_SCHEDULE_FAILED}) {
			return nil
		}
	}
	spec := jsonutils.NewDict()
	spec.Set("cpu", jsonutils.NewInt(int64(self.VcpuCount)))
	spec.Set("mem", jsonutils.NewInt(int64(self.VmemSize)))

	// get disk spec
	guestdisks := self.GetDisks()
	diskSpecs := jsonutils.NewArray()
	for _, guestdisk := range guestdisks {
		disk := guestdisk.GetDisk()
		diskSpec := jsonutils.NewDict()
		diskSpec.Set("size", jsonutils.NewInt(int64(disk.DiskSize)))
		s := disk.GetStorage()
		diskSpec.Set("backend", jsonutils.NewString(s.StorageType))
		diskSpec.Set("medium_type", jsonutils.NewString(s.MediumType))
		diskSpecs.Add(diskSpec)
	}
	spec.Set("disk", diskSpecs)

	// get nic spec
	guestnics := self.GetNetworks()
	nicSpecs := jsonutils.NewArray()
	for _, guestnic := range guestnics {
		nicSpec := jsonutils.NewDict()
		nicSpec.Set("bandwidth", jsonutils.NewInt(int64(guestnic.getBandwidth())))
		t := "int"
		if guestnic.IsExit() {
			t = "ext"
		}
		nicSpec.Set("type", jsonutils.NewString(t))
		nicSpecs.Add(nicSpec)
	}
	spec.Set("nic", nicSpecs)

	// get isolate device spec
	guestgpus := self.GetIsolatedDevices()
	gpuSpecs := jsonutils.NewArray()
	for _, guestgpu := range guestgpus {
		if strings.HasPrefix(guestgpu.DevType, "GPU") {
			gs := guestgpu.GetSpec(false)
			if gs != nil {
				gpuSpecs.Add(gs)
			}
		}
	}
	spec.Set("gpu", gpuSpecs)
	return spec
}

func (self *SGuest) GetTemplateId() string {
	guestdisks := self.GetDisks()
	for _, guestdisk := range guestdisks {
		disk := guestdisk.GetDisk()
		if disk != nil {
			templateId := disk.GetTemplateId()
			if len(templateId) > 0 {
				return templateId
			}
		}
	}
	return ""
}

func (self *SGuest) GetShortDesc() *jsonutils.JSONDict {
	desc := self.SStandaloneResourceBase.GetShortDesc()
	desc.Set("mem", jsonutils.NewInt(int64(self.VmemSize)))
	desc.Set("cpu", jsonutils.NewInt(int64(self.VcpuCount)))
	templateId := self.GetTemplateId()
	if len(templateId) > 0 {
		desc.Set("cpu", jsonutils.NewString(templateId))
	}
	extBw := self.getBandwidth(true)
	intBw := self.getBandwidth(false)
	if extBw > 0 {
		desc.Set("ext_bandwidth", jsonutils.NewInt(int64(extBw)))
	}
	if intBw > 0 {
		desc.Set("int_bandwidth", jsonutils.NewInt(int64(intBw)))
	}

	if priceKey := self.GetMetadata("price_key", nil); len(priceKey) > 0 {
		desc.Add(jsonutils.NewString(priceKey), "price_key")
	}

	desc.Add(jsonutils.NewString(self.GetChargeType()), "charge_type")

	if len(self.ExternalId) > 0 {
		desc.Add(jsonutils.NewString(self.ExternalId), "externalId")
	}

	desc.Set("hypervisor", jsonutils.NewString(self.GetHypervisor()))
	spec := self.GetSpec(false)
	if self.GetHypervisor() == HYPERVISOR_BAREMETAL {
		host := self.GetHost()
		if host != nil {
			hostSpec := host.GetSpec(false)
			hostSpecIdent := host.GetSpecIdent(hostSpec)
			spec.Set("host_spec", jsonutils.NewString(strings.Join(hostSpecIdent, "/")))
		}
	}
	if spec != nil {
		desc.Update(spec)
	}
	return desc
}

func (self *SGuest) saveOsType(osType string) error {
	_, err := self.GetModelManager().TableSpec().Update(self, func() error {
		self.OsType = osType
		return nil
	})
	return err
}

func (self *SGuest) SaveDeployInfo(ctx context.Context, userCred mcclient.TokenCredential, data jsonutils.JSONObject) {
	info := make(map[string]interface{})
	if data.Contains("os") {
		osName, _ := data.GetString("os")
		self.saveOsType(osName)
		info["os_name"] = osName
	}
	if data.Contains("account") {
		account, _ := data.GetString("account")
		info["login_account"] = account
		if data.Contains("key") {
			key, _ := data.GetString("key")
			info["login_key"] = key
			info["login_key_timestamp"] = timeutils.UtcNow()
		} else {
			info["login_key"] = "none"
			info["login_key_timestamp"] = "none"
		}
	}
	if data.Contains("distro") {
		dist, _ := data.GetString("distro")
		info["os_distribution"] = dist
	}
	if data.Contains("version") {
		ver, _ := data.GetString("version")
		info["os_version"] = ver
	}
	if data.Contains("arch") {
		arch, _ := data.GetString("arch")
		info["os_arch"] = arch
	}
	if data.Contains("language") {
		lang, _ := data.GetString("language")
		info["os_language"] = lang
	}
	self.SetAllMetadata(ctx, info, userCred)
}

func (self *SGuest) isAllDisksReady() bool {
	ready := true
	disks := self.GetDisks()
	if disks == nil || len(disks) == 0 {
		log.Errorf("No valid disks")
		return false
	}
	for i := 0; i < len(disks); i += 1 {
		disk := disks[i].GetDisk()
		if !(disk.isReady() || disk.Status == DISK_START_MIGRATE) {
			ready = false
			break
		}
	}
	return ready
}

func (self *SGuest) AllowPerformSuspend(ctx context.Context, userCred mcclient.TokenCredential, query jsonutils.JSONObject, data jsonutils.JSONObject) bool {
	return self.IsOwner(userCred)
}

func (self *SGuest) PerformSuspend(ctx context.Context, userCred mcclient.TokenCredential, query jsonutils.JSONObject, data jsonutils.JSONObject) (jsonutils.JSONObject, error) {
	if self.Status == VM_RUNNING {
		err := self.StartSuspendTask(ctx, userCred)
		return nil, err
	}
	return nil, httperrors.NewInvalidStatusError("Cannot suspend VM in status %s", self.Status)
}

func (self *SGuest) StartSuspendTask(ctx context.Context, userCred mcclient.TokenCredential) error {
	err := self.SetStatus(userCred, VM_SUSPEND, "do suspend")
	if err != nil {
		return err
	}
	return self.GetDriver().StartSuspendTask(ctx, userCred, self, nil, "")
}

func (self *SGuest) AllowPerformStart(ctx context.Context,
	userCred mcclient.TokenCredential,
	query jsonutils.JSONObject,
	data jsonutils.JSONObject) bool {
	return self.IsOwner(userCred)
}

func (self *SGuest) PerformStart(ctx context.Context, userCred mcclient.TokenCredential, query jsonutils.JSONObject,
	data jsonutils.JSONObject) (jsonutils.JSONObject, error) {
	if utils.IsInStringArray(self.Status, []string{VM_READY, VM_START_FAILED, VM_SAVE_DISK_FAILED, VM_SUSPEND}) {
		if self.isAllDisksReady() {
			var kwargs *jsonutils.JSONDict
			if data != nil {
				kwargs = data.(*jsonutils.JSONDict)
			}
			err := self.GetDriver().PerformStart(ctx, userCred, self, kwargs)
			return nil, err
		} else {
			return nil, httperrors.NewInvalidStatusError("Some disk not ready")
		}
	} else {
		return nil, httperrors.NewInvalidStatusError("Cannot do start server in status %s", self.Status)
	}
}

func (self *SGuest) AllowPerformReset(ctx context.Context,
	userCred mcclient.TokenCredential,
	query jsonutils.JSONObject,
	data jsonutils.JSONObject) bool {
	return self.IsOwner(userCred)
}

func (self *SGuest) PerformReset(ctx context.Context, userCred mcclient.TokenCredential, query jsonutils.JSONObject,
	data jsonutils.JSONObject) (jsonutils.JSONObject, error) {
	isHard := jsonutils.QueryBoolean(data, "is_hard", false)
	if self.Status == VM_RUNNING || self.Status == VM_STOP_FAILED {
		self.GetDriver().StartGuestResetTask(self, ctx, userCred, isHard, "")
		return nil, nil
	}
	return nil, httperrors.NewInvalidStatusError("Cannot reset VM in status %s", self.Status)
}

func (self *SGuest) AllowPerformDiskSnapshot(ctx context.Context, userCred mcclient.TokenCredential, query jsonutils.JSONObject, data jsonutils.JSONObject) bool {
	return self.IsOwner(userCred)
}

func (self *SGuest) PerformDiskSnapshot(ctx context.Context, userCred mcclient.TokenCredential, query jsonutils.JSONObject, data jsonutils.JSONObject) (jsonutils.JSONObject, error) {
	if !utils.IsInStringArray(self.Status, []string{VM_RUNNING, VM_READY}) {
		return nil, httperrors.NewInvalidStatusError("Cannot do snapshot when VM in status %s", self.Status)
	}
	diskId, err := data.GetString("disk_id")
	if err != nil {
		return nil, err
	}
	name, err := data.GetString("name")
	if err != nil {
		return nil, err
	}
	if self.GetGuestDisk(diskId) == nil {
		return nil, httperrors.NewNotFoundError("Guest disk %s not found", diskId)
	}
	snapshots := SnapshotManager.GetDiskSnapshotsByCreate(diskId, MANUAL)
	if snapshots != nil {
		if len(snapshots) >= DISK_MAX_MANUAL_SNAPSHOT {
			return nil, httperrors.NewBadRequestError("Disk %s snapshot full, cannot take any more", diskId)
		}
		for _, snapshot := range snapshots {
			if snapshot.Name == name {
				return nil, httperrors.NewBadRequestError("Name Conflict")
			}
		}
	}
	snapshot, err := SnapshotManager.CreateSnapshot(ctx, userCred, MANUAL, diskId, self.Id, "", name)
	if err != nil {
		return nil, err
	}
	err = self.StartDiskSnapshot(ctx, userCred, diskId, snapshot.Id)
	return nil, err
}

func (self *SGuest) StartDiskSnapshot(ctx context.Context, userCred mcclient.TokenCredential, diskId, snapshotId string) error {
	self.SetStatus(userCred, VM_START_SNAPSHOT, "StartDiskSnapshot")
	params := jsonutils.NewDict()
	params.Set("disk_id", jsonutils.NewString(diskId))
	params.Set("snapshot_id", jsonutils.NewString(snapshotId))
	return self.GetDriver().StartGuestDiskSnapshotTask(ctx, userCred, self, params)
}

func (self *SGuest) AllowPerformStop(ctx context.Context,
	userCred mcclient.TokenCredential,
	query jsonutils.JSONObject,
	data jsonutils.JSONObject) bool {
	return self.IsOwner(userCred)
}

func (self *SGuest) PerformStop(ctx context.Context, userCred mcclient.TokenCredential, query jsonutils.JSONObject,
	data jsonutils.JSONObject) (jsonutils.JSONObject, error) {
	isForce := jsonutils.QueryBoolean(data, "is_force", false)
	if utils.IsInStringArray(self.Status, []string{VM_RUNNING, VM_STOP_FAILED}) || (isForce && self.Status == VM_STOPPING) {
		return nil, self.StartGuestStopTask(ctx, userCred, isForce, "")
	} else {
		return nil, httperrors.NewInvalidStatusError("Cannot do start server in status %s", self.Status)
	}
}

/*

TODO

def start_guest_sched_start_task(self, user_cred, data=None,
                                            parent_task_id=None):
        from clouds.models.tasks import Tasks
        from clouds.tasks import worker
        from clouds.tasks.guests import GuestSchedStartTask
        kwargs = {}
        kwargs['guest_status'] = self.status
        if data is not None:
            kwargs['params'] = data
        self.set_status(self.VM_SCHEDULE)
        task = Tasks.new_task(GuestSchedStartTask, self, user_cred, kwargs,
                                    parent_task_id=parent_task_id)
        worker.get_manager().exec_task(task)

*/

func (self *SGuest) AllowGetDetailsVnc(ctx context.Context, userCred mcclient.TokenCredential, query jsonutils.JSONObject) bool {
	return self.IsOwner(userCred)
}

func (self *SGuest) GetDetailsVnc(ctx context.Context, userCred mcclient.TokenCredential, query jsonutils.JSONObject) (jsonutils.JSONObject, error) {
	if utils.IsInStringArray(self.Status, []string{VM_RUNNING, VM_SNAPSHOT_STREAM}) {
		host := self.GetHost()
		if host == nil {
			return nil, httperrors.NewInternalServerError("Host missing")
		}
		retval, err := self.GetDriver().GetGuestVncInfo(userCred, self, host)
		if err != nil {
			return nil, err
		}
		retval.Add(jsonutils.NewString(self.Id), "id")
		return retval, nil
	} else {
		return jsonutils.NewDict(), nil
	}
}

func (self *SGuest) AllowGetDetailsMonitor(ctx context.Context, userCred mcclient.TokenCredential, query jsonutils.JSONObject) bool {
	return self.IsOwner(userCred)
}

func (self *SGuest) GetDetailsMonitor(ctx context.Context, userCred mcclient.TokenCredential, query jsonutils.JSONObject) (jsonutils.JSONObject, error) {
	if utils.IsInStringArray(self.Status, []string{VM_RUNNING, VM_SNAPSHOT_STREAM}) {
		cmd, err := query.GetString("command")
		if err != nil {
			return nil, err
		}
		return self.SendMonitorCommand(ctx, userCred, cmd)
	}
	return nil, httperrors.NewInvalidStatusError("Cannot send command in status %s", self.Status)
}

func (self *SGuest) AllowGetDetailsDesc(ctx context.Context, userCred mcclient.TokenCredential, query jsonutils.JSONObject) bool {
	return self.IsOwner(userCred)
}

func (self *SGuest) GetDetailsDesc(ctx context.Context, userCred mcclient.TokenCredential, query jsonutils.JSONObject) (jsonutils.JSONObject, error) {
	host := self.GetHost()
	if host == nil {
		return nil, httperrors.NewInvalidStatusError("No host for server")
	}
	desc := self.GetDriver().GetJsonDescAtHost(ctx, self, host)
	return desc, nil
}

func (self *SGuest) AllowPerformSendkeys(ctx context.Context, userCred mcclient.TokenCredential, query jsonutils.JSONObject, data jsonutils.JSONObject) bool {
	return self.IsOwner(userCred)
}

func (self *SGuest) PerformSendkeys(ctx context.Context, userCred mcclient.TokenCredential, query jsonutils.JSONObject, data jsonutils.JSONObject) (jsonutils.JSONObject, error) {
	if self.Hypervisor != HYPERVISOR_KVM {
		return nil, httperrors.NewUnsupportOperationError("Not allow for hypervisor %s", self.Hypervisor)
	}
	if self.Status != VM_RUNNING {
		return nil, httperrors.NewInvalidStatusError("Cannot send keys in status %s", self.Status)
	}
	keys, err := data.GetString("keys")
	if err != nil {
		return nil, err
	}
	err = self.VerifySendKeys(keys)
	if err != nil {
		return nil, httperrors.NewBadRequestError(err.Error())
	}
	cmd := fmt.Sprintf("sendkey %s", keys)
	duration, err := data.Int("duration")
	if err == nil {
		cmd = fmt.Sprintf("%s %d", cmd, duration)
	}
	_, err = self.SendMonitorCommand(ctx, userCred, cmd)
	return nil, err
}

func (self *SGuest) VerifySendKeys(keyStr string) error {
	keys := strings.Split(keyStr, "-")
	for _, key := range keys {
		if !self.IsLegalKey(key) {
			return fmt.Errorf("Unknown key '%s'", key)
		}
	}
	return nil
}

func (self *SGuest) IsLegalKey(key string) bool {
	singleKeys := "1234567890abcdefghijklmnopqrstuvwxyz"
	legalKeys := []string{"ctrl", "ctrl_r", "alt", "alt_r", "shift", "shift_r",
		"delete", "esc", "insert", "print", "spc",
		"f1", "f2", "f3", "f4", "f5", "f6",
		"f7", "f8", "f9", "f10", "f11", "f12",
		"home", "pgup", "pgdn", "end",
		"up", "down", "left", "right",
		"tab", "minus", "equal", "backspace", "backslash",
		"bracket_left", "bracket_right", "backslash",
		"semicolon", "apostrophe", "grave_accent", "ret",
		"comma", "dot", "slash",
		"caps_lock", "num_lock", "scroll_lock"}
	if len(key) > 1 && !utils.IsInStringArray(key, legalKeys) {
		return false
	} else if len(key) == 1 && !strings.Contains(singleKeys, key) {
		return false
	}
	return true
}

func (self *SGuest) SendMonitorCommand(ctx context.Context, userCred mcclient.TokenCredential, cmd string) (jsonutils.JSONObject, error) {
	host := self.GetHost()
	url := fmt.Sprintf("%s/servers/%s/monitor", host.ManagerUri, self.Id)
	header := http.Header{}
	header.Add("X-Auth-Token", userCred.GetTokenString())
	body := jsonutils.NewDict()
	body.Add(jsonutils.NewString(cmd), "cmd")
	_, res, err := httputils.JSONRequest(httputils.GetDefaultClient(), ctx, "POST", url, header, body, false)
	if err != nil {
		return nil, err
	}
	ret := res.(*jsonutils.JSONDict)
	return ret, nil
}

func (self *SGuest) GetKeypairPublicKey() string {
	keypair := self.getKeypair()
	if keypair != nil {
		return keypair.PublicKey
	}
	return ""
}

func (manager *SGuestManager) GetIpInProjectWithName(projectId, name string, isExitOnly bool) []string {
	guestnics := GuestnetworkManager.Query().SubQuery()
	guests := manager.Query().SubQuery()
	networks := NetworkManager.Query().SubQuery()
	q := guestnics.Query(guestnics.Field("ip_addr")).Join(guests,
		sqlchemy.AND(
			sqlchemy.Equals(guests.Field("id"), guestnics.Field("guest_id")),
			sqlchemy.OR(sqlchemy.IsNull(guests.Field("pending_deleted")),
				sqlchemy.IsFalse(guests.Field("pending_deleted"))),
			sqlchemy.IsFalse(guests.Field("deleted")))).
		Join(networks, sqlchemy.AND(sqlchemy.Equals(networks.Field("id"), guestnics.Field("network_id")),
			sqlchemy.IsFalse(networks.Field("deleted")))).
		Filter(sqlchemy.Equals(guests.Field("name"), name)).
		Filter(sqlchemy.NotEquals(guestnics.Field("ip_addr"), "")).
		Filter(sqlchemy.IsNotNull(guestnics.Field("ip_addr"))).
		Filter(sqlchemy.IsNotNull(networks.Field("guest_gateway")))
	ips := make([]string, 0)
	rows, err := q.Rows()
	if err != nil {
		log.Errorf("Get guest ip with name query err: %v", err)
		return ips
	}
	for rows.Next() {
		var ip string
		err = rows.Scan(&ip)
		if err != nil {
			log.Errorf("Get guest ip with name scan err: %v", err)
			return ips
		}
		ips = append(ips, ip)
	}
	return manager.getIpsByExit(ips, isExitOnly)
}

func (manager *SGuestManager) getIpsByExit(ips []string, isExitOnly bool) []string {
	intRet := make([]string, 0)
	extRet := make([]string, 0)
	for _, ip := range ips {
		addr, _ := netutils.NewIPV4Addr(ip)
		if netutils.IsExitAddress(addr) {
			extRet = append(extRet, ip)
			continue
		}
		intRet = append(intRet, ip)
	}
	if isExitOnly {
		return extRet
	} else if len(intRet) > 0 {
		return intRet
	}
	return extRet
}

func (manager *SGuestManager) getExpiredPendingDeleteGuests() []SGuest {
	deadline := time.Now().Add(time.Duration(options.Options.PendingDeleteExpireSeconds*-1) * time.Second)

	q := manager.Query()
	q = q.IsTrue("pending_deleted").LT("pending_deleted_at", deadline).In("hypervisor", []string{"aliyun"}).Limit(options.Options.PendingDeleteMaxCleanBatchSize)

	guests := make([]SGuest, 0)
	err := db.FetchModelObjects(GuestManager, q, &guests)
	if err != nil {
		log.Errorf("fetch guests error %s", err)
		return nil
	}

	return guests
}

func (manager *SGuestManager) CleanPendingDeleteServers(ctx context.Context, userCred mcclient.TokenCredential) {
	guests := manager.getExpiredPendingDeleteGuests()
	if guests == nil {
		return
	}
	for i := 0; i < len(guests); i += 1 {
		guests[i].StartDeleteGuestTask(ctx, userCred, "", false, true)
	}
}

func (self *SGuest) GetEip() (*SElasticip, error) {
	return ElasticipManager.getEipForInstance("server", self.Id)
}

func (self *SGuest) SyncVMEip(ctx context.Context, userCred mcclient.TokenCredential, extEip cloudprovider.ICloudEIP) compare.SyncResult {
	result := compare.SyncResult{}

	eip, err := self.GetEip()
	if err != nil {
		result.Error(fmt.Errorf("getEip error %s", err))
		return result
	}

	if eip == nil && extEip == nil {
		// do nothing
	} else if eip == nil && extEip != nil {
		// add
		neip, err := ElasticipManager.getEipByExtEip(userCred, extEip, self.getRegion())
		if err != nil {
			result.AddError(err)
		} else {
			err = neip.AssociateVM(userCred, self)
			if err != nil {
				result.AddError(err)
			} else {
				result.Add()
			}
		}
	} else if eip != nil && extEip == nil {
		// remove
		err = eip.Dissociate(ctx, userCred)
		if err != nil {
			result.DeleteError(err)
		} else {
			result.Delete()
		}
	} else {
		// sync
		if eip.IpAddr != extEip.GetIpAddr() {
			// remove then add
			err = eip.Dissociate(ctx, userCred)
			if err != nil {
				// fail to remove
				result.DeleteError(err)
			} else {
				result.Delete()
				neip, err := ElasticipManager.getEipByExtEip(userCred, extEip, self.getRegion())
				if err != nil {
					result.AddError(err)
				} else {
					err = neip.AssociateVM(userCred, self)
					if err != nil {
						result.AddError(err)
					} else {
						result.Add()
					}
				}
			}
		} else {
			// do nothing
			err := eip.SyncWithCloudEip(userCred, extEip)
			if err != nil {
				result.UpdateError(err)
			} else {
				result.Update()
			}
		}
	}

	return result
}

func (self *SGuest) GetIVM() (cloudprovider.ICloudVM, error) {
	if len(self.ExternalId) == 0 {
		msg := fmt.Sprintf("GetIVM: not managed by a provider")
		log.Errorf(msg)
		return nil, fmt.Errorf(msg)
	}
	host := self.GetHost()
	if host == nil {
		msg := fmt.Sprintf("GetIVM: No valid host")
		log.Errorf(msg)
		return nil, fmt.Errorf(msg)
	}
	ihost, err := host.GetIHost()
	if err != nil {
		msg := fmt.Sprintf("GetIVM: getihost fail %s", err)
		log.Errorf(msg)
		return nil, fmt.Errorf(msg)
	}
	return ihost.GetIVMById(self.ExternalId)
}

func (self *SGuest) AllowPerformAssociateEip(ctx context.Context, userCred mcclient.TokenCredential, query jsonutils.JSONObject, data jsonutils.JSONObject) bool {
	return self.IsOwner(userCred)
}

func (self *SGuest) PerformAssociateEip(ctx context.Context, userCred mcclient.TokenCredential, query jsonutils.JSONObject, data jsonutils.JSONObject) (jsonutils.JSONObject, error) {
	if !utils.IsInStringArray(self.Status, []string{VM_READY, VM_RUNNING}) {
		return nil, httperrors.NewInvalidStatusError("cannot associate eip in status %s", self.Status)
	}

	eip, err := self.GetEip()
	if err != nil {
		log.Errorf("Fail to get Eip %s", err)
		return nil, httperrors.NewGeneralError(err)
	}
	if eip != nil {
		return nil, httperrors.NewInvalidStatusError("already associate with eip")
	}
	eipStr := jsonutils.GetAnyString(data, []string{"eip", "eip_id"})
	if len(eipStr) == 0 {
		return nil, httperrors.NewInputParameterError("missing eip or eip_id")
	}
	eipObj, err := ElasticipManager.FetchByIdOrName(userCred.GetProjectId(), eipStr)
	if err != nil {
		if err == sql.ErrNoRows {
			return nil, httperrors.NewResourceNotFoundError("eip %s not found", eipStr)
		} else {
			return nil, httperrors.NewGeneralError(err)
		}
	}

	eip = eipObj.(*SElasticip)
	eipRegion := eip.GetRegion()
	instRegion := self.getRegion()

	if eip.Mode == EIP_MODE_INSTANCE_PUBLICIP {
		return nil, httperrors.NewUnsupportOperationError("fixed eip cannot be associated")
	}

	eipVm := eip.getVM()
	if eipVm != nil {
		return nil, httperrors.NewConflictError("eip has been associated")
	}

	if eipRegion.Id != instRegion.Id {
		return nil, httperrors.NewInputParameterError("cannot associate eip and instance in different region")
	}

	host := self.GetHost()
	if host == nil {
		return nil, httperrors.NewInputParameterError("server host is not found???")
	}

	if host.ManagerId != eip.ManagerId {
		return nil, httperrors.NewInputParameterError("cannot associate eip and instance in different provider")
	}

	params := jsonutils.NewDict()
	params.Add(jsonutils.NewString(self.ExternalId), "instance_external_id")
	params.Add(jsonutils.NewString(self.Id), "instance_id")
	params.Add(jsonutils.NewString(EIP_ASSOCIATE_TYPE_SERVER), "instance_type")

	err = eip.StartEipAssociateTask(ctx, userCred, params)

	return nil, err
}

func (self *SGuest) AllowPerformDissociateEip(ctx context.Context, userCred mcclient.TokenCredential, query jsonutils.JSONObject, data jsonutils.JSONObject) bool {
	return self.IsOwner(userCred)
}

func (self *SGuest) PerformDissociateEip(ctx context.Context, userCred mcclient.TokenCredential, query jsonutils.JSONObject, data jsonutils.JSONObject) (jsonutils.JSONObject, error) {
	eip, err := self.GetEip()
	if err != nil {
		log.Errorf("Fail to get Eip %s", err)
		return nil, httperrors.NewGeneralError(err)
	}
	if eip == nil {
		return nil, httperrors.NewInvalidStatusError("No eip to dissociate")
	}
	err = eip.StartEipDissociateTask(ctx, userCred, "")
	if err != nil {
		log.Errorf("fail to start dissociate task %s", err)
		return nil, httperrors.NewGeneralError(err)
	}
	return nil, nil
}

func (self *SGuest) AllowPerformCreateEip(ctx context.Context, userCred mcclient.TokenCredential, query jsonutils.JSONObject, data jsonutils.JSONObject) bool {
	return self.IsOwner(userCred)
}

func (self *SGuest) PerformCreateEip(ctx context.Context, userCred mcclient.TokenCredential, query jsonutils.JSONObject, data jsonutils.JSONObject) (jsonutils.JSONObject, error) {
	bw, err := data.Int("bandwidth")
	if err != nil {
		return nil, httperrors.NewInputParameterError("Missing bandwidth")
	}

	chargeType, _ := data.GetString("charge_type")
	if len(chargeType) == 0 {
		chargeType = EIP_CHARGE_TYPE_DEFAULT
	}

	if len(self.ExternalId) == 0 {
		return nil, httperrors.NewInvalidStatusError("Not a managed VM")
	}
	host := self.GetHost()
	if host == nil {
		return nil, httperrors.NewInvalidStatusError("No host???")
	}

	_, err = host.GetDriver()
	if err != nil {
		return nil, httperrors.NewInvalidStatusError("No valid cloud provider")
	}

	region := host.GetRegion()
	if region == nil {
		return nil, httperrors.NewInvalidStatusError("No cloudregion???")
	}

	err = ElasticipManager.allocateEipAndAssociateVM(ctx, userCred, self, int(bw), chargeType, host.ManagerId, region.Id)
	if err != nil {
		return nil, httperrors.NewGeneralError(err)
	}
	return nil, nil
}

func (self *SGuest) DeleteEip(ctx context.Context, userCred mcclient.TokenCredential) error {
	eip, err := self.GetEip()
	if err != nil {
		log.Errorf("Delete eip fail for get Eip %s", err)
		return err
	}
	if eip == nil {
		return nil
	}
	err = eip.Delete(ctx, userCred)
	if err != nil {
		log.Errorf("Delete eip fail %s", err)
		return err
	}
	return nil
}

func (self *SGuest) SetDisableDelete(val bool) error {
	_, err := self.GetModelManager().TableSpec().Update(self, func() error {
		if val {
			self.DisableDelete = tristate.True
		} else {
			self.DisableDelete = tristate.False
		}
		return nil
	})
	return err
}<|MERGE_RESOLUTION|>--- conflicted
+++ resolved
@@ -74,16 +74,10 @@
 	VM_MIGRATING      = "migrating"
 	VM_MIGRATE_FAILED = "migrate_failed"
 
-<<<<<<< HEAD
-	VM_CHANGE_FLAVOR     = "change_flavor"
-	VM_REBUILD_ROOT      = "rebuild_root"
-	VM_REBUILD_ROOT_FAIL = "rebuild_root_fail"
-=======
 	VM_CHANGE_FLAVOR      = "change_flavor"
 	VM_CHANGE_FLAVOR_FAIL = "change_flavor_fail"
 	VM_REBUILD_ROOT       = "rebuild_root"
-	VM_REBUILD_ROOT_FAIL  = "rebld_root_fail"
->>>>>>> ced99b91
+	VM_REBUILD_ROOT_FAIL  = "rebuild_root_fail"
 
 	VM_START_SNAPSHOT  = "snapshot_start"
 	VM_SNAPSHOT        = "snapshot"
