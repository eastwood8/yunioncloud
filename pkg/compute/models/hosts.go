--- conflicted
+++ resolved
@@ -43,11 +43,8 @@
 	HOST_TYPE_HYPERV     = "hyperv"     // # Microsoft Hyper-V
 	HOST_TYPE_XEN        = "xen"        // # XenServer
 	HOST_TYPE_ALIYUN     = "aliyun"
-<<<<<<< HEAD
 	HOST_TYPE_AWS        = "aws"
-=======
 	HOST_TYPE_QCLOUD     = "qcloud"
->>>>>>> 49246988
 	HOST_TYPE_AZURE      = "azure"
 
 	HOST_TYPE_DEFAULT = HOST_TYPE_HYPERVISOR
@@ -86,11 +83,8 @@
 	HOST_STATUS_UNKNOWN = BAREMETAL_UNKNOWN
 )
 
-<<<<<<< HEAD
-var HOST_TYPES = []string{HOST_TYPE_BAREMETAL, HOST_TYPE_HYPERVISOR, HOST_TYPE_ESXI, HOST_TYPE_KUBELET, HOST_TYPE_XEN, HOST_TYPE_ALIYUN, HOST_TYPE_AZURE, HOST_TYPE_AWS}
-=======
-var HOST_TYPES = []string{HOST_TYPE_BAREMETAL, HOST_TYPE_HYPERVISOR, HOST_TYPE_ESXI, HOST_TYPE_KUBELET, HOST_TYPE_XEN, HOST_TYPE_ALIYUN, HOST_TYPE_AZURE, HOST_TYPE_QCLOUD}
->>>>>>> 49246988
+var HOST_TYPES = []string{HOST_TYPE_BAREMETAL, HOST_TYPE_HYPERVISOR, HOST_TYPE_ESXI, HOST_TYPE_KUBELET, HOST_TYPE_XEN, HOST_TYPE_ALIYUN, HOST_TYPE_AZURE, HOST_TYPE_AWS, HOST_TYPE_QCLOUD}
+
 var NIC_TYPES = []string{NIC_TYPE_IPMI, NIC_TYPE_ADMIN}
 
 type SHostManager struct {
