package models

import (
	"context"
	"fmt"
	"path"
	"strings"
	"time"

	"yunion.io/x/jsonutils"
	"yunion.io/x/log"
	"yunion.io/x/pkg/tristate"
	"yunion.io/x/pkg/util/compare"
	"yunion.io/x/pkg/utils"
	"yunion.io/x/sqlchemy"

	"yunion.io/x/onecloud/pkg/cloudcommon/db"
	"yunion.io/x/onecloud/pkg/cloudprovider"
	"yunion.io/x/onecloud/pkg/compute/options"
	"yunion.io/x/onecloud/pkg/httperrors"
	"yunion.io/x/onecloud/pkg/mcclient"
<<<<<<< HEAD
	"yunion.io/x/onecloud/pkg/util/logclient"
=======
>>>>>>> 36435eeb
)

const (
	STORAGE_LOCAL     = "local"
	STORAGE_BAREMETAL = "baremetal"
	STORAGE_SHEEPDOG  = "sheepdog"
	STORAGE_RBD       = "rbd"
	STORAGE_DOCKER    = "docker"
	STORAGE_NAS       = "nas"
	STORAGE_VSAN      = "vsan"
	STORAGE_NFS       = "nfs"

	STORAGE_PUBLIC_CLOUD     = "cloud"
	STORAGE_CLOUD_EFFICIENCY = "cloud_efficiency"
	STORAGE_CLOUD_SSD        = "cloud_ssd"
	STORAGE_CLOUD_ESSD       = "cloud_essd"    //增强型(Enhanced)SSD 云盘
	STORAGE_EPHEMERAL_SSD    = "ephemeral_ssd" //单块本地SSD盘, 容量最大不能超过800 GiB

	//Azure hdd and ssd storagetype
	STORAGE_STANDARD_LRS    = "standard_lrs"
	STORAGE_STANDARDSSD_LRS = "standardssd_lrs"
	STORAGE_PREMIUM_LRS     = "premium_lrs"

	// aws storage type
	STORAGE_GP2_SSD      = "gp2"      // aws general purpose ssd
	STORAGE_IO1_SSD      = "io1"      // aws Provisioned IOPS SSD
	STORAGE_ST1_HDD      = "st1"      // aws Throughput Optimized HDD
	STORAGE_SC1_SSD      = "sc1"      // aws Cold HDD
	STORAGE_STANDARD_SSD = "standard" // aws Magnetic volumes

	// qcloud storage type
	// STORAGE_CLOUD_SSD ="cloud_ssd"
	STORAGE_LOCAL_BASIC   = "local_basic"
	STORAGE_LOCAL_SSD     = "local_ssd"
	STORAGE_CLOUD_BASIC   = "cloud_basic"
	STORAGE_CLOUD_PREMIUM = "cloud_premium"
)

const (
	STORAGE_ENABLED  = "enabled"
	STORAGE_DISABLED = "disabled"
	STORAGE_OFFLINE  = "offline"
	STORAGE_ONLINE   = "online"

	DISK_TYPE_ROTATE = "rotate"
	DISK_TYPE_SSD    = "ssd"
	DISK_TYPE_HYBRID = "hybrid"
)

var (
	DISK_TYPES            = []string{DISK_TYPE_ROTATE, DISK_TYPE_SSD, DISK_TYPE_HYBRID}
	STORAGE_LOCAL_TYPES   = []string{STORAGE_LOCAL, STORAGE_BAREMETAL}
	STORAGE_SUPPORT_TYPES = STORAGE_LOCAL_TYPES
	STORAGE_ALL_TYPES     = []string{
		STORAGE_LOCAL, STORAGE_BAREMETAL, STORAGE_SHEEPDOG,
		STORAGE_RBD, STORAGE_DOCKER, STORAGE_NAS, STORAGE_VSAN,
		STORAGE_NFS,
	}
	STORAGE_TYPES = []string{STORAGE_LOCAL, STORAGE_BAREMETAL, STORAGE_SHEEPDOG,
		STORAGE_RBD, STORAGE_DOCKER, STORAGE_NAS, STORAGE_VSAN, STORAGE_NFS,
		STORAGE_PUBLIC_CLOUD, STORAGE_CLOUD_SSD, STORAGE_CLOUD_ESSD, STORAGE_EPHEMERAL_SSD, STORAGE_CLOUD_EFFICIENCY,
		STORAGE_STANDARD_LRS, STORAGE_STANDARDSSD_LRS, STORAGE_PREMIUM_LRS,
		STORAGE_GP2_SSD, STORAGE_IO1_SSD, STORAGE_ST1_HDD, STORAGE_SC1_SSD, STORAGE_STANDARD_SSD,
		STORAGE_LOCAL_BASIC, STORAGE_LOCAL_SSD, STORAGE_CLOUD_BASIC, STORAGE_CLOUD_PREMIUM,
	}

	STORAGE_LIMITED_TYPES = []string{STORAGE_LOCAL, STORAGE_BAREMETAL, STORAGE_NAS, STORAGE_RBD, STORAGE_NFS}
)

type SStorageManager struct {
<<<<<<< HEAD
	db.SStandaloneResourceBaseManager
	SInfrastructureManager
=======
	db.SEnabledStatusStandaloneResourceBaseManager
>>>>>>> 36435eeb
}

var StorageManager *SStorageManager

func init() {
	StorageManager = &SStorageManager{
		SStandaloneResourceBaseManager: db.NewStandaloneResourceBaseManager(
			SStorage{},
			"storages_tbl",
			"storage",
			"storages",
		),
	}
}

type SStorage struct {
<<<<<<< HEAD
	db.SStandaloneResourceBase
	SInfrastructure
=======
	db.SEnabledStatusStandaloneResourceBase
>>>>>>> 36435eeb
	SManagedResourceBase

	Capacity    int                  `nullable:"false" list:"admin" update:"admin" create:"admin_required"`                           // Column(Integer, nullable=False) # capacity of disk in MB
	Reserved    int                  `nullable:"true" default:"0" list:"admin" update:"admin"`                                        // Column(Integer, nullable=True, default=0)
	StorageType string               `width:"32" charset:"ascii" nullable:"false" list:"user" update:"admin" create:"admin_required"` // Column(VARCHAR(32, charset='ascii'), nullable=False)
	MediumType  string               `width:"32" charset:"ascii" nullable:"false" list:"user" update:"admin" create:"admin_required"` // Column(VARCHAR(32, charset='ascii'), nullable=False)
	Cmtbound    float32              `nullable:"true" list:"admin" update:"admin"`                                                    // Column(Float, nullable=True)
	StorageConf jsonutils.JSONObject `nullable:"true" get:"admin" update:"admin"`                                                     // = Column(JSONEncodedDict, nullable=True)

	ZoneId string `width:"36" charset:"ascii" nullable:"false" list:"user" create:"admin_required"`

	StoragecacheId string `width:"36" charset:"ascii" nullable:"true" list:"admin" get:"admin"`

	Enabled bool   `nullable:"false" default:"true" list:"user" create:"optional"`
	Status  string `width:"36" charset:"ascii" nullable:"false" default:"offline" list:"user" create:"optional"`
}

func (manager *SStorageManager) GetContextManager() []db.IModelManager {
	return []db.IModelManager{ZoneManager, StoragecacheManager}
}

func (manager *SStorageManager) AllowListItems(ctx context.Context, userCred mcclient.TokenCredential, query jsonutils.JSONObject) bool {
	return true
}

func (self *SStorageManager) AllowCreateItem(ctx context.Context, userCred mcclient.TokenCredential, query jsonutils.JSONObject, data jsonutils.JSONObject) bool {
	return db.IsAdminAllowCreate(userCred, self)
}

func (self *SStorage) AllowGetDetails(ctx context.Context, userCred mcclient.TokenCredential, query jsonutils.JSONObject) bool {
	return db.IsAdminAllowGet(userCred, self)
}

func (self *SStorage) AllowUpdateItem(ctx context.Context, userCred mcclient.TokenCredential) bool {
	return db.IsAdminAllowUpdate(userCred, self)
}

func (self *SStorage) AllowDeleteItem(ctx context.Context, userCred mcclient.TokenCredential, query jsonutils.JSONObject, data jsonutils.JSONObject) bool {
	return db.IsAdminAllowDelete(userCred, self)
}

func (manager *SStorageManager) ValidateCreateData(ctx context.Context, userCred mcclient.TokenCredential, ownerProjId string, query jsonutils.JSONObject, data *jsonutils.JSONDict) (*jsonutils.JSONDict, error) {
	storageType, _ := data.GetString("storage_type")
	mediumType, _ := data.GetString("medium_type")
	capacity, _ := data.Int("capacity")
	if capacity <= 0 {
		return nil, httperrors.NewInputParameterError("Invalid capacity")
	}
	data.Set("capacity", jsonutils.NewInt(capacity))
	if !utils.IsInStringArray(storageType, STORAGE_TYPES) {
		return nil, httperrors.NewInputParameterError("Invalid storage type %s", storageType)
	}
	if !utils.IsInStringArray(mediumType, DISK_TYPES) {
		return nil, httperrors.NewInputParameterError("Invalid medium type %s", mediumType)
	}
	zoneId, err := data.GetString("zone")
	if err != nil {
		return nil, httperrors.NewMissingParameterError("zone")
	}
	zone, _ := ZoneManager.FetchByIdOrName(userCred, zoneId)
	if zone == nil {
		return nil, httperrors.NewResourceNotFoundError("zone %s", zoneId)
	}
	data.Set("zone_id", jsonutils.NewString(zone.GetId()))
	if storageType == STORAGE_RBD {
		conf, err := manager.ValidateRbdConfData(data)
		if err != nil {
			return nil, httperrors.NewBadRequestError("Vaildata rbd conf error: %s", err.Error())
		}
		data.Set("storage_conf", conf)
		// data.Set("capacity", rbdConf)
	} else if storageType == STORAGE_NFS {
		conf, err := manager.ValidataNfsConfdata(data)
		if err != nil {
			return nil, httperrors.NewBadRequestError("Vaildata nfs conf error: %s", err.Error())
		}
		data.Set("storage_conf", conf)
	}
	return manager.SStandaloneResourceBaseManager.ValidateCreateData(ctx, userCred, ownerProjId, query, data)
}

func (manager *SStorageManager) ValidataNfsConfdata(data *jsonutils.JSONDict) (*jsonutils.JSONDict, error) {
	conf := jsonutils.NewDict()
	if nfsHost, err := data.GetString("nfs_host"); err != nil {
		return nil, httperrors.NewInputParameterError("Get nfs conf host error: %s", err.Error())
	} else {
		conf.Set("nfs_host", jsonutils.NewString(nfsHost))
	}
	if nfsSharedDir, err := data.GetString("nfs_shared_dir"); err != nil {
		return nil, httperrors.NewInputParameterError("Get nfs conf shared dir error: %s", err.Error())
	} else {
		conf.Set("nfs_shared_dir", jsonutils.NewString(nfsSharedDir))
	}
	return conf, nil
}

func (manager *SStorageManager) ValidateRbdConfData(data *jsonutils.JSONDict) (*jsonutils.JSONDict, error) {
	conf := jsonutils.NewDict()
	for k, v := range data.Value() {
		if strings.HasPrefix(k, fmt.Sprintf("%s_", STORAGE_RBD)) {
			k = k[len(STORAGE_RBD)+1:]
			if len(k) > 0 {
				conf.Set(k, v)
			}
		}
	}
	requireFields := []string{"mon_host", "key", "pool"}
	for _, field := range requireFields {
		if !conf.Contains(field) {
			return nil, httperrors.NewMissingParameterError(field)
		}
	}
	storages := make([]SStorage, 0)
	err := manager.Query().Equals("storage_type", STORAGE_RBD).All(&storages)
	if err != nil {
		return nil, err
	}
	for i := 0; i < len(storages); i++ {
		if conf.Equals(storages[i].StorageConf) {
			return nil, httperrors.NewDuplicateResourceError("This RBD Storage[%s/%s] has already exist", storages[i].Name, conf.String())
		}
	}
	// TODO??? ensure rbd pool can use and get capacity
	return conf, nil
}

func (self *SStorage) ValidateDeleteCondition(ctx context.Context) error {
	if self.GetHostCount() > 0 || self.GetDiskCount() > 0 || self.GetSnapshotCount() > 0 {
		return httperrors.NewNotEmptyError("Not an empty storage provider")
	}
	return self.SStandaloneResourceBase.ValidateDeleteCondition(ctx)
}

func (self *SStorage) PostCreate(ctx context.Context, userCred mcclient.TokenCredential, ownerProjId string, query jsonutils.JSONObject, data jsonutils.JSONObject) {
	self.SStandaloneResourceBase.PostCreate(ctx, userCred, ownerProjId, query, data)
	storageConf, _ := data.Get("storage_conf")
	if storageConf != nil {
		_, err := self.GetModelManager().TableSpec().Update(self, func() error {
			self.StorageConf = storageConf
			return nil
		})
		if err != nil {
			log.Errorln(err)
			return
		}
	}
	if self.StorageType == STORAGE_RBD {
		var storages = make([]SStorage, 0)
		err := StorageManager.Query().Equals("storage_type", STORAGE_RBD).All(&storages)
		if err != nil {
			log.Errorln(err)
			return
		}
		nMonHost, _ := storageConf.GetString("mon_host")
		nKey, _ := storageConf.GetString("key")
		for i := 0; i < len(storages); i++ {
			monHost, _ := storages[i].StorageConf.GetString("mon_host")
			key, _ := storages[i].StorageConf.GetString("key")
			if monHost == nMonHost && nKey == key {
				_, err := self.GetModelManager().TableSpec().Update(self, func() error {
					self.StoragecacheId = storages[i].StoragecacheId
					return nil
				})
				if err != nil {
					log.Errorln(err)
					return
				}
				break
			}
		}
		if len(self.StoragecacheId) == 0 {
			sc := &SStoragecache{}
			sc.SetModelManager(StoragecacheManager)
			sc.Name = fmt.Sprintf("imagecache-%s", self.Id)
			pool, _ := storageConf.GetString("pool")
			sc.Path = fmt.Sprintf("rbd:%s", pool)
			err := StorageManager.TableSpec().Insert(sc)
			if err != nil {
				log.Errorln(err)
			}
		}
	} else if self.StorageType == STORAGE_NFS {
		sc := &SStoragecache{}
		sc.Path = options.Options.NfsDefaultImageCacheDir
		sc.ExternalId = self.Id
		sc.Name = "nfs-" + self.Name + time.Now().Format("2006-01-02 15:04:05")
		if err := StoragecacheManager.TableSpec().Insert(sc); err != nil {
			log.Errorln(err)
			return
		}
		if err := StoragecacheManager.Query().Equals("external_id", self.Id).First(sc); err != nil {
			log.Errorln(err)
			return
		}
		_, err := self.GetModelManager().TableSpec().Update(self, func() error {
			self.StoragecacheId = sc.Id
			self.Status = STORAGE_ONLINE
			return nil
		})
		if err != nil {
			log.Errorln(err)
		}
	}
}

func (self *SStorage) SetStatus(userCred mcclient.TokenCredential, status string, reason string) error {
	if self.Status == status {
		return nil
	}
	oldStatus := self.Status
	_, err := self.GetModelManager().TableSpec().Update(self, func() error {
		self.Status = status
		return nil
	})
	if err != nil {
		return err
	}
	if userCred != nil {
		notes := fmt.Sprintf("%s=>%s", oldStatus, status)
		if len(reason) > 0 {
			notes = fmt.Sprintf("%s: %s", notes, reason)
		}
		db.OpsLog.LogEvent(self, db.ACT_UPDATE_STATUS, notes, userCred)
		if strings.Contains(notes, "fail") {
			logclient.AddActionLog(self, logclient.ACT_VM_SYNC_STATUS, notes, userCred, false)
		}
	}
	return nil
}

func (self *SStorage) AllowPerformEnable(ctx context.Context, userCred mcclient.TokenCredential, query jsonutils.JSONObject, data jsonutils.JSONObject) bool {
	return userCred.IsSystemAdmin()
}

func (self *SStorage) PerformEnable(ctx context.Context, userCred mcclient.TokenCredential, query jsonutils.JSONObject, data jsonutils.JSONObject) (jsonutils.JSONObject, error) {
	if !self.Enabled {
		_, err := self.GetModelManager().TableSpec().Update(self, func() error {
			self.Enabled = true
			return nil
		})
		if err != nil {
			log.Errorf("PerformEnable save update fail %s", err)
			return nil, err
		}
		db.OpsLog.LogEvent(self, db.ACT_ENABLE, "", userCred)
	}
	return nil, nil
}

func (self *SStorage) AllowPerformDisable(ctx context.Context, userCred mcclient.TokenCredential, query jsonutils.JSONObject, data jsonutils.JSONObject) bool {
	return userCred.IsSystemAdmin()
}

func (self *SStorage) PerformDisable(ctx context.Context, userCred mcclient.TokenCredential, query jsonutils.JSONObject, data jsonutils.JSONObject) (jsonutils.JSONObject, error) {
	if self.Enabled {
		_, err := self.GetModelManager().TableSpec().Update(self, func() error {
			self.Enabled = false
			return nil
		})
		if err != nil {
			log.Errorf("PerformDisable save update fail %s", err)
			return nil, err
		}
		db.OpsLog.LogEvent(self, db.ACT_DISABLE, "", userCred)
	}
	return nil, nil
}

func (self *SStorage) AllowPerformOnline(ctx context.Context, userCred mcclient.TokenCredential, query jsonutils.JSONObject, data jsonutils.JSONObject) bool {
	return userCred.IsSystemAdmin()
}

func (self *SStorage) PerformOnline(ctx context.Context, userCred mcclient.TokenCredential, query jsonutils.JSONObject, data jsonutils.JSONObject) (jsonutils.JSONObject, error) {
	if self.Status != STORAGE_ONLINE {
		err := self.SetStatus(userCred, STORAGE_ONLINE, "")
		if err != nil {
			return nil, err
		}
		db.OpsLog.LogEvent(self, db.ACT_ONLINE, "", userCred)
	}
	return nil, nil
}

func (self *SStorage) AllowPerformOffline(ctx context.Context, userCred mcclient.TokenCredential, query jsonutils.JSONObject, data jsonutils.JSONObject) bool {
	return userCred.IsSystemAdmin()
}

func (self *SStorage) PerformOffline(ctx context.Context, userCred mcclient.TokenCredential, query jsonutils.JSONObject, data jsonutils.JSONObject) (jsonutils.JSONObject, error) {
	if self.Status != STORAGE_OFFLINE {
		err := self.SetStatus(userCred, STORAGE_OFFLINE, "")
		if err != nil {
			return nil, err
		}
		db.OpsLog.LogEvent(self, db.ACT_OFFLINE, "", userCred)
	}
	return nil, nil
}

func (self *SStorage) GetHostCount() int {
	return HoststorageManager.Query().Equals("storage_id", self.Id).Count()
}

func (self *SStorage) GetDiskCount() int {
	return DiskManager.Query().Equals("storage_id", self.Id).Count()
}

func (self *SStorage) GetSnapshotCount() int {
	return SnapshotManager.Query().Equals("storage_id", self.Id).Count()
}

func (self *SStorage) IsLocal() bool {
	return self.StorageType == STORAGE_LOCAL || self.StorageType == STORAGE_BAREMETAL
}


func (self *SStorage) GetStorageCachePath(mountPoint, imageCachePath string) string {
	if self.StorageType == STORAGE_NFS {
		return path.Join(mountPoint, imageCachePath)
	} else {
		return imageCachePath
	}
}

func (self *SStorage) getMoreDetails(extra *jsonutils.JSONDict) *jsonutils.JSONDict {
	used := self.GetUsedCapacity(tristate.True)
	waste := self.GetUsedCapacity(tristate.False)
	vcapa := float32(self.GetCapacity()) * self.GetOvercommitBound()
	extra.Add(jsonutils.NewInt(int64(used)), "used_capacity")
	extra.Add(jsonutils.NewInt(int64(waste)), "waste_capacity")
	extra.Add(jsonutils.NewFloat(float64(vcapa)), "virtual_capacity")
	extra.Add(jsonutils.NewFloat(float64(vcapa-float32(used)-float32(waste))), "free_capacity")
	if self.GetCapacity() > 0 {
		value := float64(used * 1.0 / self.GetCapacity())
		value = float64(int(value*100+0.5) / 100.0)
		extra.Add(jsonutils.NewFloat(value), "commit_rate")
	} else {
		extra.Add(jsonutils.NewFloat(0.0), "commit_rate")
	}
	extra.Add(jsonutils.NewFloat(float64(self.GetOvercommitBound())), "commit_bound")
	return extra
}

func (self *SStorage) GetCustomizeColumns(ctx context.Context, userCred mcclient.TokenCredential, query jsonutils.JSONObject) *jsonutils.JSONDict {
	extra := self.SStandaloneResourceBase.GetCustomizeColumns(ctx, userCred, query)
	return self.getMoreDetails(extra)
}

func (self *SStorage) GetUsedCapacity(isReady tristate.TriState) int {
	disks := DiskManager.Query().SubQuery()
	q := disks.Query(sqlchemy.SUM("sum", disks.Field("disk_size"))).Equals("storage_id", self.Id)
	switch isReady {
	case tristate.True:
		q = q.Equals("status", DISK_READY)
	case tristate.False:
		q = q.NotEquals("status", DISK_READY)
	}
	if q.Count() == 0 {
		return 0
	}
	row := q.Row()
	var sum int
	err := row.Scan(&sum)
	if err != nil {
		log.Errorf("GetUsedCapacity fail: %s", err)
		return 0
	}
	return sum
}

func (self *SStorage) GetOvercommitBound() float32 {
	if self.Cmtbound > 0 {
		return self.Cmtbound
	} else {
		return options.Options.DefaultStorageOvercommitBound
	}
}

func (self *SStorage) GetMasterHost() *SHost {
	hosts := HostManager.Query().SubQuery()
	hoststorages := HoststorageManager.Query().SubQuery()

	q := hosts.Query().Join(hoststorages, sqlchemy.AND(sqlchemy.Equals(hoststorages.Field("host_id"), hosts.Field("id")),
		sqlchemy.IsFalse(hoststorages.Field("deleted"))))
	q = q.Filter(sqlchemy.Equals(hoststorages.Field("storage_id"), self.Id))
	q = q.IsTrue("enabled")
	q = q.Equals("host_status", HOST_ONLINE).Asc("id")
	host := SHost{}
	host.SetModelManager(HostManager)
	err := q.First(&host)
	if err != nil {
		log.Errorf("GetMasterHost fail %s", err)
		return nil
	}
	return &host
}

func (self *SStorage) GetZoneId() string {
	if len(self.ZoneId) > 0 {
		return self.ZoneId
	}
	host := self.GetMasterHost()
	if host != nil {
		_, err := StorageManager.TableSpec().Update(self, func() error {
			self.ZoneId = host.ZoneId
			return nil
		})
		if err != nil {
			log.Errorf("%s", err)
			return ""
		}
		return self.ZoneId
	} else {
		log.Errorf("No mater host for storage")
		return ""
	}
}

func (self *SStorage) getZone() *SZone {
	zoneId := self.GetZoneId()
	if len(zoneId) > 0 {
		return ZoneManager.FetchZoneById(zoneId)
	}
	return nil
}

func (self *SStorage) GetRegion() *SCloudregion {
	zone := self.getZone()
	if zone == nil {
		return nil
	}
	return zone.GetRegion()
}

func (self *SStorage) GetReserved() int {
	return self.Reserved
}

func (self *SStorage) GetCapacity() int {
	return self.Capacity - self.GetReserved()
}

func (self *SStorage) GetFreeCapacity() int {
	return int(float32(self.GetCapacity())*self.GetOvercommitBound()) - self.GetUsedCapacity(tristate.None)
}

func (self *SStorage) GetAttachedHosts() []SHost {
	hosts := HostManager.Query().SubQuery()
	hoststorages := HoststorageManager.Query().SubQuery()

	q := hosts.Query()
	q = q.Join(hoststorages, sqlchemy.Equals(hoststorages.Field("host_id"), hosts.Field("id")))
	q = q.Filter(sqlchemy.Equals(hoststorages.Field("storage_id"), self.Id))

	hostList := make([]SHost, 0)
	err := db.FetchModelObjects(HostManager, q, &hostList)
	if err != nil {
		log.Errorf("GetAttachedHosts fail %s", err)
		return nil
	}
	return hostList
}

func (self *SStorage) SyncStatusWithHosts() {
	hosts := self.GetAttachedHosts()
	if hosts == nil {
		return
	}
	total := 0
	online := 0
	offline := 0
	for _, h := range hosts {
		if h.HostStatus == HOST_ONLINE {
			online += 1
		} else {
			offline += 1
		}
		total += 1
	}
	var status string
	if !self.IsLocal() {
		status = STORAGE_ENABLED
	} else if online > 0 {
		status = STORAGE_ENABLED
	} else if offline > 0 {
		status = STORAGE_OFFLINE
	} else {
		status = STORAGE_DISABLED
	}
	if status != self.Status {
		self.SetStatus(nil, status, "SyncStatusWithHosts")
	}
}

func (manager *SStorageManager) getStoragesByZoneId(zoneId string, provider *SCloudprovider) ([]SStorage, error) {
	storages := make([]SStorage, 0)
	q := manager.Query().Equals("zone_id", zoneId)
	if provider != nil {
		q = q.Equals("manager_id", provider.Id)
	}
	err := db.FetchModelObjects(manager, q, &storages)
	if err != nil {
		log.Errorf("getStoragesByZoneId fail %s", err)
		return nil, err
	}
	return storages, nil
}

func (manager *SStorageManager) scanLegacyStorages() error {
	storages := make([]SStorage, 0)
	table := manager.Query().SubQuery()
	q := table.Query().Filter(sqlchemy.OR(sqlchemy.IsNull(table.Field("zone_id")), sqlchemy.IsEmpty(table.Field("zone_id"))))
	err := db.FetchModelObjects(manager, q, &storages)
	if err != nil {
		log.Errorf("getLegacyStoragesByZoneId fail %s", err)
		return err
	}
	for i := 0; i < len(storages); i += 1 {
		storages[i].GetZoneId()
	}
	return nil
}

func (manager *SStorageManager) SyncStorages(ctx context.Context, userCred mcclient.TokenCredential, provider *SCloudprovider, zone *SZone, storages []cloudprovider.ICloudStorage) ([]SStorage, []cloudprovider.ICloudStorage, compare.SyncResult) {
	localStorages := make([]SStorage, 0)
	remoteStorages := make([]cloudprovider.ICloudStorage, 0)
	syncResult := compare.SyncResult{}

	err := manager.scanLegacyStorages()
	if err != nil {
		syncResult.Error(err)
		return nil, nil, syncResult
	}

	dbStorages, err := manager.getStoragesByZoneId(zone.Id, provider)
	if err != nil {
		syncResult.Error(err)
		return nil, nil, syncResult
	}

	removed := make([]SStorage, 0)
	commondb := make([]SStorage, 0)
	commonext := make([]cloudprovider.ICloudStorage, 0)
	added := make([]cloudprovider.ICloudStorage, 0)

	err = compare.CompareSets(dbStorages, storages, &removed, &commondb, &commonext, &added)
	if err != nil {
		syncResult.Error(err)
		return nil, nil, syncResult
	}

	for i := 0; i < len(removed); i += 1 {
		err = removed[i].ValidateDeleteCondition(ctx)
		if err != nil { // cannot delete
			err = removed[i].SetStatus(userCred, STORAGE_DISABLED, "sync to delete")
			if err == nil {
				_, err = removed[i].PerformDisable(ctx, userCred, nil, nil)
			}
			if err != nil {
				syncResult.DeleteError(err)
			} else {
				syncResult.Delete()
			}
		} else {
			err = removed[i].Delete(ctx, userCred)
			if err != nil {
				syncResult.DeleteError(err)
			} else {
				syncResult.Delete()
			}
		}
	}
	for i := 0; i < len(commondb); i += 1 {
		err = commondb[i].syncWithCloudStorage(commonext[i])
		if err != nil {
			syncResult.UpdateError(err)
		} else {
			localStorages = append(localStorages, commondb[i])
			remoteStorages = append(remoteStorages, commonext[i])
			syncResult.Update()
		}
	}
	for i := 0; i < len(added); i += 1 {
		new, err := manager.newFromCloudStorage(added[i], zone)
		if err != nil {
			syncResult.AddError(err)
		} else {
			localStorages = append(localStorages, *new)
			remoteStorages = append(remoteStorages, added[i])
			syncResult.Add()
		}
	}

	return localStorages, remoteStorages, syncResult
}

func (self *SStorage) syncWithCloudStorage(extStorage cloudprovider.ICloudStorage) error {
	_, err := self.GetModelManager().TableSpec().Update(self, func() error {
		self.Name = extStorage.GetName()
		self.Status = extStorage.GetStatus()
		self.StorageType = extStorage.GetStorageType()
		self.MediumType = extStorage.GetMediumType()
		self.Capacity = extStorage.GetCapacityMB()
		self.StorageConf = extStorage.GetStorageConf()

		self.Enabled = extStorage.GetEnabled()

		self.IsEmulated = extStorage.IsEmulated()
		self.ManagerId = extStorage.GetManagerId()

		return nil
	})
	if err != nil {
		log.Errorf("syncWithCloudZone error %s", err)
	}
	return err
}

func (manager *SStorageManager) newFromCloudStorage(extStorage cloudprovider.ICloudStorage, zone *SZone) (*SStorage, error) {
	storage := SStorage{}
	storage.SetModelManager(manager)

	storage.Name = extStorage.GetName()
	storage.Status = extStorage.GetStatus()
	storage.ExternalId = extStorage.GetGlobalId()
	storage.ZoneId = zone.Id
	storage.StorageType = extStorage.GetStorageType()
	storage.MediumType = extStorage.GetMediumType()
	storage.StorageConf = extStorage.GetStorageConf()
	storage.Capacity = extStorage.GetCapacityMB()

	storage.Enabled = extStorage.GetEnabled()

	storage.IsEmulated = extStorage.IsEmulated()
	storage.ManagerId = extStorage.GetManagerId()

	err := manager.TableSpec().Insert(&storage)
	if err != nil {
		log.Errorf("newFromCloudStorage fail %s", err)
		return nil, err
	}
	return &storage, nil
}

type StorageCapacityStat struct {
	TotalSize        int64
	TotalSizeVirtual float64
}

func (manager *SStorageManager) disksReadyQ() *sqlchemy.SSubQuery {
	disks := DiskManager.Query().SubQuery()
	q := disks.Query(
		disks.Field("storage_id"),
		sqlchemy.SUM("used_capacity", disks.Field("disk_size")),
	).Equals("status", DISK_READY).GroupBy(disks.Field("storage_id")).SubQuery()
	return q
}

func (manager *SStorageManager) diskIsAttachedQ(isAttached bool) *sqlchemy.SSubQuery {
	sumKey := "attached_used_capacity"
	cond := sqlchemy.In
	if !isAttached {
		sumKey = "detached_used_capacity"
		cond = sqlchemy.NotIn
	}
	sq := GuestdiskManager.Query("disk_id").SubQuery()
	disks := DiskManager.Query().SubQuery()
	disks = disks.Query().Filter(cond(disks.Field("id"), sq)).SubQuery()
	q := disks.Query(
		disks.Field("storage_id"),
		sqlchemy.SUM(sumKey, disks.Field("disk_size")),
	).Equals("status", DISK_READY).GroupBy(disks.Field("storage_id"))
	return q.SubQuery()
}

func (manager *SStorageManager) diskAttachedQ() *sqlchemy.SSubQuery {
	return manager.diskIsAttachedQ(true)
}

func (manager *SStorageManager) diskDetachedQ() *sqlchemy.SSubQuery {
	return manager.diskIsAttachedQ(false)
}

func (manager *SStorageManager) disksFailedQ() *sqlchemy.SSubQuery {
	disks := DiskManager.Query().SubQuery()
	q := disks.Query(
		disks.Field("storage_id"),
		sqlchemy.SUM("failed_capacity", disks.Field("disk_size")),
	).NotEquals("status", DISK_READY).GroupBy(disks.Field("storage_id")).SubQuery()
	return q
}

func (manager *SStorageManager) totalCapacityQ(
	rangeObj db.IStandaloneModel, hostTypes []string,
) *sqlchemy.SQuery {
	stmt := manager.disksReadyQ()
	stmt2 := manager.disksFailedQ()
	attachedDisks := manager.diskAttachedQ()
	detachedDisks := manager.diskDetachedQ()
	storages := manager.Query().SubQuery()
	q := storages.Query(
		storages.Field("capacity"),
		storages.Field("reserved"),
		storages.Field("cmtbound"),
		stmt.Field("used_capacity"),
		stmt2.Field("failed_capacity"),
		attachedDisks.Field("attached_used_capacity"),
		detachedDisks.Field("detached_used_capacity"),
	).
		LeftJoin(stmt, sqlchemy.Equals(stmt.Field("storage_id"), storages.Field("id"))).
		LeftJoin(stmt2, sqlchemy.Equals(stmt2.Field("storage_id"), storages.Field("id"))).
		LeftJoin(attachedDisks, sqlchemy.Equals(attachedDisks.Field("storage_id"), storages.Field("id"))).
		LeftJoin(detachedDisks, sqlchemy.Equals(detachedDisks.Field("storage_id"), storages.Field("id")))

	hosts := HostManager.Query().SubQuery()
	hostStorages := HoststorageManager.Query().SubQuery()

	q = q.Join(hostStorages, sqlchemy.AND(
		sqlchemy.Equals(hostStorages.Field("storage_id"), storages.Field("id")),
		sqlchemy.IsFalse(hostStorages.Field("deleted")),
	)).Join(
		hosts, sqlchemy.AND(
			sqlchemy.Equals(hosts.Field("id"), hostStorages.Field("host_id")),
			sqlchemy.IsFalse(hosts.Field("deleted")),
			sqlchemy.IsTrue(hosts.Field("enabled")),
			sqlchemy.Equals(hosts.Field("host_status"), HOST_ONLINE)))

	return AttachUsageQuery(q, hosts, hostStorages.Field("host_id"), hostTypes, rangeObj)
}

type StorageStat struct {
	Capacity             int
	Reserved             int
	Cmtbound             float32
	UsedCapacity         int
	FailedCapacity       int
	AttachedUsedCapacity int
	DetachedUsedCapacity int
}

type StoragesCapacityStat struct {
	Capacity         int64
	CapacityVirtual  float64
	CapacityUsed     int64
	CapacityUnread   int64
	AttachedCapacity int64
	DetachedCapacity int64
}

func (manager *SStorageManager) calculateCapacity(q *sqlchemy.SQuery) StoragesCapacityStat {
	stats := make([]StorageStat, 0)
	err := q.All(&stats)
	if err != nil {
		log.Errorf("calculateCapacity: %v", err)
	}
	var (
		tCapa   int64   = 0
		tVCapa  float64 = 0
		tUsed   int64   = 0
		tFailed int64   = 0
		atCapa  int64   = 0
		dtCapa  int64   = 0
	)
	for _, stat := range stats {
		tCapa += int64(stat.Capacity - stat.Reserved)
		if stat.Cmtbound == 0 {
			stat.Cmtbound = options.Options.DefaultStorageOvercommitBound
		}
		tVCapa += float64(stat.Capacity-stat.Reserved) * float64(stat.Cmtbound)
		tUsed += int64(stat.UsedCapacity)
		tFailed += int64(stat.FailedCapacity)
		atCapa += int64(stat.AttachedUsedCapacity)
		dtCapa += int64(stat.DetachedUsedCapacity)
	}
	return StoragesCapacityStat{
		Capacity:         tCapa,
		CapacityVirtual:  tVCapa,
		CapacityUsed:     tUsed,
		CapacityUnread:   tFailed,
		AttachedCapacity: atCapa,
		DetachedCapacity: dtCapa,
	}
}

func (manager *SStorageManager) TotalCapacity(rangeObj db.IStandaloneModel, hostTypes []string) StoragesCapacityStat {
	res1 := manager.calculateCapacity(manager.totalCapacityQ(rangeObj, hostTypes))
	return res1
}

func (self *SStorage) createDisk(name string, diskConfig *SDiskConfig, userCred mcclient.TokenCredential, ownerProjId string, autoDelete bool, isSystem bool) (*SDisk, error) {
	disk := SDisk{}
	disk.SetModelManager(DiskManager)

	disk.Name = name
	disk.fetchDiskInfo(diskConfig)

	disk.StorageId = self.Id
	disk.AutoDelete = autoDelete
	disk.ProjectId = ownerProjId
	disk.IsSystem = isSystem

	err := disk.GetModelManager().TableSpec().Insert(&disk)
	if err != nil {
		return nil, err
	}
	db.OpsLog.LogEvent(&disk, db.ACT_CREATE, nil, userCred)
	return &disk, nil
}

func (self *SStorage) GetAllAttachingHosts() []SHost {
	hosts := HostManager.Query().SubQuery()
	hoststorages := HoststorageManager.Query().SubQuery()

	q := hosts.Query()
	q = q.Join(hoststorages, sqlchemy.AND(sqlchemy.Equals(hoststorages.Field("host_id"), hosts.Field("id")),
		sqlchemy.IsFalse(hoststorages.Field("deleted"))))
	q = q.Filter(sqlchemy.Equals(hoststorages.Field("storage_id"), self.Id))
	q = q.Filter(sqlchemy.IsTrue(hosts.Field("enabled")))
	q = q.Filter(sqlchemy.Equals(hosts.Field("host_status"), HOST_ONLINE))

	ret := make([]SHost, 0)
	err := q.All(&ret)
	if err != nil {
		log.Errorf("%s", err)
		return nil
	}
	return ret
}

func (self *SStorage) SetStoragecache(cache *SStoragecache) error {
	if self.StoragecacheId == cache.Id {
		return nil
	}
	_, err := self.GetModelManager().TableSpec().Update(self, func() error {
		self.StoragecacheId = cache.Id
		return nil
	})
	return err
}

func (self *SStorage) AllowPerformCacheImage(ctx context.Context, userCred mcclient.TokenCredential, query jsonutils.JSONObject, data jsonutils.JSONObject) bool {
	return db.IsAdminAllowPerform(userCred, self, "cache-image")
}

func (self *SStorage) GetStoragecache() *SStoragecache {
	obj, err := StoragecacheManager.FetchById(self.StoragecacheId)
	if err != nil {
		log.Errorf("cannot find storage cache??? %s", err)
		return nil
	}
	return obj.(*SStoragecache)
}

func (self *SStorage) PerformCacheImage(ctx context.Context, userCred mcclient.TokenCredential, query jsonutils.JSONObject, data jsonutils.JSONObject) (jsonutils.JSONObject, error) {
	cache := self.GetStoragecache()
	if cache == nil {
		return nil, httperrors.NewInternalServerError("storage cache is missing")
	}

	return cache.PerformCacheImage(ctx, userCred, query, data)
}

func (self *SStorage) AllowPerformUncacheImage(ctx context.Context, userCred mcclient.TokenCredential, query jsonutils.JSONObject, data jsonutils.JSONObject) bool {
	return db.IsAdminAllowPerform(userCred, self, "uncache-image")
}

func (self *SStorage) PerformUncacheImage(ctx context.Context, userCred mcclient.TokenCredential, query jsonutils.JSONObject, data jsonutils.JSONObject) (jsonutils.JSONObject, error) {
	cache := self.GetStoragecache()
	if cache == nil {
		return nil, httperrors.NewInternalServerError("storage cache is missing")
	}

	return cache.PerformUncacheImage(ctx, userCred, query, data)
}

func (self *SStorage) GetIStorage() (cloudprovider.ICloudStorage, error) {
	provider, err := self.GetDriver()
	if err != nil {
		log.Errorf("fail to find cloud provider")
		return nil, err
	}
	var iRegion cloudprovider.ICloudRegion
	if provider.IsOnPremiseInfrastructure() {
		iRegion, err = provider.GetOnPremiseIRegion()
	} else {
		region := self.GetRegion()
		if region == nil {
			msg := "cannot find region for storage???"
			log.Errorf(msg)
			return nil, fmt.Errorf(msg)
		}
		iRegion, err = provider.GetIRegionById(region.ExternalId)
	}
	if err != nil {
		log.Errorf("provider.GetIRegionById fail %s", err)
		return nil, err
	}
	istore, err := iRegion.GetIStorageById(self.GetExternalId())
	if err != nil {
		log.Errorf("iRegion.GetIStorageById fail %s", err)
		return nil, err
	}
	return istore, nil
}

func (manager *SStorageManager) FetchStorageById(storageId string) *SStorage {
	obj, err := manager.FetchById(storageId)
	if err != nil {
		log.Errorf("%s", err)
		return nil
	}
	return obj.(*SStorage)
}

func (manager *SStorageManager) InitializeData() error {
	storages := make([]SStorage, 0)
	q := manager.Query()
	err := db.FetchModelObjects(manager, q, &storages)
	if err != nil {
		return err
	}
	for _, s := range storages {
		if len(s.ZoneId) == 0 {
			zoneId := ""
			hosts := s.GetAttachedHosts()
			if hosts != nil && len(hosts) > 0 {
				zoneId = hosts[0].ZoneId
			} else {
				log.Fatalf("Cannot locate zoneId for storage %s", s.Name)
			}
			manager.TableSpec().Update(&s, func() error {
				s.ZoneId = zoneId
				return nil
			})
		}
		if len(s.StoragecacheId) == 0 && s.StorageType == STORAGE_RBD {
			storagecache := &SStoragecache{}
			storagecache.SetModelManager(StoragecacheManager)
			storagecache.Name = "rbd-" + s.Id
			if pool, err := s.StorageConf.GetString("pool"); err != nil {
				log.Fatalf("Get storage %s pool info error", s.Name)
			} else {
				storagecache.Path = "rbd:" + pool
				if err := StoragecacheManager.TableSpec().Insert(storagecache); err != nil {
					log.Fatalf("Cannot Add storagecache for %s", s.Name)
				} else {
					manager.TableSpec().Update(&s, func() error {
						s.StoragecacheId = storagecache.Id
						return nil
					})
				}
			}
		}
	}
	return nil
}

func (manager *SStorageManager) ListItemFilter(ctx context.Context, q *sqlchemy.SQuery, userCred mcclient.TokenCredential, query jsonutils.JSONObject) (*sqlchemy.SQuery, error) {
	q, err := manager.SStandaloneResourceBaseManager.ListItemFilter(ctx, q, userCred, query)
	if err != nil {
		return nil, err
	}

	regionStr, _ := query.GetString("region")
	if len(regionStr) > 0 {
		regionObj, err := CloudregionManager.FetchByIdOrName(userCred, regionStr)
		if err != nil {
			return nil, httperrors.NewNotFoundError("Region %s not found: %s", regionStr, err)
		}
		sq := ZoneManager.Query("id").Equals("cloudregion_id", regionObj.GetId())
		q = q.Filter(sqlchemy.In(q.Field("zone_id"), sq.SubQuery()))
	}

	if jsonutils.QueryBoolean(query, "share", false) {
		q = q.Filter(sqlchemy.NotIn(q.Field("storage_type"), STORAGE_LOCAL_TYPES))
	}

	if jsonutils.QueryBoolean(query, "local", false) {
		q = q.Filter(sqlchemy.In(q.Field("storage_type"), STORAGE_LOCAL_TYPES))
	}

	if jsonutils.QueryBoolean(query, "usable", false) {
		hostStorageTable := HoststorageManager.Query().SubQuery()
		hostTable := HostManager.Query().SubQuery()
		sq := hostStorageTable.Query(hostStorageTable.Field("storage_id")).Join(hostTable,
			sqlchemy.Equals(hostTable.Field("id"), hostStorageTable.Field("host_id"))).
			Filter(sqlchemy.Equals(hostTable.Field("host_status"), HOST_ONLINE))

		q = q.Filter(sqlchemy.In(q.Field("id"), sq)).
			Filter(sqlchemy.In(q.Field("status"), []string{STORAGE_ENABLED, STORAGE_ONLINE})).
			Filter(sqlchemy.IsTrue(q.Field("enabled")))
	}

	managerStr := jsonutils.GetAnyString(query, []string{"manager", "provider", "manager_id", "provider_id"})
	if len(managerStr) > 0 {
		provider := CloudproviderManager.FetchCloudproviderByIdOrName(managerStr)
		if provider == nil {
			return nil, httperrors.NewResourceNotFoundError("provider %s not found", managerStr)
		}
		q = q.Filter(sqlchemy.Equals(q.Field("manager_id"), provider.GetId()))
	}

	return q, err
}

func (self *SStorage) ClearSchedDescCache() error {
	hosts := self.GetAllAttachingHosts()
	if hosts == nil {
		msg := "get attaching host error"
		log.Errorf(msg)
		return fmt.Errorf(msg)
	}
	for i := 0; i < len(hosts); i += 1 {
		err := hosts[i].ClearSchedDescCache()
		if err != nil {
			log.Errorf("host CleanHostSchedCache error: %v", err)
			return err
		}
	}
	return nil
}<|MERGE_RESOLUTION|>--- conflicted
+++ resolved
@@ -19,10 +19,7 @@
 	"yunion.io/x/onecloud/pkg/compute/options"
 	"yunion.io/x/onecloud/pkg/httperrors"
 	"yunion.io/x/onecloud/pkg/mcclient"
-<<<<<<< HEAD
 	"yunion.io/x/onecloud/pkg/util/logclient"
-=======
->>>>>>> 36435eeb
 )
 
 const (
@@ -93,12 +90,7 @@
 )
 
 type SStorageManager struct {
-<<<<<<< HEAD
 	db.SStandaloneResourceBaseManager
-	SInfrastructureManager
-=======
-	db.SEnabledStatusStandaloneResourceBaseManager
->>>>>>> 36435eeb
 }
 
 var StorageManager *SStorageManager
@@ -115,12 +107,7 @@
 }
 
 type SStorage struct {
-<<<<<<< HEAD
 	db.SStandaloneResourceBase
-	SInfrastructure
-=======
-	db.SEnabledStatusStandaloneResourceBase
->>>>>>> 36435eeb
 	SManagedResourceBase
 
 	Capacity    int                  `nullable:"false" list:"admin" update:"admin" create:"admin_required"`                           // Column(Integer, nullable=False) # capacity of disk in MB
@@ -352,7 +339,7 @@
 }
 
 func (self *SStorage) AllowPerformEnable(ctx context.Context, userCred mcclient.TokenCredential, query jsonutils.JSONObject, data jsonutils.JSONObject) bool {
-	return userCred.IsSystemAdmin()
+	return db.IsAdminAllowPerform(userCred, self, "enable")
 }
 
 func (self *SStorage) PerformEnable(ctx context.Context, userCred mcclient.TokenCredential, query jsonutils.JSONObject, data jsonutils.JSONObject) (jsonutils.JSONObject, error) {
@@ -371,7 +358,7 @@
 }
 
 func (self *SStorage) AllowPerformDisable(ctx context.Context, userCred mcclient.TokenCredential, query jsonutils.JSONObject, data jsonutils.JSONObject) bool {
-	return userCred.IsSystemAdmin()
+	return db.IsAdminAllowPerform(userCred, self, "disable")
 }
 
 func (self *SStorage) PerformDisable(ctx context.Context, userCred mcclient.TokenCredential, query jsonutils.JSONObject, data jsonutils.JSONObject) (jsonutils.JSONObject, error) {
@@ -390,7 +377,7 @@
 }
 
 func (self *SStorage) AllowPerformOnline(ctx context.Context, userCred mcclient.TokenCredential, query jsonutils.JSONObject, data jsonutils.JSONObject) bool {
-	return userCred.IsSystemAdmin()
+	return db.IsAdminAllowPerform(userCred, self, "online")
 }
 
 func (self *SStorage) PerformOnline(ctx context.Context, userCred mcclient.TokenCredential, query jsonutils.JSONObject, data jsonutils.JSONObject) (jsonutils.JSONObject, error) {
@@ -405,7 +392,7 @@
 }
 
 func (self *SStorage) AllowPerformOffline(ctx context.Context, userCred mcclient.TokenCredential, query jsonutils.JSONObject, data jsonutils.JSONObject) bool {
-	return userCred.IsSystemAdmin()
+	return db.IsAdminAllowPerform(userCred, self, "offline")
 }
 
 func (self *SStorage) PerformOffline(ctx context.Context, userCred mcclient.TokenCredential, query jsonutils.JSONObject, data jsonutils.JSONObject) (jsonutils.JSONObject, error) {
@@ -434,7 +421,6 @@
 func (self *SStorage) IsLocal() bool {
 	return self.StorageType == STORAGE_LOCAL || self.StorageType == STORAGE_BAREMETAL
 }
-
 
 func (self *SStorage) GetStorageCachePath(mountPoint, imageCachePath string) string {
 	if self.StorageType == STORAGE_NFS {
