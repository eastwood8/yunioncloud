package models

import (
	"context"
	"fmt"
	"strings"
	"time"

	"github.com/golang-plus/errors"

	"yunion.io/x/jsonutils"
	"yunion.io/x/log"
	"yunion.io/x/pkg/tristate"
	"yunion.io/x/sqlchemy"

	"yunion.io/x/onecloud/pkg/cloudcommon/db"
	"yunion.io/x/onecloud/pkg/cloudcommon/db/lockman"
	"yunion.io/x/onecloud/pkg/cloudcommon/db/taskman"
	"yunion.io/x/onecloud/pkg/cloudprovider"
	"yunion.io/x/onecloud/pkg/compute/baremetal"
	"yunion.io/x/onecloud/pkg/httperrors"
	"yunion.io/x/onecloud/pkg/mcclient"
	"yunion.io/x/onecloud/pkg/util/billing"
	"yunion.io/x/onecloud/pkg/util/logclient"
)

func (self *SHost) GetResourceType() string {
	if len(self.ResourceType) > 0 {
		return self.ResourceType
	}
	return HostResourceTypeDefault
}

func (self *SGuest) AllowPerformPrepaidRecycle(ctx context.Context, userCred mcclient.TokenCredential, query jsonutils.JSONObject, data jsonutils.JSONObject) bool {
	return db.IsAdminAllowPerform(userCred, self, "prepaid-recycle")
}

func (self *SGuest) CanPerformPrepaidRecycle() error {
	if self.BillingType != BILLING_TYPE_PREPAID {
		return fmt.Errorf("recycle prepaid server only")
	}
	if self.ExpiredAt.Before(time.Now()) {
		return fmt.Errorf("prepaid expired")
	}
	host := self.GetHost()
	if host == nil {
		return fmt.Errorf("no host")
	}
	if !host.IsManaged() {
		return fmt.Errorf("only managed prepaid server can be pooled")
	}
	return nil
}

func (self *SGuest) PerformPrepaidRecycle(ctx context.Context, userCred mcclient.TokenCredential, query jsonutils.JSONObject, data jsonutils.JSONObject) (jsonutils.JSONObject, error) {
	if !self.IsInStatus(VM_READY, VM_RUNNING) {
		return nil, httperrors.NewInvalidStatusError("cannot recycle in status %s", self.Status)
	}
	err := self.CanPerformPrepaidRecycle()
	if err != nil {
		return nil, httperrors.NewInvalidStatusError(err.Error())
	}

	return self.DoPerformPrepaidRecycle(ctx, userCred, jsonutils.QueryBoolean(data, "auto_delete", false))
}

func (self *SGuest) DoPerformPrepaidRecycle(ctx context.Context, userCred mcclient.TokenCredential, autoDelete bool) (jsonutils.JSONObject, error) {
	err := self.doPrepaidRecycle(ctx, userCred)
	if err != nil {
		logclient.AddActionLogWithContext(ctx, self, logclient.ACT_RECYCLE_PREPAID, self.GetShortDesc(ctx), userCred, false)
		return nil, httperrors.NewGeneralError(err)
	}

	db.OpsLog.LogEvent(self, db.ACT_RECYCLE_PREPAID, self.GetShortDesc(ctx), userCred)
	logclient.AddActionLogWithContext(ctx, self, logclient.ACT_RECYCLE_PREPAID, self.GetShortDesc(ctx), userCred, true)

	if autoDelete {
		self.StartDeleteGuestTask(ctx, userCred, "", false, true)
	}

	return nil, nil
}

func (self *SGuest) doPrepaidRecycle(ctx context.Context, userCred mcclient.TokenCredential) error {
	lockman.LockClass(ctx, HostManager, userCred.GetProjectId())
	defer lockman.ReleaseClass(ctx, HostManager, userCred.GetProjectId())

	return self.doPrepaidRecycleNoLock(ctx, userCred)
}

func (self *SGuest) doPrepaidRecycleNoLock(ctx context.Context, userCred mcclient.TokenCredential) error {
	oHost := self.GetHost()

	fakeHost := SHost{}
	fakeHost.SetModelManager(HostManager)

	fakeHost.Name = fmt.Sprintf("%s-host", self.Name)
	fakeHost.CpuCount = self.VcpuCount
	fakeHost.NodeCount = 1
	fakeHost.CpuCmtbound = 1.0

	fakeHost.MemCmtbound = 1.0
	fakeHost.MemReserved = 0
	fakeHost.MemSize = self.VmemSize

	guestdisks := self.GetDisks()

	storageInfo := make([]baremetal.BaremetalStorage, 0)
	totalSize := 0
	for i := 0; i < len(guestdisks); i += 1 {
		disk := guestdisks[i].GetDisk()
		storage := disk.GetStorage()

		totalSize += disk.DiskSize

		if len(fakeHost.StorageType) == 0 {
			fakeHost.StorageType = storage.StorageType
		}

		info := baremetal.BaremetalStorage{}
		info.Size = int64(disk.DiskSize)
		info.Index = int64(i)
		info.Slot = i
		info.Driver = baremetal.DISK_DRIVER_LINUX
		info.Rotate = (storage.MediumType != DISK_TYPE_SSD)

		storageInfo = append(storageInfo, info)
	}

	fakeHost.StorageDriver = baremetal.DISK_DRIVER_LINUX
	fakeHost.StorageSize = totalSize
	fakeHost.StorageInfo = jsonutils.Marshal(&storageInfo)

	fakeHost.ZoneId = self.getZone().GetId()
	fakeHost.IsBaremetal = false
	fakeHost.IsMaintenance = false
	fakeHost.ResourceType = HostResourceTypePrepaidRecycle

	guestnics, err := self.GetNetworks("")
	if err != nil || len(guestnics) == 0 {
		msg := fmt.Sprintf("no network info on guest???? %s", err)
		log.Errorf(msg)
		return fmt.Errorf(msg)
	}
	fakeHost.AccessIp = guestnics[0].IpAddr
	fakeHost.AccessMac = guestnics[0].MacAddr

	fakeHost.BillingType = BILLING_TYPE_PREPAID
	fakeHost.BillingCycle = self.BillingCycle
	fakeHost.ExpiredAt = self.ExpiredAt

	fakeHost.Status = HOST_STATUS_RUNNING
	fakeHost.HostStatus = HOST_ONLINE
	fakeHost.Enabled = true
	fakeHost.HostType = oHost.HostType
	fakeHost.ExternalId = oHost.ExternalId
	fakeHost.RealExternalId = self.ExternalId
	fakeHost.ManagerId = oHost.ManagerId
	fakeHost.IsEmulated = true
	fakeHost.Description = "fake host for prepaid vm recycling"

	err = HostManager.TableSpec().Insert(&fakeHost)
	if err != nil {
		log.Errorf("fail to insert fake host %s", err)
		return err
	}

	for i := 0; i < len(guestnics); i += 1 {
		var nicType string
		if i == 0 {
			nicType = NIC_TYPE_ADMIN
		}
		err = fakeHost.addNetif(ctx, userCred,
			guestnics[i].MacAddr,
			guestnics[i].GetNetwork().WireId,
			"",
			1000,
			nicType,
			int8(i),
			tristate.True,
			1500,
			false,
			fmt.Sprintf("eth%d", i),
			fmt.Sprintf("br%d", i),
			false,
			false)
		if err != nil {
			log.Errorf("fail to addNetInterface %d: %s", i, err)
			fakeHost.RealDelete(ctx, userCred)
			return err
		}
	}

	storageSize := 0
	var externalId string
	for i := 0; i < len(guestdisks); i += 1 {
		disk := guestdisks[i].GetDisk()
		storage := disk.GetStorage()
		if disk.BillingType == BILLING_TYPE_PREPAID {
			storageSize += disk.DiskSize
			if len(externalId) == 0 {
				externalId = storage.ExternalId
			} else {
				if externalId != storage.ExternalId {
					msg := "inconsistent storage !!!!"
					log.Errorf(msg)
					fakeHost.RealDelete(ctx, userCred)
					return errors.New(msg)
				}
			}
		}
	}

	sysStorage := guestdisks[0].GetDisk().GetStorage()

	fakeStorage := SStorage{}
	fakeStorage.SetModelManager(StorageManager)

	fakeStorage.Name = fmt.Sprintf("%s-storage", self.Name)
	fakeStorage.Capacity = storageSize
	fakeStorage.StorageType = STORAGE_LOCAL
	fakeStorage.MediumType = sysStorage.MediumType
	fakeStorage.Cmtbound = 1.0
	fakeStorage.ZoneId = fakeHost.ZoneId
	fakeStorage.StoragecacheId = sysStorage.StoragecacheId
	fakeStorage.Enabled = true
	fakeStorage.Status = STORAGE_ONLINE
	fakeStorage.Description = "fake storage for prepaid vm recycling"
	fakeStorage.IsEmulated = true
	fakeStorage.ManagerId = sysStorage.ManagerId
	fakeStorage.ExternalId = externalId

	err = StorageManager.TableSpec().Insert(&fakeStorage)
	if err != nil {
		log.Errorf("fail to insert fake storage %s", err)
		fakeHost.RealDelete(ctx, userCred)
		return err
	}

	err = fakeHost.Attach2Storage(ctx, userCred, &fakeStorage, "")
	if err != nil {
		log.Errorf("fail to add fake storage: %s", err)
		fakeHost.RealDelete(ctx, userCred)
		return err
	}

	_, err = db.Update(self, func() error {
		// clear billing information
		self.BillingType = BILLING_TYPE_POSTPAID
		self.BillingCycle = ""
		self.ExpiredAt = time.Time{}
		// switch to fakeHost
		self.HostId = fakeHost.Id
		return nil
	})
	if err != nil {
		log.Errorf("clear billing information fail: %s", err)
		fakeHost.RealDelete(ctx, userCred)
		return err
	}

	for i := 0; i < len(guestdisks); i += 1 {
		disk := guestdisks[i].GetDisk()

		if disk.BillingType == BILLING_TYPE_PREPAID {
			_, err = db.Update(disk, func() error {
				disk.BillingType = BILLING_TYPE_POSTPAID
				disk.BillingCycle = ""
				disk.ExpiredAt = time.Time{}
				disk.StorageId = fakeStorage.Id
				return nil
			})
			if err != nil {
				log.Errorf("clear billing information for %d %s disk fail: %s", i, disk.DiskType, err)
				fakeHost.RealDelete(ctx, userCred)
				return err
			}
		}
	}

	return nil
}

func (self *SGuest) AllowPerformUndoPrepaidRecycle(ctx context.Context, userCred mcclient.TokenCredential, query jsonutils.JSONObject, data jsonutils.JSONObject) bool {
	return db.IsAdminAllowPerform(userCred, self, "undo-prepaid-recycle")
}

func (self *SGuest) PerformUndoPrepaidRecycle(ctx context.Context, userCred mcclient.TokenCredential, query jsonutils.JSONObject, data jsonutils.JSONObject) (jsonutils.JSONObject, error) {
	if !self.IsInStatus(VM_READY, VM_RUNNING) {
		return nil, httperrors.NewInvalidStatusError("cannot undo recycle in status %s", self.Status)
	}

	host := self.GetHost()

	if host == nil {
		return nil, httperrors.NewInvalidStatusError("no valid host")
	}

	if host.Enabled {
		return nil, httperrors.NewInvalidStatusError("host should be disabled")
	}

	if host.ResourceType != HostResourceTypePrepaidRecycle || host.BillingType != BILLING_TYPE_PREPAID {
		return nil, httperrors.NewInvalidStatusError("host is not a prepaid recycle host")
	}

	err := doUndoPrepaidRecycleLockHost(ctx, userCred, host, self)
	if err != nil {
		logclient.AddActionLogWithContext(ctx, self, logclient.ACT_UNDO_RECYCLE_PREPAID, self.GetShortDesc(ctx), userCred, false)
		return nil, httperrors.NewGeneralError(err)
	}

	db.OpsLog.LogEvent(self, db.ACT_UNDO_RECYCLE_PREPAID, self.GetShortDesc(ctx), userCred)
	logclient.AddActionLogWithContext(ctx, self, logclient.ACT_UNDO_RECYCLE_PREPAID, self.GetShortDesc(ctx), userCred, true)

	return nil, nil
}

func (self *SHost) AllowPerformUndoPrepaidRecycle(ctx context.Context, userCred mcclient.TokenCredential, query jsonutils.JSONObject, data jsonutils.JSONObject) bool {
	return db.IsAdminAllowPerform(userCred, self, "undo-prepaid-recycle")
}

func (self *SHost) PerformUndoPrepaidRecycle(ctx context.Context, userCred mcclient.TokenCredential, query jsonutils.JSONObject, data jsonutils.JSONObject) (jsonutils.JSONObject, error) {
	if self.Enabled {
		return nil, httperrors.NewInvalidStatusError("host should be disabled")
	}

	if self.ResourceType != HostResourceTypePrepaidRecycle || self.BillingType != BILLING_TYPE_PREPAID {
		return nil, httperrors.NewInvalidStatusError("host is not a prepaid recycle host")
	}

	guests := self.GetGuests()

	if len(guests) == 0 {
		return nil, httperrors.NewInvalidStatusError("cannot delete a recycle host without active instance")
	}

	if len(guests) > 1 {
		return nil, httperrors.NewInvalidStatusError("a recycle host shoud not allocate more than 1 guest")
	}

	if !guests[0].IsInStatus(VM_READY, VM_RUNNING) {
		return nil, httperrors.NewInvalidStatusError("cannot undo recycle in status %s", guests[0].Status)
	}

	if guests[0].PendingDeleted {
		return nil, httperrors.NewInvalidStatusError("cannot undo a recycle host with pending_deleted guest")
	}

	err := doUndoPrepaidRecycleLockGuest(ctx, userCred, self, &guests[0])
	if err != nil {
		logclient.AddActionLogWithContext(ctx, self, logclient.ACT_UNDO_RECYCLE_PREPAID, self.GetShortDesc(ctx), userCred, false)
		return nil, httperrors.NewGeneralError(err)
	}

	db.OpsLog.LogEvent(self, db.ACT_UNDO_RECYCLE_PREPAID, self.GetShortDesc(ctx), userCred)
	logclient.AddActionLogWithContext(ctx, self, logclient.ACT_UNDO_RECYCLE_PREPAID, self.GetShortDesc(ctx), userCred, true)

	return nil, nil
}

func findIdiskById(idisks []cloudprovider.ICloudDisk, uuid string) cloudprovider.ICloudDisk {
	for i := 0; i < len(idisks); i += 1 {
		if idisks[i].GetGlobalId() == uuid {
			return idisks[i]
		}
	}
	return nil
}

func doUndoPrepaidRecycleLockGuest(ctx context.Context, userCred mcclient.TokenCredential, host *SHost, server *SGuest) error {
	lockman.LockObject(ctx, server)
	defer lockman.ReleaseObject(ctx, server)

	return doUndoPrepaidRecycleNoLock(ctx, userCred, host, server)
}

func doUndoPrepaidRecycleLockHost(ctx context.Context, userCred mcclient.TokenCredential, host *SHost, server *SGuest) error {
	lockman.LockObject(ctx, host)
	defer lockman.ReleaseObject(ctx, host)

	return doUndoPrepaidRecycleNoLock(ctx, userCred, host, server)
}

func doUndoPrepaidRecycleNoLock(ctx context.Context, userCred mcclient.TokenCredential, host *SHost, server *SGuest) error {
	if host.RealExternalId != server.ExternalId {
		msg := "host and server external id not match!!!!"
		log.Errorf(msg)
		return errors.New(msg)
	}

	q := HostManager.Query()
	q = q.Equals("external_id", host.ExternalId)
	q = q.Equals("host_type", host.HostType)
	q = q.Filter(sqlchemy.OR(
		sqlchemy.IsNullOrEmpty(q.Field("resource_type")),
		sqlchemy.Equals(q.Field("resource_type"), HostResourceTypeShared),
	))

	oHostCnt := q.Count()

	if oHostCnt == 0 {
		msg := "orthordox host not found???"
		log.Errorf(msg)
		return errors.New(msg)
	}
	if oHostCnt > 1 {
		msg := fmt.Sprintf("more than 1 (%d) orthordox host found???", oHostCnt)
		log.Errorf(msg)
		return errors.New(msg)
	}

	oHost := SHost{}
	oHost.SetModelManager(HostManager)

	err := q.First(&oHost)
	if err != nil {
		msg := fmt.Sprintf("fail to query orthordox host %s", err)
		log.Errorf(msg)
		return errors.New(msg)
	}

	guestdisks := server.GetDisks()

	// check disk data integrity
	for i := 0; i < len(guestdisks); i += 1 {
		disk := guestdisks[i].GetDisk()
		storage := disk.GetStorage()
		if storage.StorageType == STORAGE_LOCAL {
			oHostStorage := oHost.GetHoststorageByExternalId(storage.ExternalId)
			if oHostStorage == nil {
				msg := fmt.Sprintf("oHost.GetHoststorageByExternalId not found %s", storage.ExternalId)
				log.Errorf(msg)
				return errors.New(msg)
			}
		}
	}

<<<<<<< HEAD
	_, err = db.Update(server, func() error {
=======
	// check passed, do convert
	_, err = server.GetModelManager().TableSpec().Update(server, func() error {
>>>>>>> 02e8d93f
		// recover billing information
		server.BillingType = BILLING_TYPE_PREPAID
		server.BillingCycle = host.BillingCycle
		server.ExpiredAt = host.ExpiredAt
		// switch to original Host
		server.HostId = oHost.Id
		return nil
	})
	if err != nil {
		log.Errorf("fail to recover vm hostId %s", err)
		return err
	}

	for i := 0; i < len(guestdisks); i += 1 {
		disk := guestdisks[i].GetDisk()
		storage := disk.GetStorage()

		if storage.StorageType == STORAGE_LOCAL {
<<<<<<< HEAD
			_, err = db.Update(disk, func() error {
=======
			oHostStorage := oHost.GetHoststorageByExternalId(storage.ExternalId)
			if oHostStorage == nil {
				msg := fmt.Sprintf("oHost.GetHoststorageByExternalId not found %s", storage.ExternalId)
				log.Errorf(msg)
				return errors.New(msg)
			}
			oStorage := oHostStorage.GetStorage()
			_, err = disk.GetModelManager().TableSpec().Update(disk, func() error {
>>>>>>> 02e8d93f
				disk.BillingType = BILLING_TYPE_PREPAID
				disk.BillingCycle = host.BillingCycle
				disk.ExpiredAt = host.ExpiredAt
				disk.StorageId = oStorage.Id
				disk.AutoDelete = true
				return nil
			})
			if err != nil {
				log.Errorf("fail to recover prepaid disk info %s", err)
				return err
			}
		}
	}

	err = host.RealDelete(ctx, userCred)
	if err != nil {
		log.Errorf("fail to delete fake host")
		logclient.AddActionLogWithContext(ctx, server, logclient.ACT_UNDO_RECYCLE_PREPAID, err, userCred, false)
		return err
	}

	return nil
}

func (self *SGuest) IsPrepaidRecycle() bool {
	host := self.GetHost()
	if host == nil {
		return false
	}
	return host.IsPrepaidRecycle()
}

func (host *SHost) IsPrepaidRecycle() bool {
	if host.ResourceType != HostResourceTypePrepaidRecycle {
		return false
	}
	if host.BillingType != BILLING_TYPE_PREPAID {
		return false
	}
	return true
}

func (self *SHost) BorrowIpAddrsFromGuest(ctx context.Context, userCred mcclient.TokenCredential, guest *SGuest) error {
	guestnics, err := guest.GetNetworks("")
	if err != nil {
		return err
	}
	for i := 0; i < len(guestnics); i += 1 {
		err := guestnics[i].Detach(ctx, userCred)
		if err != nil {
			log.Errorf("fail to detach guest network %s", err)
			return err
		}

		netif := self.GetNetInterface(guestnics[i].MacAddr)
		if netif == nil {
			msg := fmt.Sprintf("fail to find netinterface for mac %s", guestnics[i].MacAddr)
			log.Errorf(msg)
			return fmt.Errorf(msg)
		}

		err = self.EnableNetif(ctx, userCred, netif, "", guestnics[i].IpAddr, "", "", false, false)
		if err != nil {
			log.Errorf("fail to enable netif %s %s", guestnics[i].IpAddr, err)
			return err
		}
	}
	return nil
}

func (host *SHost) SetGuestCreateNetworkAndDiskParams(ctx context.Context, userCred mcclient.TokenCredential, params *jsonutils.JSONDict) (*jsonutils.JSONDict, error) {
	ihost, err := host.GetIHost()
	if err != nil {
		log.Errorf("host.GetIHost fail %s", err)
		return nil, err
	}

	ivm, err := ihost.GetIVMById(host.RealExternalId)
	if err != nil {
		log.Errorf("ihost.GetIVMById(host.RealExternalId) fail %s", err)
		return nil, err
	}

	idisks, err := ivm.GetIDisks()
	if err != nil {
		log.Errorf("ivm.GetIDisks fail %s", err)
		return nil, err
	}

	netifs := host.GetNetInterfaces()
	netIdx := 0
	for i := 0; i < len(netifs); i += 1 {
		hn := netifs[i].GetBaremetalNetwork()
		if hn != nil {
			err := host.DisableNetif(ctx, userCred, &netifs[i], true)
			if err != nil {
				return nil, err
			}
			packedMac := strings.Replace(netifs[i].Mac, ":", "", -1)
			netDesc := fmt.Sprintf("%s:%s:%s:[reserved]", packedMac, hn.IpAddr, hn.NetworkId)
			params.Set(fmt.Sprintf("net.%d", netIdx), jsonutils.NewString(netDesc))
			netIdx += 1
		}
	}
	params.Set(fmt.Sprintf("net.%d", netIdx), jsonutils.JSONNull)

	for i := 0; i < len(idisks); i += 1 {
		/*istorage, err := idisks[i].GetIStorage()
		if err != nil {
			log.Errorf("idisks[i].GetIStorage fail %s", err)
			return nil, err
		}*/

		key := fmt.Sprintf("disk.%d", i)
		jsonConf, _ := params.Get(key)
		if jsonConf != nil && jsonConf != jsonutils.JSONNull {
			conf, err := parseDiskInfo(ctx, userCred, jsonConf)
			if err != nil {
				log.Debugf("parseDiskInfo %s fail %s", jsonConf, err)
				return nil, err
			}
			conf.SizeMb = idisks[i].GetDiskSizeMB()
			conf.Backend = STORAGE_LOCAL
			params.Set(key, jsonutils.Marshal(conf))
		} else {
			strConf := fmt.Sprintf("%s:%d", STORAGE_LOCAL, idisks[i].GetDiskSizeMB())
			conf, err := parseDiskInfo(ctx, userCred, jsonutils.NewString(strConf))
			if err != nil {
				return nil, err
			}
			params.Set(key, jsonutils.Marshal(conf))
		}
	}
	params.Set(fmt.Sprintf("disk.%d", len(idisks)), jsonutils.JSONNull)

	// log.Debugf("params after rebuid: %s", params.String())

	return params, nil
}

func (host *SHost) RebuildRecycledGuest(ctx context.Context, userCred mcclient.TokenCredential, guest *SGuest) error {
	oHost := SHost{}
	oHost.SetModelManager(HostManager)

	q := HostManager.Query()
	q = q.Equals("external_id", host.ExternalId)
	q = q.Filter(sqlchemy.OR(
		sqlchemy.IsNullOrEmpty(q.Field("resource_type")),
		sqlchemy.Equals(q.Field("resource_type"), HostResourceTypeShared),
	))

	err := q.First(&oHost)
	if err != nil {
		log.Errorf("query oHost fail %s", err)
		return err
	}

	err = guest.SetExternalId(userCred, host.RealExternalId)
	if err != nil {
		log.Errorf("guest.SetExternalId fail %s", err)
		return err
	}

	extVM, err := guest.GetIVM()
	if err != nil {
		log.Errorf("guest.GetIVM fail %s", err)
		return err
	}

	iprovider, err := oHost.GetDriver()
	if err != nil {
		log.Errorf("oHost.GetDriver fail %s", err)
		return err
	}

	err = guest.syncWithCloudVM(ctx, userCred, iprovider, &oHost, extVM, "", false)
	if err != nil {
		log.Errorf("guest.syncWithCloudVM fail %s", err)
		return err
	}

	idisks, err := extVM.GetIDisks()
	if err != nil {
		log.Errorf("extVM.GetIDisks fail %s", err)
		return err
	}

	guestdisks := guest.GetDisks()
	for i := 0; i < len(guestdisks); i += 1 {
		disk := guestdisks[i].GetDisk()
		err = disk.SetExternalId(userCred, idisks[i].GetGlobalId())
		if err != nil {
			log.Errorf("disk.SetExternalId fail %s", err)
			return err
		}
		err = disk.syncWithCloudDisk(ctx, userCred, iprovider, idisks[i], i, "", false)
		if err != nil {
			log.Errorf("disk.syncWithCloudDisk fail %s", err)
			return err
		}
	}

	return nil
}

func (manager *SHostManager) GetHostByRealExternalId(eid string) *SHost {
	q := manager.Query()
	q = q.Equals("real_external_id", eid)

	host := SHost{}
	host.SetModelManager(manager)

	err := q.First(&host)

	if err != nil {
		return nil
	}

	return &host
}

func (self *SHost) AllowPerformRenewPrepaidRecycle(ctx context.Context, userCred mcclient.TokenCredential, query jsonutils.JSONObject, data jsonutils.JSONObject) bool {
	return db.IsAdminAllowPerform(userCred, self, "renew-prepaid-recycle")
}

func (self *SHost) PerformRenewPrepaidRecycle(ctx context.Context, userCred mcclient.TokenCredential, query jsonutils.JSONObject, data jsonutils.JSONObject) (jsonutils.JSONObject, error) {
	durationStr := jsonutils.GetAnyString(data, []string{"duration"})
	if len(durationStr) == 0 {
		return nil, httperrors.NewInputParameterError("missing duration")
	}

	bc, err := billing.ParseBillingCycle(durationStr)
	if err != nil {
		return nil, httperrors.NewInputParameterError("invalid duration %s: %s", durationStr, err)
	}

	if !GetDriver(HOSTTYPE_HYPERVISOR[self.HostType]).IsSupportedBillingCycle(bc) {
		return nil, httperrors.NewInputParameterError("unsupported duration %s", durationStr)
	}

	err = self.startPrepaidRecycleHostRenewTask(ctx, userCred, durationStr, "")
	if err != nil {
		return nil, err
	}

	return nil, nil
}

func (self *SHost) startPrepaidRecycleHostRenewTask(ctx context.Context, userCred mcclient.TokenCredential, duration string, parentTaskId string) error {
	data := jsonutils.NewDict()
	data.Add(jsonutils.NewString(duration), "duration")
	task, err := taskman.TaskManager.NewTask(ctx, "PrepaidRecycleHostRenewTask", self, userCred, data, parentTaskId, "", nil)
	if err != nil {
		log.Errorf("fail to crate GuestRenewTask %s", err)
		return err
	}
	task.ScheduleRun(nil)
	return nil
}

func (self *SHost) DoSaveRenewInfo(ctx context.Context, userCred mcclient.TokenCredential, bc *billing.SBillingCycle, expireAt *time.Time) error {
	_, err := db.Update(self, func() error {
		if self.BillingType != BILLING_TYPE_PREPAID {
			self.BillingType = BILLING_TYPE_PREPAID
		}
		if expireAt != nil && !expireAt.IsZero() {
			self.ExpiredAt = *expireAt
		} else {
			self.BillingCycle = bc.String()
			self.ExpiredAt = bc.EndAt(self.ExpiredAt)
		}
		return nil
	})
	if err != nil {
		log.Errorf("Update error %s", err)
		return err
	}
	db.OpsLog.LogEvent(self, db.ACT_RENEW, self.GetShortDesc(ctx), userCred)
	return nil
}

func (self *SHost) SyncWithRealPrepaidVM(ctx context.Context, userCred mcclient.TokenCredential, iVM cloudprovider.ICloudVM) error {
	lockman.LockObject(ctx, self)
	defer lockman.ReleaseObject(ctx, self)

	exp := iVM.GetExpiredAt()
	if self.ExpiredAt != exp {
		return self.DoSaveRenewInfo(ctx, userCred, nil, &exp)
	}
	return nil
}<|MERGE_RESOLUTION|>--- conflicted
+++ resolved
@@ -436,12 +436,8 @@
 		}
 	}
 
-<<<<<<< HEAD
+	// check passed, do convert
 	_, err = db.Update(server, func() error {
-=======
-	// check passed, do convert
-	_, err = server.GetModelManager().TableSpec().Update(server, func() error {
->>>>>>> 02e8d93f
 		// recover billing information
 		server.BillingType = BILLING_TYPE_PREPAID
 		server.BillingCycle = host.BillingCycle
@@ -460,9 +456,6 @@
 		storage := disk.GetStorage()
 
 		if storage.StorageType == STORAGE_LOCAL {
-<<<<<<< HEAD
-			_, err = db.Update(disk, func() error {
-=======
 			oHostStorage := oHost.GetHoststorageByExternalId(storage.ExternalId)
 			if oHostStorage == nil {
 				msg := fmt.Sprintf("oHost.GetHoststorageByExternalId not found %s", storage.ExternalId)
@@ -470,8 +463,7 @@
 				return errors.New(msg)
 			}
 			oStorage := oHostStorage.GetStorage()
-			_, err = disk.GetModelManager().TableSpec().Update(disk, func() error {
->>>>>>> 02e8d93f
+			_, err = db.Update(disk, func() error {
 				disk.BillingType = BILLING_TYPE_PREPAID
 				disk.BillingCycle = host.BillingCycle
 				disk.ExpiredAt = host.ExpiredAt
