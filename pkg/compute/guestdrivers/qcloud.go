package guestdrivers

import (
	"context"
	"fmt"
	"time"

	"yunion.io/x/jsonutils"
	"yunion.io/x/log"
	"yunion.io/x/onecloud/pkg/httperrors"
	"yunion.io/x/onecloud/pkg/mcclient"
	"yunion.io/x/pkg/util/sysutils"
	"yunion.io/x/pkg/utils"

	"yunion.io/x/onecloud/pkg/cloudcommon/db"
	"yunion.io/x/onecloud/pkg/cloudcommon/db/taskman"
	"yunion.io/x/onecloud/pkg/cloudprovider"
	"yunion.io/x/onecloud/pkg/compute/models"
	"yunion.io/x/onecloud/pkg/util/seclib2"
)

type SQcloudGuestDriver struct {
	SManagedVirtualizedGuestDriver
}

func init() {
	driver := SQcloudGuestDriver{}
	models.RegisterGuestDriver(&driver)
}

func (self *SQcloudGuestDriver) GetHypervisor() string {
	return models.HYPERVISOR_QCLOUD
}

func (self *SQcloudGuestDriver) ChooseHostStorage(host *models.SHost, backend string) *models.SStorage {
	storages := host.GetAttachedStorages("")
	for i := 0; i < len(storages); i++ {
		if storages[i].StorageType == backend {
			return &storages[i]
		}
	}
	for _, stype := range []string{"cloud_basic", "cloud_premium", "cloud_ssd", "local_basic", "local_ssd"} {
		for i := 0; i < len(storages); i++ {
			if storages[i].StorageType == stype {
				return &storages[i]
			}
		}
	}
	return nil
}

func (self *SQcloudGuestDriver) GetDetachDiskStatus() ([]string, error) {
	return []string{models.VM_READY, models.VM_RUNNING}, nil
}

func (self *SQcloudGuestDriver) GetAttachDiskStatus() ([]string, error) {
	return []string{models.VM_READY, models.VM_RUNNING}, nil
}

func (self *SQcloudGuestDriver) GetRebuildRootStatus() ([]string, error) {
	return []string{models.VM_READY, models.VM_RUNNING}, nil
}

func (self *SQcloudGuestDriver) GetChangeConfigStatus() ([]string, error) {
	return []string{models.VM_READY, models.VM_RUNNING}, nil
}

func (self *SQcloudGuestDriver) GetDeployStatus() ([]string, error) {
	return []string{models.VM_READY, models.VM_RUNNING}, nil
}

func (self *SQcloudGuestDriver) ValidateResizeDisk(guest *models.SGuest, disk *models.SDisk, storage *models.SStorage) error {
	//https://cloud.tencent.com/document/product/362/5747
	if !utils.IsInStringArray(guest.Status, []string{models.VM_READY, models.VM_RUNNING}) {
		return fmt.Errorf("Cannot resize disk when guest in status %s", guest.Status)
	}
	if utils.IsInStringArray(storage.StorageType, []string{sysutils.STORAGE_LOCAL_BASIC, sysutils.STORAGE_LOCAL_SSD}) {
		return fmt.Errorf("Cannot resize %s disk", storage.StorageType)
	}
	return nil
}

func (self *SQcloudGuestDriver) RequestDetachDisk(ctx context.Context, guest *models.SGuest, task taskman.ITask) error {
	return guest.StartSyncTask(ctx, task.GetUserCred(), false, task.GetTaskId())
}

func (self *SQcloudGuestDriver) ValidateCreateData(ctx context.Context, userCred mcclient.TokenCredential, data *jsonutils.JSONDict) (*jsonutils.JSONDict, error) {
	data, err := self.SManagedVirtualizedGuestDriver.ValidateCreateData(ctx, userCred, data)
	if err != nil {
		return nil, err
	}
	if data.Contains("net.0") && data.Contains("net.1") {
		return nil, httperrors.NewInputParameterError("cannot support more than 1 nic")
	}
	return data, nil
}

func (self *SQcloudGuestDriver) RequestDeployGuestOnHost(ctx context.Context, guest *models.SGuest, host *models.SHost, task taskman.ITask) error {
	config := guest.GetDeployConfigOnHost(ctx, host, task.GetParams())
	log.Debugf("RequestDeployGuestOnHost: %s", config)
	/* onfinish, err := config.GetString("on_finish")
	if err != nil {
		return err
	} */

	action, err := config.GetString("action")
	if err != nil {
		return err
	}

	publicKey, _ := config.GetString("public_key")

	adminPublicKey, _ := config.GetString("admin_public_key")
	projectPublicKey, _ := config.GetString("project_public_key")
	oUserData, _ := config.GetString("user_data")

	userData := generateUserData(adminPublicKey, projectPublicKey, oUserData)

	resetPassword := jsonutils.QueryBoolean(config, "reset_password", false)
	passwd, _ := config.GetString("password")
	if resetPassword && len(passwd) == 0 {
		passwd = seclib2.RandomPassword2(12)
	}

	ihost, err := host.GetIHost()
	if err != nil {
		return err
	}

	desc := SManagedVMCreateConfig{}
	err = config.Unmarshal(&desc, "desc")
	if err != nil {
		return err
	}

	if action == "create" {
		taskman.LocalTaskRun(task, func() (jsonutils.JSONObject, error) {

			nets := guest.GetNetworks()
			net := nets[0].GetNetwork()
			vpc := net.GetVpc()

			ivpc, err := vpc.GetIVpc()
			if err != nil {
				log.Errorf("getIVPC fail %s", err)
				return nil, err
			}

			secgrpId, err := ivpc.SyncSecurityGroup(desc.SecGroupId, desc.SecGroupName, desc.SecRules)
			if err != nil {
				log.Errorf("SyncSecurityGroup fail %s", err)
				return nil, err
			}

			iVM, err := ihost.CreateVM(desc.Name, desc.ExternalImageId, desc.SysDiskSize, desc.Cpu, desc.Memory, desc.ExternalNetworkId,
				desc.IpAddr, desc.Description, passwd, desc.StorageType, desc.DataDisks, publicKey, secgrpId, userData)
			if err != nil {
				return nil, err
			}
			log.Debugf("VMcreated %s, wait status running ...", iVM.GetGlobalId())
			err = cloudprovider.WaitStatus(iVM, models.VM_RUNNING, time.Second*5, time.Second*1800)
			if err != nil {
				return nil, err
			}
			log.Debugf("VMcreated %s, and status is ready", iVM.GetGlobalId())

			iVM, err = ihost.GetIVMById(iVM.GetGlobalId())
			if err != nil {
				log.Errorf("cannot find vm %s", err)
				return nil, err
			}
			data := fetchIVMinfo(desc, iVM, guest.Id, "root", passwd, action)
			return data, nil
		})
	} else if action == "deploy" {
		iVM, err := ihost.GetIVMById(guest.GetExternalId())
		if err != nil || iVM == nil {
			log.Errorf("cannot find vm %s", err)
			return fmt.Errorf("cannot find vm")
		}

		params := task.GetParams()
		log.Debugf("Deploy VM params %s", params.String())

		name, _ := params.GetString("name")
		description, _ := params.GetString("description")
		publicKey, _ := config.GetString("public_key")
		deleteKeypair := jsonutils.QueryBoolean(params, "__delete_keypair__", false)
		taskman.LocalTaskRun(task, func() (jsonutils.JSONObject, error) {

			//腾讯云暂不支持更新自定义用户数据
			// if len(userData) > 0 {
			// 	err := iVM.UpdateUserData(userData)
			// 	if err != nil {
			// 		log.Errorf("update userdata fail %s", err)
			// 	}
			// }

			err := iVM.DeployVM(ctx, name, passwd, publicKey, deleteKeypair, description)
			if err != nil {
				return nil, err
			}

			data := fetchIVMinfo(desc, iVM, guest.Id, "root", passwd, action)
			return data, nil
		})
	} else if action == "rebuild" {

		iVM, err := ihost.GetIVMById(guest.GetExternalId())
		if err != nil || iVM == nil {
			log.Errorf("cannot find vm %s", err)
			return fmt.Errorf("cannot find vm")
		}

		taskman.LocalTaskRun(task, func() (jsonutils.JSONObject, error) {
			//腾讯云暂不支持更新自定义用户数据
			// if len(userData) > 0 {
			// 	err := iVM.UpdateUserData(userData)
			// 	if err != nil {
			// 		log.Errorf("update userdata fail %s", err)
			// 	}
			// }

			diskId, err := iVM.RebuildRoot(ctx, desc.ExternalImageId, passwd, publicKey, desc.SysDiskSize)
			if err != nil {
				return nil, err
			}

			log.Debugf("VMrebuildRoot %s new diskID %s, wait status ready ...", iVM.GetGlobalId(), diskId)

			err = cloudprovider.WaitStatus(iVM, models.VM_READY, time.Second*5, time.Second*1800)
			if err != nil {
				return nil, err
			}
			log.Debugf("VMrebuildRoot %s, and status is ready", iVM.GetGlobalId())

			maxWaitSecs := 300
			waited := 0

			for {
				// hack, wait disk number consistent
				idisks, err := iVM.GetIDisks()
				if err != nil {
					log.Errorf("fail to find VM idisks %s", err)
					return nil, err
				}
				if len(idisks) < len(desc.DataDisks)+1 {
					if waited > maxWaitSecs {
						log.Errorf("inconsistent disk number, wait timeout, must be something wrong on remote")
						return nil, cloudprovider.ErrTimeout
					}
					log.Debugf("inconsistent disk number???? %d != %d", len(idisks), len(desc.DataDisks)+1)
					time.Sleep(time.Second * 5)
					waited += 5
				} else {
					if idisks[0].GetGlobalId() != diskId {
						log.Errorf("system disk id inconsistent %s != %s", idisks[0].GetGlobalId(), diskId)
						return nil, fmt.Errorf("inconsistent sys disk id after rebuild root")
					}

					break
				}
			}

			data := fetchIVMinfo(desc, iVM, guest.Id, "root", passwd, action)

			return data, nil
		})

	} else {
		log.Errorf("RequestDeployGuestOnHost: Action %s not supported", action)
		return fmt.Errorf("Action %s not supported", action)
	}

	return nil
}

func (self *SQcloudGuestDriver) OnGuestDeployTaskDataReceived(ctx context.Context, guest *models.SGuest, task taskman.ITask, data jsonutils.JSONObject) error {

	if data.Contains("disks") {
		diskInfo := make([]SDiskInfo, 0)
		err := data.Unmarshal(&diskInfo, "disks")
		if err != nil {
			return err
		}
		disks := guest.GetDisks()
		if len(disks) != len(diskInfo) {
			msg := fmt.Sprintf("inconsistent disk number: have %d want %d", len(disks), len(diskInfo))
			log.Errorf(msg)
			return fmt.Errorf(msg)
		}
		for i := 0; i < len(diskInfo); i += 1 {
			disk := disks[i].GetDisk()
			_, err = disk.GetModelManager().TableSpec().Update(disk, func() error {
				disk.DiskSize = diskInfo[i].Size
				disk.ExternalId = diskInfo[i].Uuid
				disk.DiskType = diskInfo[i].DiskType
				disk.Status = models.DISK_READY
				disk.BillingType = diskInfo[i].BillingType
				disk.FsFormat = diskInfo[i].FsFromat
				disk.AutoDelete = true
				//disk.TemplateId = diskInfo[i].TemplateId
				disk.DiskFormat = diskInfo[i].DiskFormat
				disk.ExpiredAt = diskInfo[i].ExpiredAt
				if len(diskInfo[i].Metadata) > 0 {
					for key, value := range diskInfo[i].Metadata {
						if err := disk.SetMetadata(ctx, key, value, task.GetUserCred()); err != nil {
							log.Errorf("set disk %s mata %s => %s error: %v", disk.Name, key, value, err)
						}
					}
				}
				return nil
			})
			if err != nil {
				msg := fmt.Sprintf("save disk info failed %s", err)
				log.Errorf(msg)
				break
			} else {
				db.OpsLog.LogEvent(disk, db.ACT_ALLOCATE, disk.GetShortDesc(), task.GetUserCred())
			}
		}
	}
	uuid, _ := data.GetString("uuid")
	if len(uuid) > 0 {
		guest.SetExternalId(uuid)
	}

	if metaData, _ := data.Get("metadata"); metaData != nil {
		meta := make(map[string]string, 0)
		if err := metaData.Unmarshal(meta); err != nil {
			log.Errorf("Get guest %s metadata error: %v", guest.Name, err)
		} else {
			for key, value := range meta {
				if err := guest.SetMetadata(ctx, key, value, task.GetUserCred()); err != nil {
					log.Errorf("set guest %s mata %s => %s error: %v", guest.Name, key, value, err)
				}
			}
		}
	}

	guest.SaveDeployInfo(ctx, task.GetUserCred(), data)
	return nil
}

func (self *SQcloudGuestDriver) AllowReconfigGuest() bool {
	return true
<<<<<<< HEAD
}

func (self *SQcloudGuestDriver) RequestDiskSnapshot(ctx context.Context, guest *models.SGuest, task taskman.ITask, snapshotId, diskId string) error {
	iDisk, _ := models.DiskManager.FetchById(diskId)
	disk := iDisk.(*models.SDisk)
	providerDisk, err := disk.GetIDisk()
	if err != nil {
		return err
	}
	iSnapshot, _ := models.SnapshotManager.FetchById(snapshotId)
	snapshot := iSnapshot.(*models.SSnapshot)
	taskman.LocalTaskRun(task, func() (jsonutils.JSONObject, error) {
		cloudSnapshot, err := providerDisk.CreateISnapshot(ctx, snapshot.Name, "")
		if err != nil {
			return nil, err
		}
		res := jsonutils.NewDict()
		res.Set("snapshot_id", jsonutils.NewString(cloudSnapshot.GetId()))
		res.Set("manager_id", jsonutils.NewString(cloudSnapshot.GetManagerId()))
		cloudRegion, err := models.CloudregionManager.FetchByExternalId("Aliyun/" + cloudSnapshot.GetRegionId())
		if err != nil {
			return nil, fmt.Errorf("Cloud region not found? %s", err)
		}
		res.Set("cloudregion_id", jsonutils.NewString(cloudRegion.GetId()))
		return res, nil
	})
	return nil
=======
>>>>>>> dc603489
}<|MERGE_RESOLUTION|>--- conflicted
+++ resolved
@@ -344,34 +344,4 @@
 
 func (self *SQcloudGuestDriver) AllowReconfigGuest() bool {
 	return true
-<<<<<<< HEAD
-}
-
-func (self *SQcloudGuestDriver) RequestDiskSnapshot(ctx context.Context, guest *models.SGuest, task taskman.ITask, snapshotId, diskId string) error {
-	iDisk, _ := models.DiskManager.FetchById(diskId)
-	disk := iDisk.(*models.SDisk)
-	providerDisk, err := disk.GetIDisk()
-	if err != nil {
-		return err
-	}
-	iSnapshot, _ := models.SnapshotManager.FetchById(snapshotId)
-	snapshot := iSnapshot.(*models.SSnapshot)
-	taskman.LocalTaskRun(task, func() (jsonutils.JSONObject, error) {
-		cloudSnapshot, err := providerDisk.CreateISnapshot(ctx, snapshot.Name, "")
-		if err != nil {
-			return nil, err
-		}
-		res := jsonutils.NewDict()
-		res.Set("snapshot_id", jsonutils.NewString(cloudSnapshot.GetId()))
-		res.Set("manager_id", jsonutils.NewString(cloudSnapshot.GetManagerId()))
-		cloudRegion, err := models.CloudregionManager.FetchByExternalId("Aliyun/" + cloudSnapshot.GetRegionId())
-		if err != nil {
-			return nil, fmt.Errorf("Cloud region not found? %s", err)
-		}
-		res.Set("cloudregion_id", jsonutils.NewString(cloudRegion.GetId()))
-		return res, nil
-	})
-	return nil
-=======
->>>>>>> dc603489
 }