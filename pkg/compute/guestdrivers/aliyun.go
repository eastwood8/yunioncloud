package guestdrivers

import (
	"context"
	"fmt"
	"time"

	"yunion.io/x/jsonutils"
	"yunion.io/x/log"
	"yunion.io/x/onecloud/pkg/httperrors"
	"yunion.io/x/onecloud/pkg/mcclient"
	"yunion.io/x/pkg/utils"

	"yunion.io/x/onecloud/pkg/cloudcommon/db"
	"yunion.io/x/onecloud/pkg/cloudcommon/db/taskman"
	"yunion.io/x/onecloud/pkg/cloudprovider"
	"yunion.io/x/onecloud/pkg/compute/models"
	"yunion.io/x/onecloud/pkg/util/seclib2"
)

type SAliyunGuestDriver struct {
	SManagedVirtualizedGuestDriver
}

func init() {
	driver := SAliyunGuestDriver{}
	models.RegisterGuestDriver(&driver)
}

func (self *SAliyunGuestDriver) GetHypervisor() string {
	return models.HYPERVISOR_ALIYUN
}

func (self *SAliyunGuestDriver) ChooseHostStorage(host *models.SHost, backend string) *models.SStorage {
	storages := host.GetAttachedStorages()
	for i := 0; i < len(storages); i += 1 {
		if storages[i].StorageType == backend {
			return &storages[i]
		}
	}
	for _, stype := range []string{"cloud_efficiency", "cloud_ssd", "cloud", "ephemeral_ssd"} {
		for i := 0; i < len(storages); i += 1 {
			if storages[i].StorageType == stype {
				return &storages[i]
			}
		}
	}
	return nil
}

func (self *SAliyunGuestDriver) ValidateCreateData(ctx context.Context, userCred mcclient.TokenCredential, data *jsonutils.JSONDict) (*jsonutils.JSONDict, error) {
	data, err := self.SManagedVirtualizedGuestDriver.ValidateCreateData(ctx, userCred, data)
	if err != nil {
		return nil, err
	}
	if data.Contains("net.0") && data.Contains("net.1") {
		return nil, httperrors.NewInputParameterError("cannot support more than 1 nic")
	}
	return data, nil
}

type SAliyunVMCreateConfig struct {
	Name              string
	ExternalImageId   string
	OsDistribution    string
	OsVersion         string
	Cpu               int
	Memory            int
	ExternalNetworkId string
	IpAddr            string
	Description       string
	StorageType       string
	SysDiskSize       int
	DataDisks         []int
	PublicKey         string
}

func (self *SAliyunGuestDriver) GetJsonDescAtHost(ctx context.Context, guest *models.SGuest, host *models.SHost) jsonutils.JSONObject {
	config := SAliyunVMCreateConfig{}
	config.Name = guest.Name
	config.Cpu = int(guest.VcpuCount)
	config.Memory = guest.VmemSize
	config.Description = guest.Description

	if len(guest.KeypairId) > 0 {
		config.PublicKey = guest.GetKeypairPublicKey()
	}

	nics := guest.GetNetworks()
	net := nics[0].GetNetwork()
	config.ExternalNetworkId = net.ExternalId
	config.IpAddr = nics[0].IpAddr

	disks := guest.GetDisks()
	config.DataDisks = make([]int, len(disks)-1)

	for i := 0; i < len(disks); i += 1 {
		disk := disks[i].GetDisk()
		if i == 0 {
			storage := disk.GetStorage()
			config.StorageType = storage.StorageType
			cache := storage.GetStoragecache()
			imageId := disk.GetTemplateId()
			scimg := models.StoragecachedimageManager.GetStoragecachedimage(cache.Id, imageId)
			config.ExternalImageId = scimg.ExternalId

			img := scimg.GetCachedimage()
			config.OsDistribution, _ = img.Info.GetString("properties", "os_distribution")
			config.OsVersion, _ = img.Info.GetString("properties", "os_version")

			config.SysDiskSize = disk.DiskSize / 1024 // MB => GB
		} else {
			config.DataDisks[i-1] = disk.DiskSize / 1024 // MB => GB
		}
	}

	return jsonutils.Marshal(&config)
}

type SDiskInfo struct {
	Size int
	Uuid string
}

func (self *SAliyunGuestDriver) RequestDeployGuestOnHost(ctx context.Context, guest *models.SGuest, host *models.SHost, task taskman.ITask) error {
	config := guest.GetDeployConfigOnHost(ctx, host, task.GetParams())

	/* onfinish, err := config.GetString("on_finish")
	if err != nil {
		return err
	} */
	
	action, err := config.GetString("action")
	if err != nil {
		return err
	}

	if action != "create" {
		return fmt.Errorf("Action %s not supported", action)
	}

	ihost, err := host.GetIHost()
	if err != nil {
		return err
	}

	desc := SAliyunVMCreateConfig{}
	err = config.Unmarshal(&desc, "desc")
	if err != nil {
		return err
	}

	taskman.LocalTaskRun(task, func() (jsonutils.JSONObject, error) {
		passwd := seclib2.RandomPassword2(12)

		iVM, err := ihost.CreateVM(desc.Name, desc.ExternalImageId, desc.SysDiskSize, desc.Cpu, desc.Memory, desc.ExternalNetworkId,
			desc.IpAddr, desc.Description, passwd, desc.StorageType, desc.DataDisks, desc.PublicKey)
		if err != nil {
			return nil, err
		}
		log.Debugf("VMcreated %s, wait status ready ...", iVM.GetGlobalId())
		err = cloudprovider.WaitStatus(iVM, models.VM_READY, time.Second*5, time.Second*1800)
		if err != nil {
			return nil, err
		}
		log.Debugf("VMcreated %s, and status is ready", iVM.GetGlobalId())

		iVM, err = ihost.GetIVMById(iVM.GetGlobalId())
		if err != nil {
			log.Errorf("cannot find vm %s", err)
			return nil, err
		}

<<<<<<< HEAD
		if len(guest.SecgrpId) > 0 {
			if err := iVM.SyncSecurityGroup(guest.SecgrpId, guest.GetSecgroupName(), guest.GetSecRules()); err != nil {
				log.Errorf("SyncSecurityGroup error: %v", err)
				return nil, err
			}
		}

		if onfinish == "none" {
=======
		/* if onfinish == "none" {
>>>>>>> bf06700e
			err = iVM.StartVM()
			if err != nil {
				return nil, err
			}
		} */

		encpasswd, err := utils.EncryptAESBase64(guest.Id, passwd)
		if err != nil {
			log.Errorf("encrypt password failed %s", err)
		}

		data := jsonutils.NewDict()
		data.Add(jsonutils.NewString(iVM.GetOSType()), "os")
		data.Add(jsonutils.NewString("root"), "account")
		data.Add(jsonutils.NewString(encpasswd), "key")

		if len(desc.OsDistribution) > 0 {
			data.Add(jsonutils.NewString(desc.OsDistribution), "distro")
		}
		if len(desc.OsVersion) > 0 {
			data.Add(jsonutils.NewString(desc.OsVersion), "version")
		}

		idisks, err := iVM.GetIDisks()

		if err != nil {
			log.Errorf("GetiDisks error %s", err)
		} else {
			diskInfo := make([]SDiskInfo, len(idisks))
			for i := 0; i < len(idisks); i += 1 {
				dinfo := SDiskInfo{}
				dinfo.Uuid = idisks[i].GetGlobalId()
				dinfo.Size = idisks[i].GetDiskSizeMB()
				diskInfo[i] = dinfo
			}
			data.Add(jsonutils.Marshal(&diskInfo), "disks")
		}

		data.Add(jsonutils.NewString(iVM.GetGlobalId()), "uuid")

		return data, nil
	})
	return nil
}

func (self *SAliyunGuestDriver) OnGuestDeployTaskDataReceived(ctx context.Context, guest *models.SGuest, task taskman.ITask, data jsonutils.JSONObject) error {

	if data.Contains("disks") {
		diskInfo := make([]SDiskInfo, 0)
		err := data.Unmarshal(&diskInfo, "disks")
		if err != nil {
			return err
		}
		disks := guest.GetDisks()
		if len(disks) != len(diskInfo) {
			msg := fmt.Sprintf("inconsistent disk number: have %d want %d", len(disks), len(diskInfo))
			log.Errorf(msg)
			return fmt.Errorf(msg)
		}
		for i := 0; i < len(diskInfo); i += 1 {
			disk := disks[i].GetDisk()
			_, err = disk.GetModelManager().TableSpec().Update(disk, func() error {
				disk.DiskSize = diskInfo[i].Size
				disk.ExternalId = diskInfo[i].Uuid
				disk.Status = models.DISK_READY
				return nil
			})
			if err != nil {
				msg := fmt.Sprintf("save disk info failed %s", err)
				log.Errorf(msg)
				break
			} else {
				db.OpsLog.LogEvent(disk, db.ACT_ALLOCATE, disk.GetShortDesc(), task.GetUserCred())
			}
		}
	}
	uuid, _ := data.GetString("uuid")
	if len(uuid) > 0 {
		guest.SetExternalId(uuid)
	}
	guest.SaveDeployInfo(ctx, task.GetUserCred(), data)
	return nil
}

func (self *SAliyunGuestDriver) RequestSyncConfigOnHost(ctx context.Context, guest *models.SGuest, host *models.SHost, task taskman.ITask) error {
	taskman.LocalTaskRun(task, func() (jsonutils.JSONObject, error) {
		if fw_only, _ := task.GetParams().Bool("fw_only"); fw_only {
			if ihost, err := host.GetIHost(); err != nil {
				return nil, err
			} else if iVM, err := ihost.GetIVMById(guest.ExternalId); err != nil {
				return nil, err
			} else if err := iVM.SyncSecurityGroup(guest.SecgrpId, guest.GetSecgroupName(), guest.GetSecRules()); err != nil {
				return nil, err
			}
		}
		return nil, nil
	})
	return nil
}<|MERGE_RESOLUTION|>--- conflicted
+++ resolved
@@ -129,7 +129,7 @@
 	if err != nil {
 		return err
 	} */
-	
+
 	action, err := config.GetString("action")
 	if err != nil {
 		return err
@@ -171,7 +171,6 @@
 			return nil, err
 		}
 
-<<<<<<< HEAD
 		if len(guest.SecgrpId) > 0 {
 			if err := iVM.SyncSecurityGroup(guest.SecgrpId, guest.GetSecgroupName(), guest.GetSecRules()); err != nil {
 				log.Errorf("SyncSecurityGroup error: %v", err)
@@ -179,10 +178,7 @@
 			}
 		}
 
-		if onfinish == "none" {
-=======
 		/* if onfinish == "none" {
->>>>>>> bf06700e
 			err = iVM.StartVM()
 			if err != nil {
 				return nil, err
