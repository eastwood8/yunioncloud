--- conflicted
+++ resolved
@@ -239,33 +239,8 @@
 	}
 	guest.SaveDeployInfo(ctx, task.GetUserCred(), data)
 	return nil
-<<<<<<< HEAD
-}
-
-func (self *SAliyunGuestDriver) GetGuestVncInfo(userCred mcclient.TokenCredential, guest *models.SGuest, host *models.SHost) (*jsonutils.JSONDict, error) {
-	ihost, err := host.GetIHost()
-	if err != nil {
-		return nil, err
-	}
-
-	iVM, err := ihost.GetIVMById(guest.ExternalId)
-	if err != nil {
-		log.Errorf("cannot find vm %s %s", iVM, err)
-		return nil, err
-	}
-
-	data, err := iVM.GetVNCInfo()
-	if err != nil {
-		return nil, err
-	}
-
-	dataDict := data.(*jsonutils.JSONDict)
-
-	return dataDict, nil
 }
 
 func (self *SAliyunGuestDriver) RequestSyncConfigOnHost(ctx context.Context, guest *models.SGuest, host *models.SHost, task taskman.ITask) error {
 	return nil
-=======
->>>>>>> 30da4735
 }