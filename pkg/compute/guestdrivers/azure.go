--- conflicted
+++ resolved
@@ -172,25 +172,8 @@
 				return nil, fmt.Errorf("failed to set externalId for secgroup %s externalId %s: error: %v", desc.SecGroupId, secgroupExtId, err)
 			}
 
-<<<<<<< HEAD
-			if iVM, err := ihost.CreateVM(desc.Name, desc.ExternalImageId, desc.SysDiskSize, desc.Cpu, desc.Memory, desc.ExternalNetworkId,
-				desc.IpAddr, desc.Description, passwd, desc.StorageType, desc.DataDisks, publicKey, secgrpId, userData); err != nil {
-				return nil, err
-			} else {
-				log.Debugf("VMcreated %s, wait status running ...", iVM.GetGlobalId())
-				if err = cloudprovider.WaitStatus(iVM, models.VM_RUNNING, time.Second*5, time.Second*1800); err != nil {
-					return nil, err
-				}
-				if iVM, err = ihost.GetIVMById(iVM.GetGlobalId()); err != nil {
-					log.Errorf("cannot find vm %s", err)
-					return nil, err
-				}
-
-				data := fetchIVMinfo(desc, iVM, guest.Id, ansible.PUBLIC_CLOUD_ANSIBLE_USER, passwd, action)
-				return data, nil
-=======
 			iVM, err := ihost.CreateVM(desc.Name, desc.ExternalImageId, desc.SysDiskSize, desc.Cpu, desc.Memory, desc.ExternalNetworkId,
-				desc.IpAddr, desc.Description, passwd, desc.StorageType, desc.DataDisks, publicKey, secgroupExtId)
+				desc.IpAddr, desc.Description, passwd, desc.StorageType, desc.DataDisks, publicKey, secgroupExtId, userData)
 			if err != nil {
 				return nil, err
 			}
@@ -201,10 +184,9 @@
 			if iVM, err = ihost.GetIVMById(iVM.GetGlobalId()); err != nil {
 				log.Errorf("cannot find vm %s", err)
 				return nil, err
->>>>>>> 41119517
-			}
-
-			return fetchIVMinfo(desc, iVM, guest.Id, DEFAULT_USER, passwd, action), nil
+			}
+
+			return fetchIVMinfo(desc, iVM, guest.Id, ansible.PUBLIC_CLOUD_ANSIBLE_USER, passwd, action), nil
 		})
 	} else if action == "deploy" {
 		iVM, err := ihost.GetIVMById(guest.GetExternalId())
