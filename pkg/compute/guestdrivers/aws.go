--- conflicted
+++ resolved
@@ -3,18 +3,16 @@
 import (
 	"context"
 	"fmt"
-<<<<<<< HEAD
-=======
 	"strings"
-	"time"
->>>>>>> 09fe0402
 
 	"yunion.io/x/jsonutils"
+	"yunion.io/x/pkg/utils"
+
 	"yunion.io/x/onecloud/pkg/cloudcommon/db/taskman"
+	"yunion.io/x/onecloud/pkg/cloudprovider"
 	"yunion.io/x/onecloud/pkg/compute/models"
 	"yunion.io/x/onecloud/pkg/mcclient"
 	"yunion.io/x/onecloud/pkg/util/billing"
-	"yunion.io/x/pkg/utils"
 )
 
 type SAwsGuestDriver struct {
@@ -53,6 +51,10 @@
 	} else {
 		return "ec2-user"
 	}
+}
+
+func (self *SAwsGuestDriver) GetLinuxDefaultAccount(desc cloudprovider.SManagedVMCreateConfig) string {
+	return fetchAwsUserName(desc)
 }
 
 func (self *SAwsGuestDriver) GetHypervisor() string {
