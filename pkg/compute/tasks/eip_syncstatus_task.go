--- conflicted
+++ resolved
@@ -38,11 +38,7 @@
 		return
 	}
 
-<<<<<<< HEAD
-	err = eip.SyncWithCloudEip(ctx, self.UserCred, extEip, "", false)
-=======
-	err = eip.SyncWithCloudEip(self.UserCred, eip.GetCloudprovider(), extEip, "", false)
->>>>>>> 02e8d93f
+	err = eip.SyncWithCloudEip(ctx, self.UserCred, eip.GetCloudprovider(), extEip, "", false)
 	if err != nil {
 		msg := fmt.Sprintf("fail to sync eip status %s", err)
 		eip.SetStatus(self.UserCred, models.EIP_STATUS_UNKNOWN, msg)
