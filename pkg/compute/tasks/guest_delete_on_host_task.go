package tasks

import (
	"context"

	"yunion.io/x/jsonutils"
	"yunion.io/x/log"

	"yunion.io/x/onecloud/pkg/cloudcommon/db"
	"yunion.io/x/onecloud/pkg/cloudcommon/db/taskman"
	"yunion.io/x/onecloud/pkg/compute/models"
)

func init() {
	taskman.RegisterTask(GuestDeleteOnHostTask{})
}

type GuestDeleteOnHostTask struct {
	SGuestBaseTask
}

func (self *GuestDeleteOnHostTask) OnInit(ctx context.Context, obj db.IStandaloneModel, data jsonutils.JSONObject) {
	guest := obj.(*models.SGuest)
	hostId, err := self.Params.GetString("host_id")
	if err != nil {
		self.OnFail(ctx, guest, "Missing param host id")
		return
	}
	host := models.HostManager.FetchHostById(hostId)
	if host == nil {
		self.OnFail(ctx, guest, "Host is nil")
		return
	}

	self.SetStage("OnStopGuest", nil)
	self.Params.Set("is_force", jsonutils.JSONTrue)
	if err := guest.GetDriver().RequestStopOnHost(ctx, guest, host, self); err != nil {
		log.Errorf("RequestStopGuestForDelete fail %s", err)
		self.OnStopGuest(ctx, guest, nil)
	}
}

func (self *GuestDeleteOnHostTask) OnStopGuest(ctx context.Context, guest *models.SGuest, data jsonutils.JSONObject) {
	hostId, _ := self.Params.GetString("host_id")
	host := models.HostManager.FetchHostById(hostId)

	isPurge := jsonutils.QueryBoolean(self.Params, "purge", false)
	disks := guest.GetDisks()

	for _, guestDiks := range disks {
		disk := guestDiks.GetDisk()
		storage := host.GetStorageByFilePath(disk.AccessPath)
		// storage := models.StorageManager.FetchStorageById(disk.BackupStorageId)
		if storage != nil && !isPurge {
			if err := host.GetHostDriver().RequestDeallocateBackupDiskOnHost(ctx, host, storage, disk, self); err != nil {
				self.OnFail(ctx, guest, err.Error())
				return
			}
		}
<<<<<<< HEAD
		_, err := db.Update(disk, func() error {
			disk.BackupStorageId = ""
			return nil
		})
		if err != nil {
			self.OnFail(ctx, guest, err.Error())
			return
=======
		if disk.BackupStorageId == storage.Id {
			_, err := models.DiskManager.TableSpec().Update(disk, func() error {
				disk.BackupStorageId = ""
				return nil
			})
			if err != nil {
				self.OnFail(ctx, guest, err.Error())
				return
			}
>>>>>>> 02e8d93f
		}
	}
	if !isPurge {
		self.SetStage("OnUnDeployGuest", nil)
		guest.StartUndeployGuestTask(ctx, self.GetUserCred(), self.GetTaskId(), hostId)
	} else {
		self.OnUnDeployGuest(ctx, guest, nil)
	}
}

func (self *GuestDeleteOnHostTask) OnUnDeployGuest(ctx context.Context, guest *models.SGuest, data jsonutils.JSONObject) {
	hostId, _ := self.Params.GetString("host_id")
	if guest.BackupHostId == hostId {
		_, err := db.Update(guest, func() error {
			guest.BackupHostId = ""
			return nil
		})
		if err != nil {
			self.OnFail(ctx, guest, err.Error())
			return
		}
	}
	self.SetStage("OnSync", nil)
	guest.StartSyncTask(ctx, self.UserCred, false, self.GetTaskId())
}

func (self *GuestDeleteOnHostTask) OnSync(ctx context.Context, guest *models.SGuest, data jsonutils.JSONObject) {
	self.SetStageComplete(ctx, nil)
}

func (self *GuestDeleteOnHostTask) OnFail(ctx context.Context, guest *models.SGuest, reason string) {
	failedStatus, _ := self.Params.GetString("failed_status")
	if len(failedStatus) > 0 {
		guest.SetStatus(self.UserCred, failedStatus, reason)
	}
	self.SetStageFailed(ctx, reason)
}<|MERGE_RESOLUTION|>--- conflicted
+++ resolved
@@ -57,17 +57,8 @@
 				return
 			}
 		}
-<<<<<<< HEAD
-		_, err := db.Update(disk, func() error {
-			disk.BackupStorageId = ""
-			return nil
-		})
-		if err != nil {
-			self.OnFail(ctx, guest, err.Error())
-			return
-=======
 		if disk.BackupStorageId == storage.Id {
-			_, err := models.DiskManager.TableSpec().Update(disk, func() error {
+			_, err := db.Update(disk, func() error {
 				disk.BackupStorageId = ""
 				return nil
 			})
@@ -75,7 +66,6 @@
 				self.OnFail(ctx, guest, err.Error())
 				return
 			}
->>>>>>> 02e8d93f
 		}
 	}
 	if !isPurge {
