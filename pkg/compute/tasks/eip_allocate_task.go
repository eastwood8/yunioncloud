package tasks

import (
	"context"
	"fmt"

	"yunion.io/x/jsonutils"
	"yunion.io/x/log"

	"yunion.io/x/onecloud/pkg/cloudcommon/db"
	"yunion.io/x/onecloud/pkg/cloudcommon/db/taskman"
	"yunion.io/x/onecloud/pkg/compute/models"
)

type EipAllocateTask struct {
	taskman.STask
}

func init() {
	taskman.RegisterTask(EipAllocateTask{})
}

func (self *EipAllocateTask) OnInit(ctx context.Context, obj db.IStandaloneModel, data jsonutils.JSONObject) {
	eip := obj.(*models.SElasticip)

	iregion, err := eip.GetIRegion()
	if err != nil {
		msg := fmt.Sprintf("fail to find iregion for eip %s", err)
		eip.SetStatus(self.UserCred, models.EIP_STATUS_ALLOCATE_FAIL, msg)
		self.SetStageFailed(ctx, msg)
		return
	}

<<<<<<< HEAD
	extEip, err := iregion.CreateEIP(eip.Name, eip.Bandwidth)
=======
	extEip, err := iregion.CreateEIP(eip.Bandwidth, eip.ChargeType)
>>>>>>> 520baa80
	if err != nil {
		msg := fmt.Sprintf("create eip fail %s", err)
		eip.SetStatus(self.UserCred, models.EIP_STATUS_ALLOCATE_FAIL, msg)
		self.SetStageFailed(ctx, msg)
		return
	}

	err = eip.SyncWithCloudEip(self.UserCred, extEip)

	if err != nil {
		msg := fmt.Sprintf("sync eip fail %s", err)
		eip.SetStatus(self.UserCred, models.EIP_STATUS_ALLOCATE_FAIL, msg)
		self.SetStageFailed(ctx, msg)
		return
	}

	eipPendingUsage := &models.SQuota{Eip: 1}
	err = models.QuotaManager.CancelPendingUsage(ctx, self.UserCred, self.UserCred.GetProjectId(), eipPendingUsage, eipPendingUsage)

	if err != nil {
		log.Errorf("CancelPendingUsage fail %s", err)
	}

	if self.Params != nil && self.Params.Contains("instance_id") {
		self.SetStage("on_eip_associate_complete", nil)
		err = eip.StartEipAssociateTask(ctx, self.UserCred, self.Params)
		if err != nil {
			msg := fmt.Sprintf("start associate task fail %s", err)
			self.SetStageFailed(ctx, msg)
		}
	} else {
		self.SetStageComplete(ctx, nil)
	}
}

func (self *EipAllocateTask) OnEipAssociateComplete(ctx context.Context, obj db.IStandaloneModel, data jsonutils.JSONObject) {
	self.SetStageComplete(ctx, nil)
}<|MERGE_RESOLUTION|>--- conflicted
+++ resolved
@@ -31,11 +31,7 @@
 		return
 	}
 
-<<<<<<< HEAD
-	extEip, err := iregion.CreateEIP(eip.Name, eip.Bandwidth)
-=======
-	extEip, err := iregion.CreateEIP(eip.Bandwidth, eip.ChargeType)
->>>>>>> 520baa80
+	extEip, err := iregion.CreateEIP(eip.Name, eip.Bandwidth, eip.ChargeType)
 	if err != nil {
 		msg := fmt.Sprintf("create eip fail %s", err)
 		eip.SetStatus(self.UserCred, models.EIP_STATUS_ALLOCATE_FAIL, msg)
