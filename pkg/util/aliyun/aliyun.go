package aliyun

import (
	"fmt"
	"strings"
	"time"

	"github.com/aliyun/alibaba-cloud-sdk-go/sdk"
	"github.com/aliyun/alibaba-cloud-sdk-go/sdk/requests"

	"yunion.io/x/jsonutils"
	"yunion.io/x/log"
	"yunion.io/x/pkg/utils"

	"yunion.io/x/onecloud/pkg/cloudprovider"
	"yunion.io/x/onecloud/pkg/compute/models"
)

const (
	CLOUD_PROVIDER_ALIYUN    = models.CLOUD_PROVIDER_ALIYUN
	CLOUD_PROVIDER_ALIYUN_CN = "阿里云"

	ALIYUN_DEFAULT_REGION = "cn-hangzhou"

	ALIYUN_API_VERSION     = "2014-05-26"
	ALIYUN_API_VERSION_VPC = "2016-04-28"

	ALIYUN_BSS_API_VERSION = "2017-12-14"

	ALIYUN_RAM_API_VERSION = "2015-05-01"
)

type SAliyunClient struct {
	providerId   string
	providerName string
	accessKey    string
	secret       string
	iregions     []cloudprovider.ICloudRegion
}

func NewAliyunClient(providerId string, providerName string, accessKey string, secret string) (*SAliyunClient, error) {
	client := SAliyunClient{providerId: providerId, providerName: providerName, accessKey: accessKey, secret: secret}
	err := client.fetchRegions()
	if err != nil {
		return nil, err
	}
	return &client, nil
}

func jsonRequest(client *sdk.Client, domain, apiVersion, apiName string, params map[string]string) (jsonutils.JSONObject, error) {
	for i := 1; i < 4; i++ {
<<<<<<< HEAD
		resp, err := _jsonRequest(client, domain, apiVersion, apiName, params)
=======
		resp, err := _jsonRequest(client, "ecs.aliyuncs.com", ALIYUN_API_VERSION, apiName, params)
		retry := false
>>>>>>> 2f98d30f
		if err != nil {
			for _, code := range []string{"SignatureNonceUsed", "InvalidInstance.NotSupported"} {
				if strings.Contains(err.Error(), code) {
					retry = true
					break
				}
			}
		}
		if retry {
			time.Sleep(time.Second * time.Duration(i*10))
			continue
		}
		return resp, err
	}
	return nil, fmt.Errorf("timeout for request %s params: %s", apiName, params)
}

func _jsonRequest(client *sdk.Client, domain string, version string, apiName string, params map[string]string) (jsonutils.JSONObject, error) {
	req := requests.NewCommonRequest()
	req.Domain = domain
	req.Version = version
	req.ApiName = apiName
	if params != nil {
		for k, v := range params {
			req.QueryParams[k] = v
		}
	}
	req.Scheme = "https"

	resp, err := client.ProcessCommonRequest(req)
	if err != nil {
		log.Errorf("request error %s", err)
		return nil, err
	}
	body, err := jsonutils.Parse(resp.GetHttpContentBytes())
	if err != nil {
		log.Errorf("parse json fail %s", err)
		return nil, err
	}
	//{"Code":"InvalidInstanceType.ValueNotSupported","HostId":"ecs.aliyuncs.com","Message":"The specified instanceType beyond the permitted range.","RequestId":"0042EE30-0EDF-48A7-A414-56229D4AD532"}
	//{"Code":"200","Message":"successful","PageNumber":1,"PageSize":50,"RequestId":"BB4C970C-0E23-48DC-A3B0-EB21FFC70A29","RouterTableList":{"RouterTableListType":[{"CreationTime":"2017-03-19T13:37:40Z","Description":"","ResourceGroupId":"rg-acfmwie3cqoobmi","RouteTableId":"vtb-j6c60lectdi80rk5xz43g","RouteTableName":"","RouteTableType":"System","RouterId":"vrt-j6c00qrol733dg36iq4qj","RouterType":"VRouter","VSwitchIds":{"VSwitchId":["vsw-j6c3gig5ub4fmi2veyrus"]},"VpcId":"vpc-j6c86z3sh8ufhgsxwme0q"}]},"Success":true,"TotalCount":1}
	if body.Contains("Code") {
		code, _ := body.GetString("Code")
		if len(code) > 0 && !utils.IsInStringArray(code, []string{"200"}) {
			return nil, fmt.Errorf(body.String())
		}
	}
	return body, nil
}

func (self *SAliyunClient) UpdateAccount(accessKey, secret string) error {
	if self.accessKey != accessKey || self.secret != secret {
		self.accessKey = accessKey
		self.secret = secret
		return self.fetchRegions()
	} else {
		return nil
	}
}

func (self *SAliyunClient) getDefaultClient() (*sdk.Client, error) {
	return sdk.NewClientWithAccessKey(ALIYUN_DEFAULT_REGION, self.accessKey, self.secret)
}

func (self *SAliyunClient) ecsRequest(apiName string, params map[string]string) (jsonutils.JSONObject, error) {
	cli, err := self.getDefaultClient()
	if err != nil {
		return nil, err
	}
	return jsonRequest(cli, "ecs.aliyuncs.com", ALIYUN_API_VERSION, apiName, params)
}

func (self *SAliyunClient) fetchRegions() error {
	body, err := self.ecsRequest("DescribeRegions", map[string]string{"AcceptLanguage": "zh-CN"})
	if err != nil {
		log.Errorf("fetchRegions fail %s", err)
		return err
	}

	regions := make([]SRegion, 0)
	err = body.Unmarshal(&regions, "Regions", "Region")
	if err != nil {
		log.Errorf("unmarshal json error %s", err)
		return err
	}
	self.iregions = make([]cloudprovider.ICloudRegion, len(regions))
	for i := 0; i < len(regions); i += 1 {
		regions[i].client = self
		self.iregions[i] = &regions[i]
	}
	return nil
}

func (self *SAliyunClient) GetRegions() []SRegion {
	regions := make([]SRegion, len(self.iregions))
	for i := 0; i < len(regions); i += 1 {
		region := self.iregions[i].(*SRegion)
		regions[i] = *region
	}
	return regions
}

func (self *SAliyunClient) GetSubAccounts() ([]cloudprovider.SSubAccount, error) {
	err := self.fetchRegions()
	if err != nil {
		return nil, err
	}
	subAccount := cloudprovider.SSubAccount{}
	subAccount.Name = self.providerName
	subAccount.Account = self.accessKey
	return []cloudprovider.SSubAccount{subAccount}, nil
}

func (self *SAliyunClient) GetIRegions() []cloudprovider.ICloudRegion {
	return self.iregions
}

func (self *SAliyunClient) GetIRegionById(id string) (cloudprovider.ICloudRegion, error) {
	for i := 0; i < len(self.iregions); i += 1 {
		if self.iregions[i].GetGlobalId() == id {
			return self.iregions[i], nil
		}
	}
	return nil, cloudprovider.ErrNotFound
}

func (self *SAliyunClient) GetRegion(regionId string) *SRegion {
	if len(regionId) == 0 {
		regionId = ALIYUN_DEFAULT_REGION
	}
	for i := 0; i < len(self.iregions); i += 1 {
		if self.iregions[i].GetId() == regionId {
			return self.iregions[i].(*SRegion)
		}
	}
	return nil
}

func (self *SAliyunClient) GetIHostById(id string) (cloudprovider.ICloudHost, error) {
	for i := 0; i < len(self.iregions); i += 1 {
		ihost, err := self.iregions[i].GetIHostById(id)
		if err == nil {
			return ihost, nil
		} else if err != cloudprovider.ErrNotFound {
			return nil, err
		}
	}
	return nil, cloudprovider.ErrNotFound
}

func (self *SAliyunClient) GetIVpcById(id string) (cloudprovider.ICloudVpc, error) {
	for i := 0; i < len(self.iregions); i += 1 {
		ihost, err := self.iregions[i].GetIVpcById(id)
		if err == nil {
			return ihost, nil
		} else if err != cloudprovider.ErrNotFound {
			return nil, err
		}
	}
	return nil, cloudprovider.ErrNotFound
}

func (self *SAliyunClient) GetIStorageById(id string) (cloudprovider.ICloudStorage, error) {
	for i := 0; i < len(self.iregions); i += 1 {
		ihost, err := self.iregions[i].GetIStorageById(id)
		if err == nil {
			return ihost, nil
		} else if err != cloudprovider.ErrNotFound {
			return nil, err
		}
	}
	return nil, cloudprovider.ErrNotFound
}<|MERGE_RESOLUTION|>--- conflicted
+++ resolved
@@ -49,12 +49,8 @@
 
 func jsonRequest(client *sdk.Client, domain, apiVersion, apiName string, params map[string]string) (jsonutils.JSONObject, error) {
 	for i := 1; i < 4; i++ {
-<<<<<<< HEAD
 		resp, err := _jsonRequest(client, domain, apiVersion, apiName, params)
-=======
-		resp, err := _jsonRequest(client, "ecs.aliyuncs.com", ALIYUN_API_VERSION, apiName, params)
 		retry := false
->>>>>>> 2f98d30f
 		if err != nil {
 			for _, code := range []string{"SignatureNonceUsed", "InvalidInstance.NotSupported"} {
 				if strings.Contains(err.Error(), code) {
