--- conflicted
+++ resolved
@@ -87,7 +87,6 @@
 	return self.iimages, nil
 }
 
-<<<<<<< HEAD
 func (self *SStoragecache) GetIImageById(extId string) (cloudprovider.ICloudImage, error) {
 	parts, _, err := self.region.GetImages(ImageStatusType(""), ImageOwnerSelf, []string{extId}, "", 0, 1)
 	if err != nil {
@@ -104,10 +103,7 @@
 	return ""
 }
 
-func (self *SStoragecache) UploadImage(userCred mcclient.TokenCredential, imageId string, osArch, osType, osDist string, extId string, isForce bool) (string, error) {
-=======
 func (self *SStoragecache) UploadImage(userCred mcclient.TokenCredential, imageId string, osArch, osType, osDist, osVersion string, extId string, isForce bool) (string, error) {
->>>>>>> e9d59092
 
 	if len(extId) > 0 {
 		log.Debugf("UploadImage: Image external ID exists %s", extId)
