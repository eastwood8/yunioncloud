--- conflicted
+++ resolved
@@ -35,6 +35,10 @@
 
 func (self *SAwsProviderFactory) IsSupportPrepaidResources() bool {
 	return true
+}
+
+func (self *SAwsProviderFactory) NeedSyncSkuFromCloud() bool {
+	return false
 }
 
 func (self *SAwsProviderFactory) ValidateCreateCloudaccountData(ctx context.Context, userCred mcclient.TokenCredential, data *jsonutils.JSONDict) error {
@@ -113,17 +117,6 @@
 	return aws.AWS_API_VERSION
 }
 
-<<<<<<< HEAD
-=======
-func (self *SAwsProvider) IsOnPremiseInfrastructure() bool {
-	return false
-}
-
-func (self *SAwsProvider) SyncSkuFromCloud() bool {
-	return false
-}
-
->>>>>>> a4ce38c4
 func (self *SAwsProvider) GetIRegionById(id string) (cloudprovider.ICloudRegion, error) {
 	return self.client.GetIRegionById(id)
 }
