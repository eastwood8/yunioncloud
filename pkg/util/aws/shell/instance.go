--- conflicted
+++ resolved
@@ -5,7 +5,6 @@
 	"fmt"
 	"io/ioutil"
 
-	"context"
 	"yunion.io/x/onecloud/pkg/util/aws"
 	"yunion.io/x/onecloud/pkg/util/shellutils"
 )
@@ -136,12 +135,8 @@
 	}
 
 	shellutils.R(&InstanceRebuildRootOptions{}, "instance-rebuild-root", "Reinstall virtual server system image", func(cli *aws.SRegion, args *InstanceRebuildRootOptions) error {
-<<<<<<< HEAD
 		ctx := context.Background()
 		diskID, err := cli.ReplaceSystemDisk(ctx, args.ID, args.Image, args.Size)
-=======
-		diskID, err := cli.ReplaceSystemDisk(context.Background(), args.ID, args.Image, args.Size)
->>>>>>> d25096ae
 		if err != nil {
 			return err
 		}
