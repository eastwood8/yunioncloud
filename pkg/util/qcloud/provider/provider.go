--- conflicted
+++ resolved
@@ -141,15 +141,8 @@
 		return 0.0, err
 	}
 	return balance.AvailableAmount, nil
-<<<<<<< HEAD
-=======
-}
-
-func (self *SQcloudProvider) GetOnPremiseIRegion() (cloudprovider.ICloudRegion, error) {
-	return nil, cloudprovider.ErrNotImplemented
 }
 
 func (self *SQcloudProvider) GetIProjects() ([]cloudprovider.ICloudProject, error) {
 	return self.client.GetIProjects()
->>>>>>> 3f5501c8
 }