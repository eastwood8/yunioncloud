--- conflicted
+++ resolved
@@ -813,12 +813,7 @@
 	params["InstanceChargePrepaid.Period"] = fmt.Sprintf("%d", bc.GetMonths())
 	params["InstanceChargePrepaid.RenewFlag"] = "NOTIFY_AND_MANUAL_RENEW"
 	params["RenewPortableDataDisk"] = "TRUE"
-<<<<<<< HEAD
-	params["ClientToken"] = utils.GenRequestId(20)
 	_, err := region.cvmRequest("RenewInstances", params, true)
-=======
-	_, err := region.cvmRequest("RenewInstances", params)
->>>>>>> 63ff2eff
 	if err != nil {
 		log.Errorf("RenewInstance fail %s", err)
 		return err
