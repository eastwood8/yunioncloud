--- conflicted
+++ resolved
@@ -170,15 +170,8 @@
 
 func (self *SOpenStackProvider) GetBalance() (float64, error) {
 	return 0.0, nil
-<<<<<<< HEAD
-=======
-}
-
-func (self *SOpenStackProvider) GetOnPremiseIRegion() (cloudprovider.ICloudRegion, error) {
-	return nil, cloudprovider.ErrNotImplemented
 }
 
 func (self *SOpenStackProvider) GetIProjects() ([]cloudprovider.ICloudProject, error) {
 	return self.client.GetIProjects()
->>>>>>> 3f5501c8
 }