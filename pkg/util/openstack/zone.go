package openstack

import (
	"fmt"
	"strings"
	"time"

	"yunion.io/x/jsonutils"
	"yunion.io/x/log"
<<<<<<< HEAD

=======
>>>>>>> 07193fe9
	"yunion.io/x/onecloud/pkg/cloudprovider"
	"yunion.io/x/onecloud/pkg/compute/models"
	"yunion.io/x/onecloud/pkg/util/version"
)

type ZoneState struct {
	Available bool
}

const (
	HYPERVISORS_VERSION = "2.28"
)

type HostState struct {
	Available bool
	Active    bool
	UpdatedAt time.Time
}

type SZone struct {
	region *SRegion

	iwires    []cloudprovider.ICloudWire
	istorages []cloudprovider.ICloudStorage

	ZoneName string

	cachedHosts map[string][]string

	Hosts map[string]map[string]HostState
}

func (zone *SZone) GetMetadata() *jsonutils.JSONDict {
	return nil
}

func (zone *SZone) GetId() string {
	return zone.ZoneName
}

func (zone *SZone) GetName() string {
	return fmt.Sprintf("%s %s", CLOUD_PROVIDER_OPENSTACK, zone.ZoneName)
}

func (zone *SZone) GetGlobalId() string {
	return fmt.Sprintf("%s/%s", zone.region.GetGlobalId(), zone.ZoneName)
}

func (zone *SZone) IsEmulated() bool {
	return true
}

func (zone *SZone) GetStatus() string {
	return models.ZONE_ENABLE
}

func (zone *SZone) Refresh() error {
	// do nothing
	return nil
}

func (zone *SZone) GetIRegion() cloudprovider.ICloudRegion {
	return zone.region
}

func (zone *SZone) GetIWires() ([]cloudprovider.ICloudWire, error) {
	return zone.iwires, nil
}

func (zone *SZone) getStorageByCategory(category string) (*SStorage, error) {
	storages, err := zone.GetIStorages()
	if err != nil {
		return nil, err
	}
	for i := 0; i < len(storages); i++ {
		storage := storages[i].(*SStorage)
		if strings.ToLower(storage.Name) == strings.ToLower(category) {
			return storage, nil
		}
	}
	return nil, fmt.Errorf("No such storage %s", category)
}

func (zone *SZone) addWire(wire *SWire) {
	if zone.iwires == nil {
		zone.iwires = []cloudprovider.ICloudWire{}
	}
	zone.iwires = append(zone.iwires, wire)
}

func (zone *SZone) fetchStorages() error {
	zone.istorages = []cloudprovider.ICloudStorage{}

	for _, service := range []string{"volumev3", "volumev2", "volume"} {
		_, resp, err := zone.region.List(service, "/types", "", nil)
		if err == nil {
			storages := []SStorage{}
			if err := resp.Unmarshal(&storages, "volume_types"); err != nil {
				return err
			}
			for i := 0; i < len(storages); i++ {
				storages[i].zone = zone
				zone.istorages = append(zone.istorages, &storages[i])
			}
			return nil
		}
		log.Debugf("failed to get volume types by service %s error: %v, try another", service, err)
	}
	return fmt.Errorf("failed to find storage types by cinder service")
}

func (zone *SZone) GetIStorages() ([]cloudprovider.ICloudStorage, error) {
	if zone.istorages == nil {
		zone.fetchStorages()
	}
	return zone.istorages, nil
}

func (zone *SZone) GetIStorageById(id string) (cloudprovider.ICloudStorage, error) {
	if zone.istorages == nil {
		zone.fetchStorages()
	}
	for i := 0; i < len(zone.istorages); i++ {
		if zone.istorages[i].GetGlobalId() == id {
			return zone.istorages[i], nil
		}
	}
	return nil, cloudprovider.ErrNotFound
}

type SOsHost struct {
	Zone     string
	HostName string
	Service  string
}

func (zone *SZone) GetIHosts() ([]cloudprovider.ICloudHost, error) {
	ihosts := []cloudprovider.ICloudHost{}
	hosts := []SHost{}
<<<<<<< HEAD
	_, maxVersion, err := zone.region.GetVersion("compute")
	if err == nil && version.GE(maxVersion, HYPERVISORS_VERSION) {
		_, resp, err := zone.region.List("compute", "/os-hypervisors/detail", maxVersion, nil)
		if err != nil {
			return nil, err
		}
=======

	// 尽可能的优先使用 os-hypervisor, 里面的信息更全些, 实在不行再使用 os-host
	_, resp, err := zone.region.Get("compute", "/os-hypervisors/detail", "", nil)
	if err == nil {
>>>>>>> 07193fe9
		if err := resp.Unmarshal(&hosts, "hypervisors"); err != nil {
			return nil, err
		}
		for i := 0; i < len(hosts); i++ {
			// 过滤vmware的机器
			hypervisor := strings.ToLower(hosts[i].HypervisorType)
			if strings.Index(hypervisor, "vmware") != -1 {
				continue
			}
			hosts[i].zone = zone
			ihosts = append(ihosts, &hosts[i])
		}
		return ihosts, nil
	}
<<<<<<< HEAD

	_, resp, err := zone.region.List("compute", "/os-hosts", "", nil)
=======
	_, resp, err = zone.region.Get("compute", "/os-hosts", "", nil)
>>>>>>> 07193fe9
	if err != nil {
		return nil, err
	}

	_hosts := []SOsHost{}

	if err := resp.Unmarshal(&_hosts, "hosts"); err != nil {
		return nil, err
	}
	for i := 0; i < len(_hosts); i++ {
		if _hosts[i].Service == "compute" {
			host := SHost{HostName: _hosts[i].HostName, Zone: _hosts[i].Zone, zone: zone}
			ihosts = append(ihosts, &host)
		}
	}
	return ihosts, nil
}

func (zone *SZone) GetIHostById(id string) (cloudprovider.ICloudHost, error) {
	host := &SHost{zone: zone}
	_, resp, err := zone.region.Get("compute", "/os-hypervisors/"+id, "", nil)
	if err == nil {
		return host, resp.Unmarshal(&host, "hypervisor")
	}

	host.HostName = id
	host.Resource = []map[string]SResource{}
	_, resp, err = zone.region.Get("compute", "/os-hosts/"+id, "", nil)
	if err != nil {
		return nil, err
	}
	return host, resp.Unmarshal(&(host.Resource), "host")
}<|MERGE_RESOLUTION|>--- conflicted
+++ resolved
@@ -7,13 +7,8 @@
 
 	"yunion.io/x/jsonutils"
 	"yunion.io/x/log"
-<<<<<<< HEAD
-
-=======
->>>>>>> 07193fe9
 	"yunion.io/x/onecloud/pkg/cloudprovider"
 	"yunion.io/x/onecloud/pkg/compute/models"
-	"yunion.io/x/onecloud/pkg/util/version"
 )
 
 type ZoneState struct {
@@ -150,19 +145,10 @@
 func (zone *SZone) GetIHosts() ([]cloudprovider.ICloudHost, error) {
 	ihosts := []cloudprovider.ICloudHost{}
 	hosts := []SHost{}
-<<<<<<< HEAD
-	_, maxVersion, err := zone.region.GetVersion("compute")
-	if err == nil && version.GE(maxVersion, HYPERVISORS_VERSION) {
-		_, resp, err := zone.region.List("compute", "/os-hypervisors/detail", maxVersion, nil)
-		if err != nil {
-			return nil, err
-		}
-=======
 
 	// 尽可能的优先使用 os-hypervisor, 里面的信息更全些, 实在不行再使用 os-host
-	_, resp, err := zone.region.Get("compute", "/os-hypervisors/detail", "", nil)
+	_, resp, err := zone.region.List("compute", "/os-hypervisors/detail", "", nil)
 	if err == nil {
->>>>>>> 07193fe9
 		if err := resp.Unmarshal(&hosts, "hypervisors"); err != nil {
 			return nil, err
 		}
@@ -177,12 +163,7 @@
 		}
 		return ihosts, nil
 	}
-<<<<<<< HEAD
-
-	_, resp, err := zone.region.List("compute", "/os-hosts", "", nil)
-=======
-	_, resp, err = zone.region.Get("compute", "/os-hosts", "", nil)
->>>>>>> 07193fe9
+	_, resp, err = zone.region.List("compute", "/os-hosts", "", nil)
 	if err != nil {
 		return nil, err
 	}
