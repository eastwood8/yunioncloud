package provider

import (
	"fmt"

	"yunion.io/x/jsonutils"
	"yunion.io/x/onecloud/pkg/cloudprovider"
	"yunion.io/x/onecloud/pkg/util/azure"
	// "yunion.io/x/log"
)

type SAzureProviderFactory struct {
}

func (self *SAzureProviderFactory) GetId() string {
	return azure.CLOUD_PROVIDER_AZURE
}

func (self *SAzureProviderFactory) ValidateChangeBandwidth(instanceId string, bandwidth int64) error {
<<<<<<< HEAD
	return fmt.Errorf("Not support change bandwidth for %s", azure.CLOUD_PROVIDER_AZURE)
=======
	return fmt.Errorf("Changing %s bandwidth is not supported", azure.CLOUD_PROVIDER_AZURE)
>>>>>>> bfc71a40
}

func (self *SAzureProviderFactory) GetProvider(providerId, providerName, url, account, secret string) (cloudprovider.ICloudProvider, error) {
	if client, err := azure.NewAzureClient(providerId, providerName, account, secret, url); err != nil {
		return nil, err
	} else {
		return &SAzureProvider{client: client}, nil
	}
}

func init() {
	factory := SAzureProviderFactory{}
	cloudprovider.RegisterFactory(&factory)
}

type SAzureProvider struct {
	client *azure.SAzureClient
}

func (self *SAzureProvider) IsPublicCloud() bool {
	return true
}

func (self *SAzureProvider) IsOnPremiseInfrastructure() bool {
	return false
}

func (self *SAzureProvider) GetId() string {
	return azure.CLOUD_PROVIDER_AZURE
}

func (self *SAzureProvider) GetName() string {
	return azure.CLOUD_PROVIDER_AZURE_CN
}

func (self *SAzureProvider) GetSysInfo() (jsonutils.JSONObject, error) {
	regions := self.client.GetIRegions()
	info := jsonutils.NewDict()
	info.Add(jsonutils.NewInt(int64(len(regions))), "region_count")
	info.Add(jsonutils.NewString(azure.AZURE_API_VERSION), "api_version")
	return info, nil
}

func (self *SAzureProvider) GetVersion() string {
	return azure.AZURE_API_VERSION
}

func (self *SAzureProvider) GetSubAccounts() ([]cloudprovider.SSubAccount, error) {
	return self.client.GetSubAccounts()
}

func (self *SAzureProvider) GetIRegions() []cloudprovider.ICloudRegion {
	return self.client.GetIRegions()
}

func (self *SAzureProvider) GetIRegionById(id string) (cloudprovider.ICloudRegion, error) {
	return self.client.GetIRegionById(id)
}

func (self *SAzureProvider) GetBalance() (float64, error) {
	balance, err := self.client.QueryAccountBalance()
	if err != nil {
		return 0.0, err
	}
	return balance.AvailableAmount, nil
}

func (self *SAzureProvider) GetOnPremiseIRegion() (cloudprovider.ICloudRegion, error) {
	return nil, cloudprovider.ErrNotImplemented
}<|MERGE_RESOLUTION|>--- conflicted
+++ resolved
@@ -17,11 +17,7 @@
 }
 
 func (self *SAzureProviderFactory) ValidateChangeBandwidth(instanceId string, bandwidth int64) error {
-<<<<<<< HEAD
-	return fmt.Errorf("Not support change bandwidth for %s", azure.CLOUD_PROVIDER_AZURE)
-=======
 	return fmt.Errorf("Changing %s bandwidth is not supported", azure.CLOUD_PROVIDER_AZURE)
->>>>>>> bfc71a40
 }
 
 func (self *SAzureProviderFactory) GetProvider(providerId, providerName, url, account, secret string) (cloudprovider.ICloudProvider, error) {
