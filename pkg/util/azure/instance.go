--- conflicted
+++ resolved
@@ -545,8 +545,7 @@
 	return fmt.Errorf("Failed to change vm config, specification not supported")
 }
 
-<<<<<<< HEAD
-func (self *SInstance) ChangeConfig2(instanceId string, instanceType string) error {
+func (self *SInstance) ChangeConfig2(ctx context.Context, instanceType string) error {
 	self.Properties.HardwareProfile.VMSize = instanceType
 	self.Properties.ProvisioningState = ""
 	self.Properties.InstanceView = nil
@@ -559,28 +558,20 @@
 	return fmt.Errorf("Failed to change vm config, specification not supported")
 }
 
-func (region *SRegion) ChangeVMConfig(instanceId string, ncpu int, vmem int) error {
+func (region *SRegion) ChangeVMConfig2(ctx context.Context, instanceId string, instanceType string) error {
 	instance, err := region.GetInstance(instanceId)
 	if err != nil {
 		return err
 	}
-	return instance.ChangeConfig(instanceId, ncpu, vmem)
-}
-
-func (region *SRegion) ChangeVMConfig2(instanceId string, instanceType string) error {
-	instance, err := region.GetInstance(instanceId)
-	if err != nil {
-		return err
-	}
-	return instance.ChangeConfig2(instanceId, instanceType)
-=======
+	return instance.ChangeConfig2(ctx, instanceType)
+}
+
 func (region *SRegion) ChangeVMConfig(ctx context.Context, instanceId string, ncpu int, vmem int) error {
 	instacen, err := region.GetInstance(instanceId)
 	if err != nil {
 		return err
 	}
 	return instacen.ChangeConfig(ctx, ncpu, vmem)
->>>>>>> 3f7ed5c9
 }
 
 func (self *SInstance) DeployVM(ctx context.Context, name string, password string, publicKey string, deleteKeypair bool, description string) error {
