--- conflicted
+++ resolved
@@ -40,6 +40,10 @@
 }
 
 func (self *SESXiProviderFactory) IsSupportPrepaidResources() bool {
+	return false
+}
+
+func (self *SESXiProviderFactory) NeedSyncSkuFromCloud() bool {
 	return false
 }
 
@@ -131,25 +135,6 @@
 	client *esxi.SESXiClient
 }
 
-<<<<<<< HEAD
-=======
-func (self *SESXiProvider) IsOnPremiseInfrastructure() bool {
-	return true
-}
-
-func (self *SESXiProvider) SyncSkuFromCloud() bool {
-	return false
-}
-
-func (self *SESXiProvider) GetId() string {
-	return esxi.CLOUD_PROVIDER_VMWARE
-}
-
-func (self *SESXiProvider) GetName() string {
-	return esxi.CLOUD_PROVIDER_VMWARE
-}
-
->>>>>>> a4ce38c4
 func (self *SESXiProvider) GetSysInfo() (jsonutils.JSONObject, error) {
 	return self.client.About(), nil
 }
