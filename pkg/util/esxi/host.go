package esxi

import (
	"context"
	"fmt"
	"strings"

	"github.com/vmware/govmomi/vim25/mo"
	"github.com/vmware/govmomi/vim25/types"

	"yunion.io/x/jsonutils"
	"yunion.io/x/log"
	"yunion.io/x/pkg/util/netutils"

	"yunion.io/x/onecloud/pkg/cloudprovider"
	"yunion.io/x/onecloud/pkg/compute/models"
)

var HOST_SYSTEM_PROPS = []string{"name", "parent", "summary", "config", "hardware", "vm", "datastore"}

type SHostStorageAdapterInfo struct {
	Device    string
	Model     string
	Driver    string
	Pci       string
	Drivers   []*SHostStorageDriverInfo
	Enclosure int
}

type SHostStorageDriverInfo struct {
	CN       string
	Name     string
	Model    string
	Vendor   string
	Revision string
	Status   string
	SSD      bool
	Dev      string
	Size     int
	Slot     int
}

type SHostStorageEnclosureInfo struct {
	CN       string
	Name     string
	Model    string
	Vendor   string
	Revision string
	Status   string
}

type SHostStorageInfo struct {
	Adapter int
	Driver  string
	Index   int
	Model   string
	Rotate  bool
	Status  string
	Size    int
}

type SHost struct {
	SManagedObject

	nicInfo     []SHostNicInfo
	storageInfo []SHostStorageInfo

	datastores []cloudprovider.ICloudStorage

	storageCache *SDatastoreImageCache

	vms []cloudprovider.ICloudVM
}

func NewHost(manager *SESXiClient, host *mo.HostSystem, dc *SDatacenter) *SHost {
	return &SHost{SManagedObject: newManagedObject(manager, host, dc)}
}

func (self *SHost) GetMetadata() *jsonutils.JSONDict {
	return nil
}

func (self *SHost) getHostSystem() *mo.HostSystem {
	return self.object.(*mo.HostSystem)
}

func (self *SHost) GetGlobalId() string {
	return self.GetAccessIp()
}

func (self *SHost) GetStatus() string {
	/*
		HostSystemPowerStatePoweredOn  = HostSystemPowerState("poweredOn")
		HostSystemPowerStatePoweredOff = HostSystemPowerState("poweredOff")
		HostSystemPowerStateStandBy    = HostSystemPowerState("standBy")
		HostSystemPowerStateUnknown    = HostSystemPowerState("unknown")
	*/
	switch self.getHostSystem().Summary.Runtime.PowerState {
	case types.HostSystemPowerStatePoweredOn:
		return models.HOST_STATUS_RUNNING
	case types.HostSystemPowerStatePoweredOff:
		return models.HOST_STATUS_READY
	default:
		return models.HOST_STATUS_UNKNOWN
	}
}

func (self *SHost) Refresh() error {
	base := self.SManagedObject
	var moObj mo.HostSystem
	err := self.manager.reference2Object(self.object.Reference(), HOST_SYSTEM_PROPS, &moObj)
	if err != nil {
		return err
	}
	base.object = &moObj
	*self = SHost{}
	self.SManagedObject = base
	return nil
}

func (self *SHost) IsEmulated() bool {
	return false
}

func (self *SHost) fetchVMs() error {
	if self.vms != nil {
		return nil
	}

	dc, err := self.GetDatacenter()
	if err != nil {
		return err
	}

	hostVms := self.getHostSystem().Vm
	if len(hostVms) == 0 {
		// log.Errorf("host VMs are nil!!!!!")
		return nil
	}

	vms, err := dc.fetchVms(hostVms)
	if err != nil {
		return err
	}
	self.vms = vms
	return nil
}

func (self *SHost) GetIVMs() ([]cloudprovider.ICloudVM, error) {
	err := self.fetchVMs()
	if err != nil {
		return nil, err
	}
	return self.vms, nil
}

func (self *SHost) GetIVMById(id string) (cloudprovider.ICloudVM, error) {
	id = self.manager.getPrivateId(id)

	vms, err := self.GetIVMs()
	if err != nil {
		return nil, err
	}
	for i := 0; i < len(vms); i += 1 {
		if vms[i].GetGlobalId() == id {
			return vms[i], nil
		}
	}
	return nil, cloudprovider.ErrNotFound
}

func (self *SHost) GetIWires() ([]cloudprovider.ICloudWire, error) {
	return nil, cloudprovider.ErrNotImplemented
}

func (self *SHost) GetIStorages() ([]cloudprovider.ICloudStorage, error) {
	moHost := self.getHostSystem()
	istorages := make([]cloudprovider.ICloudStorage, len(moHost.Datastore))
	for i := 0; i < len(moHost.Datastore); i += 1 {
		storage, err := self.datacenter.GetIStorageByMoId(moRefId(moHost.Datastore[i]))
		if err != nil {
			return nil, err
		}
		istorages[i] = storage
	}
	return istorages, nil
}

func (self *SHost) GetIStorageById(id string) (cloudprovider.ICloudStorage, error) {
	istorages, err := self.GetIStorages()
	if err != nil {
		return nil, err
	}
	for i := 0; i < len(istorages); i += 1 {
		if istorages[i].GetGlobalId() == id {
			return istorages[i], nil
		}
	}
	return nil, cloudprovider.ErrNotFound
}

func (self *SHost) GetEnabled() bool {
	return true
}

func (self *SHost) GetHostStatus() string {
	/*
		HostSystemConnectionStateConnected     = HostSystemConnectionState("connected")
		HostSystemConnectionStateNotResponding = HostSystemConnectionState("notResponding")
		HostSystemConnectionStateDisconnected  = HostSystemConnectionState("disconnected")
	*/
	switch self.getHostSystem().Summary.Runtime.ConnectionState {
	case types.HostSystemConnectionStateConnected:
		return models.HOST_ONLINE
	default:
		return models.HOST_OFFLINE
	}
}

func findHostNicByMac(nicInfoList []SHostNicInfo, mac string) *SHostNicInfo {
	for i := 0; i < len(nicInfoList); i += 1 {
		if nicInfoList[i].Mac == mac {
			return &nicInfoList[i]
		}
	}
	return nil
}

func (self *SHost) getAdminNic() *SHostNicInfo {
	nics := self.getNicInfo()
	for i := 0; i < len(nics); i += 1 {
		if nics[i].NicType == models.NIC_TYPE_ADMIN {
			return &nics[i]
		}
	}
	for i := 0; i < len(nics); i += 1 {
		if len(nics[i].IpAddr) > 0 {
			return &nics[i]
		}
	}
	return nil
}

func (self *SHost) getNicInfo() []SHostNicInfo {
	if self.nicInfo == nil {
		self.nicInfo = self.fetchNicInfo()
	}
	return self.nicInfo
}

func (self *SHost) fetchNicInfo() []SHostNicInfo {
	moHost := self.getHostSystem()

	nicInfoList := make([]SHostNicInfo, 0)

	for i, nic := range moHost.Config.Network.Pnic {
		info := SHostNicInfo{}
		info.Dev = nic.Device
		info.Driver = nic.Driver
		info.Mac = netutils.FormatMacAddr(nic.Mac)
		info.Index = int8(i)
		info.LinkUp = false
		nicInfoList = append(nicInfoList, info)
	}

	for _, nic := range moHost.Config.Network.Vnic {
		mac := netutils.FormatMacAddr(nic.Spec.Mac)
		pnic := findHostNicByMac(nicInfoList, mac)
		if pnic != nil {
			pnic.IpAddr = nic.Spec.Ip.IpAddress
			if nic.Spec.Portgroup == "Management Network" {
				pnic.NicType = models.NIC_TYPE_ADMIN
			}
			pnic.LinkUp = true
		}
	}

	return nicInfoList
}

func (self *SHost) GetAccessIp() string {
	adminNic := self.getAdminNic()
	if adminNic != nil {
		return adminNic.IpAddr
	}
	return ""
}

func (self *SHost) GetAccessMac() string {
	adminNic := self.getAdminNic()
	if adminNic != nil {
		return adminNic.Mac
	}
	return ""
}

type SSysInfo struct {
	Manufacture  string
	Model        string
	SerialNumber string
}

func (self *SHost) GetSysInfo() jsonutils.JSONObject {
	sysinfo := SSysInfo{}
	sysinfo.Manufacture = self.getHostSystem().Summary.Hardware.Vendor
	sysinfo.Model = self.getHostSystem().Summary.Hardware.Model
	sysinfo.SerialNumber = self.getHostSystem().Hardware.SystemInfo.SerialNumber
	return jsonutils.Marshal(&sysinfo)
}

func (self *SHost) GetSN() string {
	return self.getHostSystem().Hardware.SystemInfo.SerialNumber
}

func (self *SHost) GetCpuCount() int8 {
	return int8(self.getHostSystem().Summary.Hardware.NumCpuThreads)
}

func (self *SHost) GetNodeCount() int8 {
	return int8(self.getHostSystem().Summary.Hardware.NumCpuPkgs)
}

func (self *SHost) GetCpuDesc() string {
	return self.getHostSystem().Summary.Hardware.CpuModel
}

func (self *SHost) GetCpuMhz() int {
	return int(self.getHostSystem().Summary.Hardware.CpuMhz)
}

func (self *SHost) GetMemSizeMB() int {
	return int(self.getHostSystem().Summary.Hardware.MemorySize / 1024 / 1024)
}

func (self *SHost) GetStorageInfo() []SHostStorageInfo {
	if self.storageInfo == nil {
		self.storageInfo = self.getStorageInfo()
	}
	return self.storageInfo
}

func (self *SHost) getStorageInfo() []SHostStorageInfo {
	diskSlots := make(map[int]SHostStorageInfo)
	list := self.getStorages()
	for i := 0; i < len(list); i += 1 {
		for j := 0; j < len(list[i].Drivers); j += 1 {
			drv := list[i].Drivers[j]
			info := SHostStorageInfo{
				Adapter: 0,
				Driver:  "Linux",
				Index:   drv.Slot,
				Model:   strings.TrimSpace(fmt.Sprintf("%s %s", drv.Vendor, drv.Model)),
				Rotate:  !drv.SSD,
				Status:  drv.Status,
				Size:    drv.Size,
			}
			diskSlots[info.Index] = info
		}
	}
	disks := make([]SHostStorageInfo, 0)
	idx := 0
	for {
		if info, ok := diskSlots[idx]; ok {
			disks = append(disks, info)
			idx += 1
		} else {
			break
		}
	}
	return disks
}

func (self *SHost) getStorages() []*SHostStorageAdapterInfo {
	adapterList := make([]*SHostStorageAdapterInfo, 0)
	adapterTable := make(map[string]*SHostStorageAdapterInfo)
	driversTable := make(map[string]*SHostStorageDriverInfo, 0)
	enclosuresTable := make(map[string]*SHostStorageEnclosureInfo, 0)
	moHost := self.getHostSystem()

	for i := 0; i < len(moHost.Config.StorageDevice.HostBusAdapter); i += 1 {
		ad := moHost.Config.StorageDevice.HostBusAdapter[i]
		adinfo := ad.GetHostHostBusAdapter()
		if adinfo == nil {
			log.Errorf("fail to GetHostHostBusAdapter")
			continue
		}
		info := SHostStorageAdapterInfo{}
		info.Device = adinfo.Device
		info.Model = strings.TrimSpace(adinfo.Model)
		info.Driver = adinfo.Driver
		info.Pci = adinfo.Pci
		info.Drivers = make([]*SHostStorageDriverInfo, 0)
		info.Enclosure = -1

		adapterTable[adinfo.Key] = &info
		adapterList = append(adapterList, &info)
	}

	for i := 0; i < len(moHost.Config.StorageDevice.ScsiLun); i += 1 {
		drv := moHost.Config.StorageDevice.ScsiLun[i]
		lunInfo := drv.GetScsiLun()
		if lunInfo == nil {
			log.Errorf("fail to GetScsiLun")
			continue
		}

		if lunInfo.DeviceType == "disk" {
			scsiDisk := drv.(*types.HostScsiDisk)
			info := SHostStorageDriverInfo{}
			info.CN = scsiDisk.CanonicalName
			info.Name = scsiDisk.DisplayName
			info.Model = strings.TrimSpace(scsiDisk.Model)
			info.Vendor = strings.TrimSpace(scsiDisk.Vendor)
			info.Revision = scsiDisk.Revision
			info.Status = scsiDisk.OperationalState[0]
			if scsiDisk.Ssd != nil && *scsiDisk.Ssd {
				info.SSD = true
			}
			info.Dev = scsiDisk.DevicePath
			info.Size = int(int64(scsiDisk.Capacity.BlockSize) * scsiDisk.Capacity.Block / 1024 / 1024)

			driversTable[scsiDisk.Key] = &info
		} else if lunInfo.DeviceType == "enclosure" {
			enclosuresTable[lunInfo.Key] = &SHostStorageEnclosureInfo{
				CN:       lunInfo.CanonicalName,
				Name:     lunInfo.DisplayName,
				Model:    strings.TrimSpace(lunInfo.Model),
				Vendor:   strings.TrimSpace(lunInfo.Vendor),
				Revision: lunInfo.Revision,
				Status:   lunInfo.OperationalState[0],
			}
		}
	}
	for i := 0; i < len(moHost.Config.StorageDevice.ScsiTopology.Adapter); i += 1 {
		ad := moHost.Config.StorageDevice.ScsiTopology.Adapter[i]
		adapter := adapterTable[ad.Adapter]
		for j := 0; j < len(ad.Target); j += 1 {
			t := ad.Target[j]
			key := t.Lun[0].ScsiLun
			if _, ok := enclosuresTable[key]; ok {
				adapter.Enclosure = int(t.Target)
			} else if _, ok := driversTable[key]; ok {
				driver := driversTable[key]
				driver.Slot = int(t.Target)
				adapter.Drivers = append(adapter.Drivers, driver)
			}
		}
	}
	return adapterList
}

func (self *SHost) GetStorageSizeMB() int {
	size := 0
	storages := self.GetStorageInfo()
	for i := 0; i < len(storages); i += 1 {
		size += storages[i].Size
	}
	return size
}

func (self *SHost) GetStorageType() string {
	ssd := 0
	rotate := 0
	storages := self.GetStorageInfo()
	for i := 0; i < len(storages); i += 1 {
		if storages[i].Rotate {
			rotate += 1
		} else {
			ssd += 1
		}
	}
	if ssd == 0 && rotate > 0 {
		return models.DISK_TYPE_ROTATE
	} else if ssd > 0 && rotate == 0 {
		return models.DISK_TYPE_SSD
	} else {
		return models.DISK_TYPE_HYBRID
	}
}

func (self *SHost) GetHostType() string {
	return models.HOST_TYPE_ESXI
}

func (self *SHost) GetManagerId() string {
	return self.manager.providerId
}

func (self *SHost) GetIsMaintenance() bool {
	moHost := self.getHostSystem()
	return moHost.Summary.Runtime.InMaintenanceMode
}

func (self *SHost) GetVersion() string {
	moHost := self.getHostSystem()
	about := moHost.Summary.Config.Product
	return fmt.Sprintf("%s-%s", about.Version, about.Build)
}

func (self *SHost) CreateVM(name string, imgId string, sysDiskSize int, cpu int, memMB int, vswitchId string, ipAddr string, desc string,
	passwd string, storageType string, diskSizes []int, publicKey string, secGrpId string, userData string) (cloudprovider.ICloudVM, error) {
	log.Debugf("CreateVM")
	return nil, cloudprovider.ErrNotImplemented
}

<<<<<<< HEAD
func (self *SHost) CreateVM2(name string, imgId string, sysDiskSize int, instanceType string, vswitchId string, ipAddr string, desc string,
	passwd string, storageType string, diskSizes []int, publicKey string, secGrpId string, userData string) (cloudprovider.ICloudVM, error) {
	log.Debugf("CreateVM")
	return nil, cloudprovider.ErrNotImplemented
=======
func (host *SHost) GetIHostNics() ([]cloudprovider.ICloudHostNetInterface, error) {
	nics := host.getNicInfo()
	inics := make([]cloudprovider.ICloudHostNetInterface, len(nics))
	for i := 0; i < len(nics); i += 1 {
		inics[i] = &nics[i]
	}
	return inics, nil
}

func (host *SHost) getLocalStorageCache() (*SDatastoreImageCache, error) {
	if host.storageCache == nil {
		sc, err := host.newLocalStorageCache()
		if err != nil {
			return nil, err
		}
		host.storageCache = sc
	}
	return host.storageCache, nil
}

func (host *SHost) newLocalStorageCache() (*SDatastoreImageCache, error) {
	ctx := context.Background()

	istorages, err := host.GetIStorages()
	if err != nil {
		return nil, err
	}
	var cacheDs *SDatastore
	var maxDs *SDatastore
	var maxCapacity int
	for i := 0; i < len(istorages); i += 1 {
		ds := istorages[i].(*SDatastore)
		if !ds.isLocalVMFS() {
			continue
		}
		_, err := ds.CheckFile(ctx, IMAGE_CACHE_DIR_NAME)
		if err != nil {
			if err != cloudprovider.ErrNotFound {
				return nil, err
			}
			if maxCapacity < ds.GetCapacityMB() {
				maxCapacity = ds.GetCapacityMB()
				maxDs = ds
			}
		} else {
			cacheDs = ds
			break
		}
	}
	if cacheDs == nil {
		// if no existing image cache dir found, use the one with maximal capacilty
		cacheDs = maxDs
	}

	return &SDatastoreImageCache{
		datastore: cacheDs,
		host:      host,
	}, nil
>>>>>>> 3f7ed5c9
}<|MERGE_RESOLUTION|>--- conflicted
+++ resolved
@@ -503,12 +503,12 @@
 	return nil, cloudprovider.ErrNotImplemented
 }
 
-<<<<<<< HEAD
 func (self *SHost) CreateVM2(name string, imgId string, sysDiskSize int, instanceType string, vswitchId string, ipAddr string, desc string,
 	passwd string, storageType string, diskSizes []int, publicKey string, secGrpId string, userData string) (cloudprovider.ICloudVM, error) {
 	log.Debugf("CreateVM")
 	return nil, cloudprovider.ErrNotImplemented
-=======
+}
+
 func (host *SHost) GetIHostNics() ([]cloudprovider.ICloudHostNetInterface, error) {
 	nics := host.getNicInfo()
 	inics := make([]cloudprovider.ICloudHostNetInterface, len(nics))
@@ -567,5 +567,4 @@
 		datastore: cacheDs,
 		host:      host,
 	}, nil
->>>>>>> 3f7ed5c9
 }