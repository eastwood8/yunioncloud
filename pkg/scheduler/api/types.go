package api

import (
	"fmt"

	"yunion.io/x/pkg/util/sets"
)

const (
	HostTypeHost         = "host"
	HostTypeBaremetal    = "baremetal"
	SchedTypeGuest       = "guest"
	SchedTypeBaremetal   = "baremetal"
	SchedTypeContainer   = "container"
	SchedTypeEsxi        = "esxi"
	SchedTypeHyperV      = "hyperv"
	SchedTypeKvm         = "kvm"
	HostHypervisorForKvm = "hypervisor"
	HostTypeAliyun       = "aliyun"
	HostTypeAzure        = "azure"
<<<<<<< HEAD
	HostTypeAws          = "aws"
=======
	HostTypeQcloud       = "qcloud"
>>>>>>> 49246988
	HostTypeKubelet      = "kubelet"

	AggregateStrategyRequire = "require"
	AggregateStrategyExclude = "exclude"
	AggregateStrategyPrefer  = "prefer"
	AggregateStrategyAvoid   = "avoid"

	// passthrough device type
	DIRECT_PCI_TYPE = "PCI"
	GPU_HPC_TYPE    = "GPU-HPC"
	GPU_VGA_TYPE    = "GPU-VGA"
	USB_TYPE        = "USB"
	NIC_TYPE        = "NIC"

	// Hard code vendor const
	NVIDIA           = "NVIDIA"
	AMD              = "AMD"
	NVIDIA_VENDOR_ID = "10de"
	AMD_VENDOR_ID    = "1002"
)

var (
	AggregateStrategySets = sets.NewString(
		AggregateStrategyRequire,
		AggregateStrategyExclude,
		AggregateStrategyPrefer,
		AggregateStrategyAvoid,
	)

	PublicCloudProviders = sets.NewString(
		HostTypeAliyun,
		HostTypeAzure,
<<<<<<< HEAD
		HostTypeAws,
=======
		HostTypeQcloud,
>>>>>>> 49246988
	)

	ValidGpuTypes = sets.NewString(
		GPU_HPC_TYPE,
		GPU_VGA_TYPE,
	)

	ValidPassthroughTypes = sets.NewString(
		DIRECT_PCI_TYPE,
		USB_TYPE,
		NIC_TYPE,
	).Union(ValidGpuTypes)

	IsolatedVendorIDMap = map[string]string{
		NVIDIA: NVIDIA_VENDOR_ID,
		AMD:    AMD_VENDOR_ID,
	}

	IsolatedIDVendorMap = map[string]string{}
)

func init() {
	for k, v := range IsolatedVendorIDMap {
		IsolatedIDVendorMap[v] = k
	}
}

func AggregateStrategyCheck(strategy string) (err error) {
	if !AggregateStrategySets.Has(strategy) {
		err = fmt.Errorf("Strategy %q must in set %v", strategy, AggregateStrategySets.List())
	}
	return
}<|MERGE_RESOLUTION|>--- conflicted
+++ resolved
@@ -18,11 +18,8 @@
 	HostHypervisorForKvm = "hypervisor"
 	HostTypeAliyun       = "aliyun"
 	HostTypeAzure        = "azure"
-<<<<<<< HEAD
 	HostTypeAws          = "aws"
-=======
 	HostTypeQcloud       = "qcloud"
->>>>>>> 49246988
 	HostTypeKubelet      = "kubelet"
 
 	AggregateStrategyRequire = "require"
@@ -55,11 +52,8 @@
 	PublicCloudProviders = sets.NewString(
 		HostTypeAliyun,
 		HostTypeAzure,
-<<<<<<< HEAD
 		HostTypeAws,
-=======
 		HostTypeQcloud,
->>>>>>> 49246988
 	)
 
 	ValidGpuTypes = sets.NewString(
