package db

import (
	"context"
	"database/sql"
	"fmt"
	"net/http"
	"reflect"
	"strings"

	"yunion.io/x/jsonutils"
	"yunion.io/x/log"
	"yunion.io/x/pkg/gotypes"
	"yunion.io/x/pkg/util/filterclause"
	"yunion.io/x/pkg/utils"
	"yunion.io/x/sqlchemy"

	"yunion.io/x/onecloud/pkg/appsrv"
	"yunion.io/x/onecloud/pkg/cloudcommon/consts"
	"yunion.io/x/onecloud/pkg/cloudcommon/db/lockman"
	"yunion.io/x/onecloud/pkg/cloudcommon/policy"
	"yunion.io/x/onecloud/pkg/httperrors"
	"yunion.io/x/onecloud/pkg/mcclient"
	"yunion.io/x/onecloud/pkg/mcclient/auth"
	"yunion.io/x/onecloud/pkg/mcclient/modules"
	"yunion.io/x/onecloud/pkg/util/httputils"
	"yunion.io/x/onecloud/pkg/util/logclient"
	"yunion.io/x/onecloud/pkg/util/rbacutils"
)

type DBModelDispatcher struct {
	modelManager IModelManager
}

func NewModelHandler(manager IModelManager) *DBModelDispatcher {
	// registerModelManager(manager)
	return &DBModelDispatcher{modelManager: manager}
}

func (dispatcher *DBModelDispatcher) Keyword() string {
	return dispatcher.modelManager.Keyword()
}

func (dispatcher *DBModelDispatcher) KeywordPlural() string {
	return dispatcher.modelManager.KeywordPlural()
}

func (dispatcher *DBModelDispatcher) ContextKeywordPlural() []string {
	ctxMans := dispatcher.modelManager.GetContextManager()
	if ctxMans != nil {
		keys := make([]string, len(ctxMans))
		for i := 0; i < len(ctxMans); i += 1 {
			keys[i] = ctxMans[i].KeywordPlural()
		}
		return keys
	}
	return nil
}

func (dispatcher *DBModelDispatcher) Filter(f appsrv.FilterHandler) appsrv.FilterHandler {
	if consts.IsRbacEnabled() {
		return auth.AuthenticateWithDelayDecision(f, true)
	} else {
		return auth.Authenticate(f)
	}
}

func (dispatcher *DBModelDispatcher) CustomizeHandlerInfo(handler *appsrv.SHandlerInfo) {
	dispatcher.modelManager.CustomizeHandlerInfo(handler)
}

func fetchUserCredential(ctx context.Context) mcclient.TokenCredential {
	token := auth.FetchUserCredential(ctx, policy.FilterPolicyCredential)
	if token == nil && !consts.IsRbacEnabled() {
		log.Fatalf("user token credential not found?")
	}
	return token
}

/**
 * Column metadata fields to control list, search, details, update, create
 *  list: user | admin
 *  search: user | admin
 *  get: user | admin
 *  create: required | optional | admin_required | admin_optional
 *  update: user | admin
 *
 */
func listFields(manager IModelManager, userCred mcclient.TokenCredential) []string {
	ret := make([]string, 0)
	for _, col := range manager.TableSpec().Columns() {
		tags := col.Tags()
		list, _ := tags["list"]
		if list == "user" || (list == "admin" && IsAdminAllowList(userCred, manager)) {
			ret = append(ret, col.Name())
		}
	}
	return ret
}

func searchFields(manager IModelManager, userCred mcclient.TokenCredential) []string {
	ret := make([]string, 0)
	for _, col := range manager.TableSpec().Columns() {
		tags := col.Tags()
		list := tags["list"]
		search := tags["search"]
		if list == "user" || search == "user" || ((list == "admin" || search == "admin") && IsAdminAllowList(userCred, manager)) {
			ret = append(ret, col.Name())
		}
	}
	return ret
}

func GetDetailFields(manager IModelManager, userCred mcclient.TokenCredential) []string {
	ret := make([]string, 0)
	for _, col := range manager.TableSpec().Columns() {
		tags := col.Tags()
		list := tags["list"]
		get := tags["get"]
		if list == "user" || get == "user" || ((list == "admin" || get == "admin") && userCred.IsAdminAllow(consts.GetServiceType(), manager.KeywordPlural(), policy.PolicyActionGet)) {
			ret = append(ret, col.Name())
		}
	}
	return ret
}

func createRequireFields(manager IModelManager, userCred mcclient.TokenCredential) []string {
	ret := make([]string, 0)
	for _, col := range manager.TableSpec().Columns() {
		tags := col.Tags()
		create, _ := tags["create"]
		if create == "required" || (create == "admin_required" && IsAdminAllowCreate(userCred, manager)) {
			ret = append(ret, col.Name())
		}
	}
	log.Debugf("CreateRequiredFields for %s: %s", manager.Keyword(), ret)
	return ret
}

func createFields(manager IModelManager, userCred mcclient.TokenCredential) []string {
	ret := make([]string, 0)
	for _, col := range manager.TableSpec().Columns() {
		tags := col.Tags()
		create, _ := tags["create"]
		update := tags["update"]
		if update == "user" || (update == "admin" && IsAdminAllowCreate(userCred, manager)) || create == "required" || create == "optional" || ((create == "admin_required" || create == "admin_optional") && IsAdminAllowCreate(userCred, manager)) {
			ret = append(ret, col.Name())
		}
	}
	log.Debugf("CreateFields for %s: %s", manager.Keyword(), ret)
	return ret
}

func updateFields(manager IModelManager, userCred mcclient.TokenCredential) []string {
	ret := make([]string, 0)
	for _, col := range manager.TableSpec().Columns() {
		tags := col.Tags()
		update := tags["update"]
		if update == "user" || (update == "admin" && userCred.IsAdminAllow(consts.GetServiceType(), manager.KeywordPlural(), policy.PolicyActionUpdate)) {
			ret = append(ret, col.Name())
		}
	}
	return ret
}

func listItemsQueryByColumn(manager IModelManager, q *sqlchemy.SQuery, userCred mcclient.TokenCredential, query jsonutils.JSONObject) (*sqlchemy.SQuery, error) {
	if query == nil {
		return q, nil
	}
	qdata, err := query.GetMap()
	if err != nil {
		return nil, err
	}
	listF := searchFields(manager, userCred)
	for k, v := range qdata {
		searchable, _ := utils.InStringArray(k, listF)
		if searchable {
			colSpec := manager.TableSpec().ColumnSpec(k)
			if colSpec != nil {
				strV, _ := v.GetString()
				if len(strV) > 0 {
					strV := colSpec.ConvertFromString(strV)
					q = q.Equals(k, strV)
				}
			}
		}
	}
	return q, nil
}

func applyListItemsSearchFilters(manager IModelManager, ctx context.Context, q *sqlchemy.SQuery,
	userCred mcclient.TokenCredential, likes []string) (*sqlchemy.SQuery, error) {
	conds := make([]sqlchemy.ICondition, 0)
	for _, like := range likes {
		like = strings.TrimSpace(like)
		if len(like) > 0 {
			isAscii := utils.IsAscii(like)
			for _, colName := range searchFields(manager, userCred) {
				colSpec := manager.TableSpec().ColumnSpec(colName)
				if colSpec != nil && colSpec.IsSearchable() && (!colSpec.IsAscii() || (colSpec.IsAscii() && isAscii)) {
					conds = append(conds, sqlchemy.Contains(q.Field(colName), like))
				}
			}
			extraConds := manager.ExtraSearchConditions(ctx, q, like)
			if len(extraConds) > 0 {
				conds = append(conds, extraConds...)
			}
		}
	}
	if len(conds) > 0 {
		q = q.Filter(sqlchemy.OR(conds...))
	}
	return q, nil
}

func applyListItemsGeneralFilters(manager IModelManager, q *sqlchemy.SQuery,
	userCred mcclient.TokenCredential, filters []string, filterAny bool) (*sqlchemy.SQuery, error) {
	conds := make([]sqlchemy.ICondition, 0)
	schFields := searchFields(manager, userCred) // only filter searchable fields
	for _, f := range filters {
		fc := filterclause.ParseFilterClause(f)
		if fc != nil {
			ok, _ := utils.InStringArray(fc.GetField(), schFields)
			if ok {
				cond := fc.QueryCondition(q)
				if cond != nil {
					conds = append(conds, cond)
				}
			}
		}
	}
	if len(conds) > 0 {
		if filterAny {
			q = q.Filter(sqlchemy.OR(conds...))
		} else {
			q = q.Filter(sqlchemy.AND(conds...))
		}
	}
	return q, nil
}

func applyListItemsGeneralJointFilters(manager IModelManager, q *sqlchemy.SQuery,
	userCred mcclient.TokenCredential, jointFilters []string, filterAny bool) (*sqlchemy.SQuery, error) {
	for _, f := range jointFilters {
		jfc := filterclause.ParseJointFilterClause(f)
		if jfc != nil {
			jointModelManager := GetModelManager(jfc.GetJointModelName())
			schFields := searchFields(jointModelManager, userCred)
			if ok, _ := utils.InStringArray(jfc.GetField(), schFields); ok {
				sq := jointModelManager.Query(jfc.RelatedKey)
				cond := jfc.GetJointFilter(sq)
				if cond != nil {
					sq = sq.Filter(cond)
					if filterAny {
						q = q.Filter(sqlchemy.OR(sqlchemy.In(q.Field(jfc.OriginKey), sq)))
					} else {
						q = q.Filter(sqlchemy.AND(sqlchemy.In(q.Field(jfc.OriginKey), sq)))
					}
				}
			}
		}
	}
	return q, nil
}

func ListItemQueryFilters(manager IModelManager, ctx context.Context, q *sqlchemy.SQuery,
	userCred mcclient.TokenCredential, query jsonutils.JSONObject) (*sqlchemy.SQuery, error) {
	return listItemQueryFilters(manager, ctx, q, userCred, query)
}

func listItemQueryFilters(manager IModelManager, ctx context.Context, q *sqlchemy.SQuery,
	userCred mcclient.TokenCredential, query jsonutils.JSONObject) (*sqlchemy.SQuery, error) {

	if !jsonutils.QueryBoolean(query, "admin", false) {
		ownerId := manager.GetOwnerId(userCred)
		if len(ownerId) > 0 {
			q = manager.FilterByOwner(q, ownerId)
		}
	}
	q, err := manager.ListItemFilter(ctx, q, userCred, query)
	if err != nil {
		return nil, err
	}
	if query.Contains("export_keys") {
		q, err = manager.ListItemExportKeys(ctx, q, userCred, query)
		if err != nil {
			return nil, err
		}
	}
	q, err = listItemsQueryByColumn(manager, q, userCred, query)
	if err != nil {
		return nil, err
	}
	searches := jsonutils.GetQueryStringArray(query, "search")
	if len(searches) > 0 {
		q, err = applyListItemsSearchFilters(manager, ctx, q, userCred, searches)
		if err != nil {
			return nil, err
		}
	}
	filterAny, _ := query.Bool("filter_any")
	filters := jsonutils.GetQueryStringArray(query, "filter")
	if len(filters) > 0 {
		q, err = applyListItemsGeneralFilters(manager, q, userCred, filters, filterAny)
	}
	jointFilter := jsonutils.GetQueryStringArray(query, "joint_filter")
	if len(jointFilter) > 0 {
		q, _ = applyListItemsGeneralJointFilters(manager, q, userCred, jointFilter, filterAny)
	}
	return q, nil
}

func query2List(manager IModelManager, ctx context.Context, userCred mcclient.TokenCredential, q *sqlchemy.SQuery, query jsonutils.JSONObject) ([]jsonutils.JSONObject, error) {
	listF := listFields(manager, userCred)
	fieldFilter := jsonutils.GetQueryStringArray(query, "field")
	if len(fieldFilter) > 0 && IsAdminAllowList(userCred, manager) {
		// only sysadmin can specify list Fields
		listF = fieldFilter
	}
	showDetails := false
	showDetailsJson, _ := query.Get("details")
	if showDetailsJson != nil {
		showDetails, _ = showDetailsJson.Bool()
	} else {
		showDetails = true
	}
	item, err := NewModelObject(manager)
	if err != nil {
		return nil, err
	}
	itemInitValue := reflect.Indirect(reflect.ValueOf(item))
	item, err = NewModelObject(manager)
	if err != nil {
		return nil, err
	}
	results := make([]jsonutils.JSONObject, 0)
	rows, err := q.Rows()
	if err != nil {
		return nil, err
	}
	defer rows.Close()
	for rows.Next() {
		itemValue := reflect.Indirect(reflect.ValueOf(item))
		itemValue.Set(itemInitValue)
		extraData := jsonutils.NewDict()
		if query.Contains("export_keys") {
			RowMap, err := q.Row2Map(rows)
			if err != nil {
				return nil, err
			}
			extraKeys := manager.GetExportExtraKeys(ctx, query, RowMap)
			if extraKeys != nil {
				extraData.Update(extraKeys)
			}
			err = q.RowMap2Struct(RowMap, item)
			if err != nil {
				return nil, err
			}
		} else {
			err = q.Row2Struct(rows, item)
			if err != nil {
				return nil, err
			}
		}

		jsonData := jsonutils.Marshal(item)
		jsonDict, ok := jsonData.(*jsonutils.JSONDict)
		if !ok {
			return nil, fmt.Errorf("invalid model data structure, not a dict")
		}
		jsonDict = jsonDict.CopyIncludes(listF...)
		jsonDict.Update(extraData)
		if showDetails && !query.Contains("export_keys") {
			extraDict := item.GetCustomizeColumns(ctx, userCred, query)
			if extraDict != nil {
				jsonDict.Update(extraDict)
			}
			jsonDict = getModelExtraDetails(item, ctx, jsonDict)
		}
		results = append(results, jsonDict)
	}
	return results, nil
}

func fetchContextObjectId(manager IModelManager, ctx context.Context, userCred mcclient.TokenCredential, ctxId string, queryDict *jsonutils.JSONDict) (*jsonutils.JSONDict, error) {
	ctxMans := manager.GetContextManager()
	if ctxMans == nil {
		return nil, fmt.Errorf("No context manager")
	}
	find := false
	keys := make([]string, 0)
	for i := 0; i < len(ctxMans); i += 1 {
		ctxObj, err := fetchItem(ctxMans[i], ctx, userCred, ctxId, nil)
		if err != nil {
			if err == sql.ErrNoRows {
				keys = append(keys, ctxMans[i].KeywordPlural())
				continue
			} else {
				return nil, err
			}
		} else {
			find = true
			queryDict.Add(jsonutils.NewString(ctxObj.GetId()), fmt.Sprintf("%s_id", ctxObj.GetModelManager().Keyword()))
			if len(ctxObj.GetModelManager().Alias()) > 0 {
				queryDict.Add(jsonutils.NewString(ctxObj.GetId()), fmt.Sprintf("%s_id", ctxObj.GetModelManager().Alias()))
			}
		}
	}
	if !find {
		return nil, httperrors.NewResourceNotFoundError("Resource %s not found in %s", ctxId, strings.Join(keys, ", "))
	} else {
		return queryDict, nil
	}
}

func ListItems(manager IModelManager, ctx context.Context, userCred mcclient.TokenCredential, query jsonutils.JSONObject, ctxId string) (*modules.ListResult, error) {
	var maxLimit int64 = 2048
	limit, _ := query.Int("limit")
	offset, _ := query.Int("offset")
	q := manager.Query()
	var err error
	queryDict, ok := query.(*jsonutils.JSONDict)
	if !ok {
		return nil, fmt.Errorf("invalid query format")
	}
	if len(ctxId) > 0 {
		queryDict, err = fetchContextObjectId(manager, ctx, userCred, ctxId, queryDict)
		if err != nil {
			return nil, err
		}
	}
	queryDict, err = manager.ValidateListConditions(ctx, userCred, queryDict)
	if err != nil {
		return nil, err
	}
	q, err = listItemQueryFilters(manager, ctx, q, userCred, queryDict)
	if err != nil {
		return nil, err
	}
	totalCnt := int64(q.Count())
	// log.Debugf("total count %d", totalCnt)
	if totalCnt == 0 {
		emptyList := modules.ListResult{Data: []jsonutils.JSONObject{}}
		return &emptyList, nil
	}
	if totalCnt > maxLimit && (limit <= 0 || limit > maxLimit) {
		limit = maxLimit
	}
	orderBy := jsonutils.GetQueryStringArray(queryDict, "order_by")
	order := sqlchemy.SQL_ORDER_DESC
	if len(orderBy) == 0 {
		colSpec := manager.TableSpec().ColumnSpec("id")
		if err == nil && colSpec != nil && colSpec.IsNumeric() {
			orderBy = []string{"id"}
		} else {
			orderBy = []string{"created_at"}
		}
	} else {
		orderStr, _ := queryDict.GetString("order")
		if orderStr == "asc" {
			order = sqlchemy.SQL_ORDER_ASC
		}
	}
	if order == sqlchemy.SQL_ORDER_ASC {
		for _, orderByField := range orderBy {
			q = q.Asc(orderByField)
		}
	} else {
		for _, orderByField := range orderBy {
			q = q.Desc(orderByField)
		}
	}
	customizeFilters, err := manager.CustomizeFilterList(ctx, q, userCred, queryDict)
	if err != nil {
		return nil, err
	}
	if customizeFilters.IsEmpty() {
		if limit > 0 {
			q = q.Limit(int(limit))
		}
		if offset > 0 {
			q = q.Offset(int(offset))
		}
	}
	retList, err := query2List(manager, ctx, userCred, q, queryDict)
	if err != nil {
		return nil, httperrors.NewGeneralError(err)
	}
	retCount := len(retList)

	// apply customizeFilters
	retList, err = customizeFilters.DoApply(retList)
	if err != nil {
		return nil, httperrors.NewGeneralError(err)
	}
	if len(retList) != retCount {
		totalCnt = int64(len(retList))
	}
	paginate := false
	if !customizeFilters.IsEmpty() {
		// query not use Limit and Offset, do manual pagination
		paginate = true
	}
	return calculateListResult(retList, totalCnt, limit, offset, paginate), nil
}

func calculateListResult(data []jsonutils.JSONObject, total, limit, offset int64, paginate bool) *modules.ListResult {
	if paginate {
		// do offset first
		if offset > 0 {
			if total > offset {
				data = data[offset:]
			} else {
				data = []jsonutils.JSONObject{}
			}
		}
		// do limit
		if limit > 0 && total > limit {
			data = data[:limit]
		}
	}

	retResult := modules.ListResult{Data: data, Total: int(total), Limit: int(limit), Offset: int(offset)}

	return &retResult
}

func (dispatcher *DBModelDispatcher) List(ctx context.Context, query jsonutils.JSONObject, ctxId string) (*modules.ListResult, error) {
	userCred := fetchUserCredential(ctx)

	var isAllow bool
	if consts.IsRbacEnabled() {
		isAdmin := jsonutils.QueryBoolean(query, "admin", false)
		manager := dispatcher.modelManager
		jointManager, ok := manager.(IJointModelManager)
		if ok {
			isAllow = isJointListRbacAllowed(jointManager, userCred, isAdmin)
		} else {
			isAllow = isListRbacAllowed(manager, userCred, isAdmin)
		}
	} else {
		isAllow = dispatcher.modelManager.AllowListItems(ctx, userCred, query)
	}
	if !isAllow {
		return nil, httperrors.NewForbiddenError("Not allow to list")
	}

	items, err := ListItems(dispatcher.modelManager, ctx, userCred, query, ctxId)
	if err != nil {
		log.Errorf("Fail to list items: %s", err)
		return nil, httperrors.NewGeneralError(err)
	}
	return items, nil
}

func getModelExtraDetails(item IModel, ctx context.Context, extra *jsonutils.JSONDict) *jsonutils.JSONDict {
	err := item.ValidateDeleteCondition(ctx)
	if err != nil {
		extra.Add(jsonutils.JSONFalse, "can_delete")
	} else {
		extra.Add(jsonutils.JSONTrue, "can_delete")
	}
	err = item.ValidateUpdateCondition(ctx)
	if err != nil {
		extra.Add(jsonutils.JSONFalse, "can_update")
	} else {
		extra.Add(jsonutils.JSONTrue, "can_update")
	}
	return extra
}

func getModelItemDetails(manager IModelManager, item IModel, ctx context.Context, userCred mcclient.TokenCredential, query jsonutils.JSONObject, isHead bool) (jsonutils.JSONObject, error) {
	appParams := appsrv.AppContextGetParams(ctx)
	if appParams == nil && isHead {
		log.Errorf("fail to get http response writer???")
		return nil, httperrors.NewInternalServerError("fail to get http response writer from context")
	}
	hdrs := item.GetExtraDetailsHeaders(ctx, userCred, query)
	for k, v := range hdrs {
		appParams.Response.Header().Add(k, v)
	}

	if isHead {
		appParams.Response.Header().Add("Content-Length", "0")
		appParams.Response.Write([]byte{})
		return nil, nil
	}

	if manager.IsCustomizedGetDetailsBody() {
		return item.CustomizedGetDetailsBody(ctx, userCred, query)
	} else {
		return getItemDetails(manager, item, ctx, userCred, query)
	}
}

func getItemDetails(manager IModelManager, item IModel, ctx context.Context, userCred mcclient.TokenCredential, query jsonutils.JSONObject) (jsonutils.JSONObject, error) {
	extraDict, err := item.GetExtraDetails(ctx, userCred, query)
	if err != nil {
		return nil, httperrors.NewGeneralError(err)
	} else if extraDict != nil {
		jsonData := jsonutils.Marshal(item)
		jsonDict, ok := jsonData.(*jsonutils.JSONDict)
		if !ok {
			return nil, fmt.Errorf("fail to convert model to json")
		}
		jsonDict = jsonDict.CopyIncludes(GetDetailFields(manager, userCred)...)
		jsonDict.Update(extraDict)
		jsonDict = getModelExtraDetails(item, ctx, jsonDict)
		return jsonDict, nil
	} else {
		// override GetExtraDetails
		return nil, nil
	}
}

func (dispatcher *DBModelDispatcher) tryGetModelProperty(ctx context.Context, property string, query jsonutils.JSONObject) (jsonutils.JSONObject, error) {
	funcName := fmt.Sprintf("GetProperty%s", utils.Kebab2Camel(property, "-"))
	allowFuncName := "Allow" + funcName
	modelValue := reflect.ValueOf(dispatcher.modelManager)

	funcValue := modelValue.MethodByName(allowFuncName)
	if !funcValue.IsValid() || funcValue.IsNil() {
		return nil, nil
	}
	userCred := fetchUserCredential(ctx)
	params := []reflect.Value{
		reflect.ValueOf(ctx),
		reflect.ValueOf(userCred),
		reflect.ValueOf(query),
	}
	outs := funcValue.Call(params)
	if len(outs) != 1 {
		return nil, httperrors.NewInternalServerError("Invald %s return value", funcName)
	}
	if !outs[0].Bool() {
		return nil, httperrors.NewForbiddenError("%s not allow to get property %s", dispatcher.Keyword(), property)
	}

	funcValue = modelValue.MethodByName(funcName)
	outs = funcValue.Call(params)
	if len(outs) != 2 {
		return nil, httperrors.NewInternalServerError("Invald %s return value", funcName)
	}

	resVal := outs[0].Interface()
	errVal := outs[1].Interface()
	if !gotypes.IsNil(errVal) {
		return nil, errVal.(error)
	} else {
		if gotypes.IsNil(resVal) {
			return nil, httperrors.NewBadRequestError("No return value, so why query?")
		} else {
			return resVal.(jsonutils.JSONObject), nil
		}
	}
}

func (dispatcher *DBModelDispatcher) Get(ctx context.Context, idStr string, query jsonutils.JSONObject, isHead bool) (jsonutils.JSONObject, error) {
	// log.Debugf("Get %s", idStr)
	userCred := fetchUserCredential(ctx)

	data, err := dispatcher.tryGetModelProperty(ctx, idStr, query)
	if err != nil {
		return nil, err
	} else if data != nil {
		return data, nil
	}

	model, err := fetchItem(dispatcher.modelManager, ctx, userCred, idStr, query)
	if err == sql.ErrNoRows {
		return nil, httperrors.NewResourceNotFoundError2(dispatcher.modelManager.Keyword(), idStr)
	} else if err != nil {
		return nil, err
	}
	// log.Debugf("Get found %s", model)
	var isAllow bool
	if consts.IsRbacEnabled() {
		isAllow = isObjectRbacAllowed(dispatcher.modelManager, model, userCred, policy.PolicyActionGet)
	} else {
		isAllow = model.AllowGetDetails(ctx, userCred, query)
	}
	if !isAllow {
		return nil, httperrors.NewForbiddenError("Not allow to get details")
	}
	return getModelItemDetails(dispatcher.modelManager, model, ctx, userCred, query, isHead)
}

func (dispatcher *DBModelDispatcher) GetSpecific(ctx context.Context, idStr string, spec string, query jsonutils.JSONObject) (jsonutils.JSONObject, error) {
	userCred := fetchUserCredential(ctx)
	model, err := fetchItem(dispatcher.modelManager, ctx, userCred, idStr, query)
	if err == sql.ErrNoRows {
		return nil, httperrors.NewResourceNotFoundError2(dispatcher.modelManager.Keyword(), idStr)
	} else if err != nil {
		return nil, err
	}

	params := []reflect.Value{
		reflect.ValueOf(ctx),
		reflect.ValueOf(userCred),
		reflect.ValueOf(query),
	}

	specCamel := utils.Kebab2Camel(spec, "-")
	modelValue := reflect.ValueOf(model)

	var isAllow bool
	if consts.IsRbacEnabled() {
		isAllow = isObjectRbacAllowed(dispatcher.modelManager, model, userCred, policy.PolicyActionGet, spec)
	} else {
		funcName := fmt.Sprintf("AllowGetDetails%s", specCamel)

		funcValue := modelValue.MethodByName(funcName)
		if !funcValue.IsValid() || funcValue.IsNil() {
			return nil, httperrors.NewSpecNotFoundError("%s %s %s not found", dispatcher.Keyword(), idStr, spec)
		}

		outs := funcValue.Call(params)
		if len(outs) != 1 {
			return nil, httperrors.NewInternalServerError("Invald %s return value", funcName)
		}
		isAllow = outs[0].Bool()
	}

	if !isAllow {
		return nil, httperrors.NewForbiddenError("%s not allow to get spec %s", dispatcher.Keyword(), spec)
	}

	funcName := fmt.Sprintf("GetDetails%s", specCamel)
	funcValue := modelValue.MethodByName(funcName)
	if !funcValue.IsValid() || funcValue.IsNil() {
		return nil, httperrors.NewSpecNotFoundError("%s %s %s not found", dispatcher.Keyword(), idStr, spec)
	}

	outs := funcValue.Call(params)
	if len(outs) != 2 {
		return nil, httperrors.NewInternalServerError("Invald %s return value", funcName)
	}

	resVal := outs[0].Interface()
	errVal := outs[1].Interface()
	if !gotypes.IsNil(errVal) {
		return nil, errVal.(error)
	} else {
		if gotypes.IsNil(resVal) {
			return nil, nil
		} else {
			return resVal.(jsonutils.JSONObject), nil
		}
	}
}

func fetchOwnerProjectId(ctx context.Context, manager IModelManager, userCred mcclient.TokenCredential, data jsonutils.JSONObject) (string, error) {
	var projId string
	if data != nil {
		projId = jsonutils.GetAnyString(data, []string{"project", "tenant", "project_id", "tenant_id"})
	}
	if len(projId) == 0 {
		return manager.GetOwnerId(userCred), nil
	}
	var isAllow bool
	if consts.IsRbacEnabled() {
		result := policy.PolicyManager.Allow(true, userCred,
			consts.GetServiceType(), policy.PolicyDelegation, "")
		if result == rbacutils.AdminAllow {
			isAllow = true
		}
	} else {
		isAllow = userCred.IsAdminAllow(consts.GetServiceType(), policy.PolicyDelegation, "")
	}
	if !isAllow {
		return "", httperrors.NewForbiddenError("Delegation not allowed")
	}
	t, _ := TenantCacheManager.FetchTenantByIdOrName(ctx, projId)
	if t == nil {
		return "", httperrors.NewNotFoundError("Project %s not found", projId)
	}
	return t.GetId(), nil
}

func NewModelObject(modelManager IModelManager) (IModel, error) {
	m, ok := reflect.New(modelManager.TableSpec().DataType()).Interface().(IModel)
	m.SetModelManager(modelManager)
	if !ok {
		return nil, fmt.Errorf("inconsistent type")
	}
	return m, nil
}

func FetchModelObjects(modelManager IModelManager, query *sqlchemy.SQuery, targets interface{}) error {
	rows, err := query.Rows()
	if err != nil {
		if err == sql.ErrNoRows {
			return nil
		}
		return err
	}
	defer rows.Close()

	targetsValue := reflect.Indirect(reflect.ValueOf(targets))
	for rows.Next() {
		m, err := NewModelObject(modelManager)
		if err != nil {
			return err
		}
		err = query.Row2Struct(rows, m)
		if err != nil {
			return err
		}
		newTargets := reflect.Append(targetsValue, reflect.Indirect(reflect.ValueOf(m)))
		targetsValue.Set(newTargets)
	}
	return nil
}

func doCreateItem(manager IModelManager, ctx context.Context, userCred mcclient.TokenCredential, ownerProjId string, query jsonutils.JSONObject, data jsonutils.JSONObject) (IModel, error) {
	dataDict := data.(*jsonutils.JSONDict)
	var err error

	generateName, _ := dataDict.GetString("generate_name")
	if len(generateName) > 0 {
		dataDict.Remove("generate_name")
		dataDict.Add(jsonutils.NewString(GenerateName(manager, ownerProjId, generateName)), "name")
	} else {
		name, _ := data.GetString("name")
		if len(name) > 0 {
			err = newNameValidator(manager, ownerProjId, name)
			if err != nil {
				return nil, err
			}
		}
	}

	dataDict, err = manager.ValidateCreateData(ctx, userCred, ownerProjId, query, dataDict)
	if err != nil {
		return nil, httperrors.NewGeneralError(err)
	}
	err = jsonutils.CheckRequiredFields(dataDict, createRequireFields(manager, userCred))
	if err != nil {
		return nil, httperrors.NewInputParameterError(err.Error())
	}
	model, err := NewModelObject(manager)
	if err != nil {
		return nil, httperrors.NewGeneralError(err)
	}
	filterData := dataDict.CopyIncludes(createFields(manager, userCred)...)
	err = filterData.Unmarshal(model)
	if err != nil {
		return nil, httperrors.NewGeneralError(err)
	}
	err = model.CustomizeCreate(ctx, userCred, ownerProjId, query, dataDict)
	if err != nil {
		return nil, httperrors.NewGeneralError(err)
	}
	err = manager.TableSpec().Insert(model)
	if err != nil {
		return nil, httperrors.NewGeneralError(err)
	}
	return model, nil
}

func (dispatcher *DBModelDispatcher) FetchCreateHeaderData(ctx context.Context, header http.Header) (jsonutils.JSONObject, error) {
	return dispatcher.modelManager.FetchCreateHeaderData(ctx, header)
}

func (dispatcher *DBModelDispatcher) Create(ctx context.Context, query jsonutils.JSONObject, data jsonutils.JSONObject, ctxId string) (jsonutils.JSONObject, error) {
	userCred := fetchUserCredential(ctx)

	ownerProjId, err := fetchOwnerProjectId(ctx, dispatcher.modelManager, userCred, data)
	if err != nil {
		return nil, httperrors.NewGeneralError(err)
	}

	if len(ctxId) > 0 {
		dataDict, ok := data.(*jsonutils.JSONDict)
		if !ok {
			log.Errorf("fail to convert body into jsondict")
			return nil, fmt.Errorf("fail to parse body")
		}
		data, err = fetchContextObjectId(dispatcher.modelManager, ctx, userCred, ctxId, dataDict)
		if err != nil {
			log.Errorf("fail to find context object %s", ctxId)
			return nil, err
		}
	}

	var isAllow bool
	if consts.IsRbacEnabled() {
		isAllow = isClassActionRbacAllowed(dispatcher.modelManager, userCred, ownerProjId, policy.PolicyActionCreate)
	} else {
		isAllow = dispatcher.modelManager.AllowCreateItem(ctx, userCred, query, data)
	}
	if !isAllow {
		return nil, httperrors.NewForbiddenError("Not allow to create item")
	}

	model, err := func() (IModel, error) {
		lockman.LockClass(ctx, dispatcher.modelManager, ownerProjId)
		defer lockman.ReleaseClass(ctx, dispatcher.modelManager, ownerProjId)

		return doCreateItem(dispatcher.modelManager, ctx, userCred, ownerProjId, query, data)
	}()

	if err != nil {
		log.Errorf("fail to doCreateItem %s", err)
		return nil, httperrors.NewGeneralError(err)
	}
<<<<<<< HEAD
=======

	lockman.LockObject(ctx, model)
	defer lockman.ReleaseObject(ctx, model)

	model.PostCreate(ctx, userCred, ownerProjId, query, data)

>>>>>>> bfc71a40
	OpsLog.LogEvent(model, ACT_CREATE, model.GetShortDesc(ctx), userCred)
	logclient.AddActionLog(model, logclient.ACT_CREATE, "", userCred, true)
	dispatcher.modelManager.OnCreateComplete(ctx, []IModel{model}, userCred, query, data)
	return getItemDetails(dispatcher.modelManager, model, ctx, userCred, query)
}

func expandMultiCreateParams(data jsonutils.JSONObject, count int) ([]jsonutils.JSONObject, error) {
	jsonDict, ok := data.(*jsonutils.JSONDict)
	if !ok {
		return nil, httperrors.NewInputParameterError("body is not a json?")
	}
	name, _ := jsonDict.GetString("generate_name")
	if len(name) == 0 {
		name, _ = jsonDict.GetString("name")
		if len(name) == 0 {
			return nil, httperrors.NewInputParameterError("Missing name or generate_name")
		}
		jsonDict.Add(jsonutils.NewString(name), "generate_name")
		jsonDict.RemoveIgnoreCase("name")
	}
	ret := make([]jsonutils.JSONObject, count)
	for i := 0; i < count; i += 1 {
		ret[i] = jsonDict.Copy()
	}
	return ret, nil
}

func (dispatcher *DBModelDispatcher) BatchCreate(ctx context.Context, query jsonutils.JSONObject, data jsonutils.JSONObject, count int, ctxId string) ([]modules.SubmitResult, error) {
	userCred := fetchUserCredential(ctx)

	ownerProjId, err := fetchOwnerProjectId(ctx, dispatcher.modelManager, userCred, data)
	if err != nil {
		return nil, httperrors.NewGeneralError(err)
	}

	if len(ctxId) > 0 {
		dataDict, ok := data.(*jsonutils.JSONDict)
		if !ok {
			return nil, fmt.Errorf("fail to parse body")
		}
		data, err = fetchContextObjectId(dispatcher.modelManager, ctx, userCred, ctxId, dataDict)
		if err != nil {
			return nil, err
		}
	}

	var isAllow bool
	if consts.IsRbacEnabled() {
		isAllow = isClassActionRbacAllowed(dispatcher.modelManager, userCred, ownerProjId, policy.PolicyActionCreate)
	} else {
		isAllow = dispatcher.modelManager.AllowCreateItem(ctx, userCred, query, data)
	}
	if !isAllow {
		return nil, httperrors.NewForbiddenError("Not allow to create item")
	}

	type sCreateResult struct {
		model IModel
		err   error
	}

	var multiData []jsonutils.JSONObject

	createResults, err := func() ([]sCreateResult, error) {
		lockman.LockClass(ctx, dispatcher.modelManager, ownerProjId)
		defer lockman.ReleaseClass(ctx, dispatcher.modelManager, ownerProjId)

		multiData, err = expandMultiCreateParams(data, count)
		if err != nil {
			return nil, err
		}
		ret := make([]sCreateResult, len(multiData))
		for i, cdata := range multiData {
			model, err := doCreateItem(dispatcher.modelManager, ctx, userCred, ownerProjId, query, cdata)
			ret[i] = sCreateResult{model: model, err: err}
		}
		return ret, nil
	}()

	if err != nil {
		return nil, err
	}
	results := make([]modules.SubmitResult, count)
	models := make([]IModel, 0)
	for i, res := range createResults {
		result := modules.SubmitResult{}
		if res.err != nil {
			jsonErr, ok := res.err.(*httputils.JSONClientError)
			if ok {
				result.Status = jsonErr.Code
				result.Data = jsonutils.Marshal(jsonErr)
			} else {
				result.Status = 500
				result.Data = jsonutils.NewString(res.err.Error())
			}
		} else {
			lockman.LockObject(ctx, res.model)
			defer lockman.ReleaseObject(ctx, res.model)

			res.model.PostCreate(ctx, userCred, ownerProjId, query, data)

			models = append(models, res.model)
			body, err := getItemDetails(dispatcher.modelManager, res.model, ctx, userCred, query)
			if err != nil {
				result.Status = 500
				result.Data = jsonutils.NewString(err.Error())
			} else {
				result.Status = 200
				result.Data = body
			}
		}
		results[i] = result
	}
	if len(models) > 0 {
		lockman.LockClass(ctx, dispatcher.modelManager, ownerProjId)
		defer lockman.ReleaseClass(ctx, dispatcher.modelManager, ownerProjId)

		dispatcher.modelManager.OnCreateComplete(ctx, models, userCred, query, multiData[0])
	}
	return results, nil
}

func managerPerformCheckCreateData(
	manager IModelManager,
	ctx context.Context,
	userCred mcclient.TokenCredential,
	action string,
	ownerProjId string,
	query jsonutils.JSONObject,
	data jsonutils.JSONObject,
) (jsonutils.JSONObject, error) {
	body, err := data.(*jsonutils.JSONDict).Get(manager.Keyword())
	if err != nil {
		return nil, httperrors.NewGeneralError(err)
	}
	bodyDict := body.(*jsonutils.JSONDict)

	var isAllow bool
	if consts.IsRbacEnabled() {
		isAllow = isClassActionRbacAllowed(manager, userCred, ownerProjId, policy.PolicyActionPerform, action)
	} else {
		isAllow = manager.AllowPerformCheckCreateData(ctx, userCred, query, data)
	}
	if !isAllow {
		return nil, httperrors.NewForbiddenError("not allow to perform %s", action)
	}

	return manager.ValidateCreateData(ctx, userCred, ownerProjId, query, bodyDict)
}

func (dispatcher *DBModelDispatcher) PerformClassAction(ctx context.Context, action string, query jsonutils.JSONObject, data jsonutils.JSONObject) (jsonutils.JSONObject, error) {
	userCred := fetchUserCredential(ctx)

	ownerProjId, err := fetchOwnerProjectId(ctx, dispatcher.modelManager, userCred, data)
	if err != nil {
		return nil, httperrors.NewGeneralError(err)
	}

	lockman.LockClass(ctx, dispatcher.modelManager, ownerProjId)
	defer lockman.ReleaseClass(ctx, dispatcher.modelManager, ownerProjId)

	if action == "check-create-data" {
		return managerPerformCheckCreateData(dispatcher.modelManager,
			ctx, userCred, action, ownerProjId, query, data)
	}

	managerValue := reflect.ValueOf(dispatcher.modelManager)
	return objectPerformAction(dispatcher, nil, managerValue, ctx, userCred, action, query, data)
}

func (dispatcher *DBModelDispatcher) PerformAction(ctx context.Context, idStr string, action string, query jsonutils.JSONObject, data jsonutils.JSONObject) (jsonutils.JSONObject, error) {
	userCred := fetchUserCredential(ctx)
	model, err := fetchItem(dispatcher.modelManager, ctx, userCred, idStr, nil)
	if err == sql.ErrNoRows {
		return nil, httperrors.NewResourceNotFoundError2(dispatcher.modelManager.Keyword(), idStr)
	} else if err != nil {
		return nil, httperrors.NewGeneralError(err)
	}

	lockman.LockObject(ctx, model)
	defer lockman.ReleaseObject(ctx, model)

	modelValue := reflect.ValueOf(model)
	result, err := objectPerformAction(dispatcher, model, modelValue, ctx, userCred, action, query, data)
	if err == nil && result == nil {
		return getItemDetails(dispatcher.modelManager, model, ctx, userCred, query)
	} else {
		return result, err
	}
}

func objectPerformAction(dispatcher *DBModelDispatcher, model IModel, modelValue reflect.Value, ctx context.Context, userCred mcclient.TokenCredential, action string, query jsonutils.JSONObject, data jsonutils.JSONObject) (jsonutils.JSONObject, error) {
	const generalFuncName = "PerformAction"
	// const generalAllowFuncName = "AllowPerformAction"

	isGeneral := false
	funcName := fmt.Sprintf("Perform%s", utils.Kebab2Camel(action, "-"))
	funcValue := modelValue.MethodByName(funcName)

	if !funcValue.IsValid() || funcValue.IsNil() {
		funcValue = modelValue.MethodByName(generalFuncName)
		if !funcValue.IsValid() || funcValue.IsNil() {
			msg := fmt.Sprintf("%s perform action %s not found", dispatcher.Keyword(), action)
			log.Errorf(msg)
			return nil, httperrors.NewActionNotFoundError(msg)
		} else {
			isGeneral = true
			funcName = generalFuncName
		}
	}

	var params []reflect.Value

	if isGeneral {
		params = []reflect.Value{
			reflect.ValueOf(ctx),
			reflect.ValueOf(userCred),
			reflect.ValueOf(action),
			reflect.ValueOf(query),
			reflect.ValueOf(data),
		}
	} else {
		params = []reflect.Value{
			reflect.ValueOf(ctx),
			reflect.ValueOf(userCred),
			reflect.ValueOf(query),
			reflect.ValueOf(data),
		}
	}

	var isAllow bool
	if consts.IsRbacEnabled() {
		if model == nil {
			ownerProjId, _ := fetchOwnerProjectId(ctx, dispatcher.modelManager, userCred, data)
			isAllow = isClassActionRbacAllowed(dispatcher.modelManager, userCred, ownerProjId, policy.PolicyActionPerform, action)
		} else {
			isAllow = isObjectRbacAllowed(dispatcher.modelManager, model, userCred, policy.PolicyActionPerform, action)
		}
	} else {
		allowFuncName := "Allow" + funcName
		allowFuncValue := modelValue.MethodByName(allowFuncName)
		if !allowFuncValue.IsValid() || allowFuncValue.IsNil() {
			msg := fmt.Sprintf("%s allow perform action %s not found", dispatcher.Keyword(), action)
			log.Errorf(msg)
			return nil, httperrors.NewActionNotFoundError(msg)
		}

		outs := allowFuncValue.Call(params)
		if len(outs) != 1 {
			return nil, httperrors.NewInternalServerError("Invald %s return value", allowFuncName)
		}

		isAllow = outs[0].Bool()
	}
	if !isAllow {
		return nil, httperrors.NewForbiddenError("%s not allow to perform action %s", dispatcher.Keyword(), action)
	}

	outs := funcValue.Call(params)
	if len(outs) != 2 {
		return nil, httperrors.NewInternalServerError("Invald %s return value", funcName)
	}
	resVal := outs[0].Interface()
	errVal := outs[1].Interface()
	if !gotypes.IsNil(errVal) {
		return nil, errVal.(error)
	} else {
		if gotypes.IsNil(resVal) {
			return nil, nil
		} else {
			return resVal.(jsonutils.JSONObject), nil
		}
	}
}

func updateItem(manager IModelManager, item IModel, ctx context.Context, userCred mcclient.TokenCredential, query jsonutils.JSONObject, data jsonutils.JSONObject) (jsonutils.JSONObject, error) {
	var err error

	err = item.ValidateUpdateCondition(ctx)

	if err != nil {
		log.Errorf("validate update condition error: %s", err)
		logclient.AddActionLog(item, logclient.ACT_UPDATE, err.Error(), userCred, false)
		return nil, httperrors.NewGeneralError(err)
	}

	dataDict, ok := data.(*jsonutils.JSONDict)
	if !ok {
		logclient.AddActionLog(item, logclient.ACT_UPDATE, "Invalid data JSONObject", userCred, false)
		return nil, httperrors.NewInternalServerError("Invalid data JSONObject")
	}

	name, _ := data.GetString("name")
	if len(name) > 0 {
		err = alterNameValidator(item, name)
		if err != nil {
			logclient.AddActionLog(item, logclient.ACT_UPDATE, err.Error(), userCred, false)
			return nil, err
		}
	}

	dataDict, err = item.ValidateUpdateData(ctx, userCred, query, dataDict)
	if err != nil {
		errMsg := fmt.Sprintf("validate update data error: %s", err)
		log.Errorf(errMsg)
		logclient.AddActionLog(item, logclient.ACT_UPDATE, errMsg, userCred, false)
		return nil, httperrors.NewGeneralError(err)
	}

	item.PreUpdate(ctx, userCred, query, dataDict)

	diff, err := manager.TableSpec().Update(item, func() error {
		filterData := dataDict.CopyIncludes(updateFields(manager, userCred)...)
		err = filterData.Unmarshal(item)
		if err != nil {
			errMsg := fmt.Sprintf("unmarshal fail: %s", err)
			logclient.AddActionLog(item, logclient.ACT_UPDATE, errMsg, userCred, false)
			log.Errorf(errMsg)
			return httperrors.NewGeneralError(err)
		}
		return nil
	})

	if err != nil {
		log.Errorf("save update error: %s", err)
		return nil, httperrors.NewGeneralError(err)
	}
	if diff != nil {
		diffStr := sqlchemy.UpdateDiffString(diff)
		if len(diffStr) > 0 {
			item.PostUpdate(ctx, userCred, query, dataDict)
			OpsLog.LogEvent(item, ACT_UPDATE, diffStr, userCred)
			logclient.AddActionLog(item, logclient.ACT_UPDATE, diffStr, userCred, true)
		}
	} else {
		logclient.AddActionLog(item, logclient.ACT_UPDATE, "", userCred, true)
	}

	item.PostUpdate(ctx, userCred, query, data)

	return getItemDetails(manager, item, ctx, userCred, query)
}

func (dispatcher *DBModelDispatcher) FetchUpdateHeaderData(ctx context.Context, header http.Header) (jsonutils.JSONObject, error) {
	return dispatcher.modelManager.FetchUpdateHeaderData(ctx, header)
}

func (dispatcher *DBModelDispatcher) Update(ctx context.Context, idStr string, query jsonutils.JSONObject, data jsonutils.JSONObject) (jsonutils.JSONObject, error) {
	userCred := fetchUserCredential(ctx)
	model, err := fetchItem(dispatcher.modelManager, ctx, userCred, idStr, nil)
	if err == sql.ErrNoRows {
		return nil, httperrors.NewResourceNotFoundError2(dispatcher.modelManager.Keyword(), idStr)
	} else if err != nil {
		return nil, httperrors.NewGeneralError(err)
	}

	var isAllow bool
	if consts.IsRbacEnabled() {
		isAllow = isObjectRbacAllowed(dispatcher.modelManager, model, userCred, policy.PolicyActionUpdate)
	} else {
		isAllow = model.AllowUpdateItem(ctx, userCred)
	}
	if !isAllow {
		return nil, httperrors.NewForbiddenError("Not allow to update item")
	}

	lockman.LockObject(ctx, model)
	defer lockman.ReleaseObject(ctx, model)

	return updateItem(dispatcher.modelManager, model, ctx, userCred, query, data)
}

func DeleteModel(ctx context.Context, userCred mcclient.TokenCredential, item IModel) error {
	manager := item.GetModelManager()
	log.Debugf("Ready to delete %s %s %#v", jsonutils.Marshal(item), item, manager)
	_, err := manager.TableSpec().Update(item, func() error {
		return item.MarkDelete()
	})
	if err != nil {
		msg := fmt.Sprintf("save update error %s", err)
		log.Errorf(msg)
		logclient.AddActionLog(item, logclient.ACT_DELETE, msg, userCred, false)
		return httperrors.NewGeneralError(err)
	}
	OpsLog.LogEvent(item, ACT_DELETE, item.GetShortDesc(ctx), userCred)
	logclient.AddActionLog(item, logclient.ACT_DELETE, item.GetShortDesc(ctx), userCred, true)
	return nil
}

func deleteItem(manager IModelManager, model IModel, ctx context.Context, userCred mcclient.TokenCredential, query jsonutils.JSONObject, data jsonutils.JSONObject) (jsonutils.JSONObject, error) {
	log.Debugf("deleteItem %s", jsonutils.Marshal(model))

	var isAllow bool
	if consts.IsRbacEnabled() {
		isAllow = isObjectRbacAllowed(manager, model, userCred, policy.PolicyActionDelete)
	} else {
		isAllow = model.AllowDeleteItem(ctx, userCred, query, data)
	}
	if !isAllow {
		log.Errorf("not allow to delete")
		return nil, httperrors.NewForbiddenError("%s(%s) not allow to delete", manager.KeywordPlural(), model.GetId())
	}

	err := model.ValidateDeleteCondition(ctx)
	if err != nil {
		log.Errorf("validate delete condition error: %s", err)
		return nil, httperrors.NewNotAcceptableError(err.Error())
	}

	err = model.CustomizeDelete(ctx, userCred, query, data)
	if err != nil {
		log.Errorf("customize delete error: %s", err)
		return nil, httperrors.NewNotAcceptableError(err.Error())
	}

	details, err := getItemDetails(manager, model, ctx, userCred, query)
	if err != nil {
		log.Errorf("fail to get item detail before delete: %s", err)
		return nil, httperrors.NewGeneralError(err)
	}

	model.PreDelete(ctx, userCred)

	log.Debugf("deleteItem before Delete %s %s", jsonutils.Marshal(model), reflect.TypeOf(model))

	// err = DeleteModel(ctx, userCred, model)
	err = model.Delete(ctx, userCred)
	if err != nil {
		log.Errorf("Delete error %s", err)
		return nil, err
	}

	model.PostDelete(ctx, userCred)

	return details, nil
}

func (dispatcher *DBModelDispatcher) Delete(ctx context.Context, idstr string, query jsonutils.JSONObject, data jsonutils.JSONObject) (jsonutils.JSONObject, error) {
	userCred := fetchUserCredential(ctx)
	model, err := fetchItem(dispatcher.modelManager, ctx, userCred, idstr, nil)
	if err == sql.ErrNoRows {
		return nil, httperrors.NewResourceNotFoundError2(dispatcher.modelManager.Keyword(), idstr)
	} else if err != nil {
		return nil, httperrors.NewGeneralError(err)
	}
	// log.Debugf("Delete %s", model.GetShortDesc(ctx))

	lockman.LockObject(ctx, model)
	defer lockman.ReleaseObject(ctx, model)

	return deleteItem(dispatcher.modelManager, model, ctx, userCred, query, data)
}<|MERGE_RESOLUTION|>--- conflicted
+++ resolved
@@ -904,15 +904,12 @@
 		log.Errorf("fail to doCreateItem %s", err)
 		return nil, httperrors.NewGeneralError(err)
 	}
-<<<<<<< HEAD
-=======
 
 	lockman.LockObject(ctx, model)
 	defer lockman.ReleaseObject(ctx, model)
 
 	model.PostCreate(ctx, userCred, ownerProjId, query, data)
 
->>>>>>> bfc71a40
 	OpsLog.LogEvent(model, ACT_CREATE, model.GetShortDesc(ctx), userCred)
 	logclient.AddActionLog(model, logclient.ACT_CREATE, "", userCred, true)
 	dispatcher.modelManager.OnCreateComplete(ctx, []IModel{model}, userCred, query, data)
