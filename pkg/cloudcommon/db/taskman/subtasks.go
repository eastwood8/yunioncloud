package taskman

import (
	"database/sql"

	"github.com/yunionio/jsonutils"
	"github.com/yunionio/log"

	"github.com/yunionio/onecloud/pkg/cloudcommon/db"
	"database/sql"
)

const (
	SUBTASK_INIT = "init"
	SUBTASK_FAIL = "fail"
	SUBTASK_SUCC = "succ"
)

type SSubTaskmanager struct {
	db.SModelBaseManager
}

var SubTaskManager *SSubTaskmanager

func init() {
	SubTaskManager = &SSubTaskmanager{SModelBaseManager: db.NewModelBaseManager(SSubTask{}, "subtasks_tbl", "subtask", "subtasks")}
}

type SSubTask struct {
	db.SModelBase

	TaskId    string `width:"36" charset:"ascii" nullable:"false" primary:"true"` // Column(VARCHAR(36, charset='ascii'), nullable=False, primary_key=True)
	Stage     string `width:"64" charset:"ascii" nullable:"false" primary:"true"` // Column(VARCHAR(64, charset='ascii'), nullable=False, primary_key=True)
	SubtaskId string `width:"36" charset:"ascii" nullable:"false" primary:"true"` // Column(VARCHAR(36, charset='ascii'), nullable=False, primary_key=True)
	Status    string `width:"36" charset:"ascii" nullable:"false" default:"init"` // Column(VARCHAR(36, charset='ascii'), nullable=False, default=SUBTASK_INIT)
	Result    string `length:"medium" charset:"ascii" nullable:"true"`            // Column(MEDIUMTEXT(charset='ascii'), nullable=True)
}

func (manager *SSubTaskmanager) GetSubTask(ptaskId string, subtaskId string) *SSubTask {
	subtask := SSubTask{}
	err := manager.Query().Equals("task_id", ptaskId).Equals("subtask_id", subtaskId).First(&subtask)
	if err != nil {
		if err != sql.ErrNoRows {
<<<<<<< HEAD
			log.Errorf("GetSubTask fail %s %s %s", err, ptaskId, subtaskId)
=======
			log.Errorf("GetSubTask fail %s", err)
>>>>>>> 4c2e94ac
		}
		return nil
	}
	return &subtask
}

func (manager *SSubTaskmanager) GetInitSubtasks(taskId string, stage string) []SSubTask {
	subtasks := make([]SSubTask, 0)
	q := manager.Query().Equals("task_id", taskId).Equals("stage", stage).Equals("status", SUBTASK_INIT)
	err := db.FetchModelObjects(manager, q, &subtasks)
	if err != nil {
		log.Errorf("GetInitSubtasks fail %s", err)
		return nil
	}
	return subtasks
}

func (self *SSubTask) SaveResults(failed bool, result jsonutils.JSONObject) error {
	_, err := self.GetModelManager().TableSpec().Update(self, func() error {
		if failed {
			self.Status = SUBTASK_FAIL
		} else {
			self.Status = SUBTASK_SUCC
		}
		self.Result = result.String()
		return nil
	})
	if err != nil {
		log.Errorf("SaveUpdate save update fail %s", err)
		return err
	}
	return nil
}<|MERGE_RESOLUTION|>--- conflicted
+++ resolved
@@ -6,8 +6,8 @@
 	"github.com/yunionio/jsonutils"
 	"github.com/yunionio/log"
 
+	"database/sql"
 	"github.com/yunionio/onecloud/pkg/cloudcommon/db"
-	"database/sql"
 )
 
 const (
@@ -41,11 +41,7 @@
 	err := manager.Query().Equals("task_id", ptaskId).Equals("subtask_id", subtaskId).First(&subtask)
 	if err != nil {
 		if err != sql.ErrNoRows {
-<<<<<<< HEAD
 			log.Errorf("GetSubTask fail %s %s %s", err, ptaskId, subtaskId)
-=======
-			log.Errorf("GetSubTask fail %s", err)
->>>>>>> 4c2e94ac
 		}
 		return nil
 	}
