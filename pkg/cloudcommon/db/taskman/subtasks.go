package taskman

import (
<<<<<<< HEAD
	"database/sql"

	"github.com/yunionio/jsonutils"
	"github.com/yunionio/log"

=======
	"yunion.io/x/jsonutils"
	"yunion.io/x/log"

	"yunion.io/x/onecloud/pkg/cloudcommon/db"
>>>>>>> 68d4b2ca
	"database/sql"
	"github.com/yunionio/onecloud/pkg/cloudcommon/db"
)

const (
	SUBTASK_INIT = "init"
	SUBTASK_FAIL = "fail"
	SUBTASK_SUCC = "succ"
)

type SSubTaskmanager struct {
	db.SModelBaseManager
}

var SubTaskManager *SSubTaskmanager

func init() {
	SubTaskManager = &SSubTaskmanager{SModelBaseManager: db.NewModelBaseManager(SSubTask{}, "subtasks_tbl", "subtask", "subtasks")}
}

type SSubTask struct {
	db.SModelBase

	TaskId    string `width:"36" charset:"ascii" nullable:"false" primary:"true"` // Column(VARCHAR(36, charset='ascii'), nullable=False, primary_key=True)
	Stage     string `width:"64" charset:"ascii" nullable:"false" primary:"true"` // Column(VARCHAR(64, charset='ascii'), nullable=False, primary_key=True)
	SubtaskId string `width:"36" charset:"ascii" nullable:"false" primary:"true"` // Column(VARCHAR(36, charset='ascii'), nullable=False, primary_key=True)
	Status    string `width:"36" charset:"ascii" nullable:"false" default:"init"` // Column(VARCHAR(36, charset='ascii'), nullable=False, default=SUBTASK_INIT)
	Result    string `length:"medium" charset:"ascii" nullable:"true"`            // Column(MEDIUMTEXT(charset='ascii'), nullable=True)
}

func (manager *SSubTaskmanager) GetSubTask(ptaskId string, subtaskId string) *SSubTask {
	subtask := SSubTask{}
	err := manager.Query().Equals("task_id", ptaskId).Equals("subtask_id", subtaskId).First(&subtask)
	if err != nil {
		if err != sql.ErrNoRows {
			log.Errorf("GetSubTask fail %s %s %s", err, ptaskId, subtaskId)
		}
		return nil
	}
	return &subtask
}

func (manager *SSubTaskmanager) GetInitSubtasks(taskId string, stage string) []SSubTask {
	subtasks := make([]SSubTask, 0)
	q := manager.Query().Equals("task_id", taskId).Equals("stage", stage).Equals("status", SUBTASK_INIT)
	err := db.FetchModelObjects(manager, q, &subtasks)
	if err != nil {
		log.Errorf("GetInitSubtasks fail %s", err)
		return nil
	}
	return subtasks
}

func (self *SSubTask) SaveResults(failed bool, result jsonutils.JSONObject) error {
	_, err := self.GetModelManager().TableSpec().Update(self, func() error {
		if failed {
			self.Status = SUBTASK_FAIL
		} else {
			self.Status = SUBTASK_SUCC
		}
		self.Result = result.String()
		return nil
	})
	if err != nil {
		log.Errorf("SaveUpdate save update fail %s", err)
		return err
	}
	return nil
}<|MERGE_RESOLUTION|>--- conflicted
+++ resolved
@@ -1,20 +1,12 @@
 package taskman
 
 import (
-<<<<<<< HEAD
 	"database/sql"
 
-	"github.com/yunionio/jsonutils"
-	"github.com/yunionio/log"
-
-=======
 	"yunion.io/x/jsonutils"
 	"yunion.io/x/log"
 
 	"yunion.io/x/onecloud/pkg/cloudcommon/db"
->>>>>>> 68d4b2ca
-	"database/sql"
-	"github.com/yunionio/onecloud/pkg/cloudcommon/db"
 )
 
 const (
