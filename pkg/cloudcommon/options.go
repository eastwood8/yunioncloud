package cloudcommon

import (
	"fmt"
	"os"
	"path"

	"yunion.io/x/log"
	"yunion.io/x/pkg/util/reflectutils"
	"yunion.io/x/pkg/util/version"
	"yunion.io/x/pkg/utils"
	"yunion.io/x/structarg"

	"yunion.io/x/onecloud/pkg/cloudcommon/consts"
)

type CommonOptions struct {
<<<<<<< HEAD
	Port    int    `help:"The port that the service runs on"`
	Address string `help:"The IP address to serve on (set to 0.0.0.0 for all interfaces)" default:"0.0.0.0"`
=======
	Port    int    `help:"The port that the service runs on" alias:"bind-port"`
	Address string `help:"The IP address to serve on (set to 0.0.0.0 for all interfaces)" default:"0.0.0.0" alias:"bind-host"`
>>>>>>> bfc71a40

	LogLevel        string `help:"log level" default:"info" choices:"debug|info|warn|error"`
	LogVerboseLevel int    `help:"log verbosity level" default:"0"`

	Region             string   `help:"Region name or ID" alias:"auth-region"`
	AuthURL            string   `help:"Keystone auth URL" alias:"auth-uri"`
	AdminUser          string   `help:"Admin username"`
	AdminDomain        string   `help:"Admin user domain"`
	AdminPassword      string   `help:"Admin password" alias:"admin-passwd"`
	AdminProject       string   `help:"Admin project" default:"system" alias:"admin-tenant-name"`
	CorsHosts          []string `help:"List of hostname that allow CORS"`
	AuthTokenCacheSize uint32   `help:"Auth token Cache Size" default:"2048"`
	TempPath           string   `help:"Path for store temp file, at least 40G space" default:"/opt/yunion/tmp"`

	DebugClient bool `help:"Switch on/off mcclient debugs" default:"false"`

	ApplicationID      string `help:"Application ID"`
	RequestWorkerCount int    `default:"4" help:"Request worker thread count, default is 4"`

	NotifyAdminUser string `default:"sysadmin" help:"System administrator user ID or name to notify"`

	EnableSsl   bool   `help:"Enable https"`
	SslCafile   string `help:"ssl certificate ca root file, separating ca and cert file is not encouraged" alias:"ca-file"`
	SslCertfile string `help:"ssl certification file, normally combines all the certificates in the chain" alias:"cert-file"`
	SslKeyfile  string `help:"ssl certification private key file" alias:"key-file"`

	EnableRbac                       bool `help:"Switch on Role-based Access Control" default:"true"`
	RbacDebug                        bool `help:"turn on rbac debug log" default:"false"`
	RbacPolicySyncPeriodSeconds      int  `help:"policy sync interval in seconds, default 15 minutes" default:"900"`
	RbacPolicySyncFailedRetrySeconds int  `help:"seconds to wait after a failed sync, default 30 seconds" default:"30"`

	structarg.BaseOptions
}

type DBOptions struct {
	SqlConnection string `help:"SQL connection string"`
	AutoSyncTable bool   `help:"Automatically synchronize table changes if differences are detected"`

	GlobalVirtualResourceNamespace bool `help:"Per project namespace or global namespace for virtual resources"`
	DebugSqlchemy                  bool `default:"False" help:"Print SQL executed by sqlchemy"`
}

func (this *DBOptions) GetDBConnection() (dialect, connstr string, err error) {
	return utils.TransSQLAchemyURL(this.SqlConnection)
}

<<<<<<< HEAD
func ParseOptions(optStruct interface{}, optionsRef *CommonOptions, args []string, configFileName string) {
	if len(consts.GetServiceType()) == 0 {
		log.Fatalf("ServiceType not initialized!")
=======
func ParseOptions(optStruct interface{}, args []string, configFileName string, serviceType string) {
	if len(serviceType) == 0 {
		log.Fatalf("ServiceType must provided!")
>>>>>>> bfc71a40
	}

	consts.SetServiceType(serviceType)

	serviceName := path.Base(args[0])

	parser, err := structarg.NewArgumentParser(optStruct,
		serviceName,
		fmt.Sprintf(`Yunion cloud service - %s`, serviceName),
		`Yunion Technology Co. Ltd. @ 2018-2019`)
	if err != nil {
		log.Fatalf("Error define argument parser: %v", err)
	}

	err = parser.ParseArgs(args[1:], false)
	if err != nil {
		log.Fatalf("Parse arguments error: %v", err)
	}

	var optionsRef *CommonOptions

	err = reflectutils.FindAnonymouStructPointer(optStruct, &optionsRef)
	if err != nil {
		log.Fatalf("Find common options fail %s", err)
	}

	if optionsRef.Help {
		fmt.Println(parser.HelpString())
		os.Exit(0)
	}

	if optionsRef.Version {
		fmt.Printf("Yunion cloud version:\n%s", version.GetJsonString())
		os.Exit(0)
	}

	if len(optionsRef.Config) == 0 {
		for _, p := range []string{"./etc", "/etc/yunion"} {
			confTmp := path.Join(p, configFileName)
			log.Infof(confTmp)
			if _, err := os.Stat(confTmp); err == nil {
				optionsRef.Config = confTmp
				break
			}
		}
	}

	if len(optionsRef.Config) > 0 {
		log.Infof("Use configuration file: %s", optionsRef.Config)
		err = parser.ParseFile(optionsRef.Config)
		if err != nil {
			log.Fatalf("Parse configuration file: %v", err)
		}
	}

	if len(optionsRef.ApplicationID) == 0 {
		optionsRef.ApplicationID = serviceName
	}

	// log configuration
	log.SetVerboseLevel(int32(optionsRef.LogVerboseLevel))
	err = log.SetLogLevelByString(log.Logger(), optionsRef.LogLevel)
	if err != nil {
		log.Fatalf("Set log level %q: %v", optionsRef.LogLevel, err)
	}

	log.V(10).Debugf("Parsed options: %#v", optStruct)

	consts.SetRegion(optionsRef.Region)
}<|MERGE_RESOLUTION|>--- conflicted
+++ resolved
@@ -15,13 +15,8 @@
 )
 
 type CommonOptions struct {
-<<<<<<< HEAD
-	Port    int    `help:"The port that the service runs on"`
-	Address string `help:"The IP address to serve on (set to 0.0.0.0 for all interfaces)" default:"0.0.0.0"`
-=======
 	Port    int    `help:"The port that the service runs on" alias:"bind-port"`
 	Address string `help:"The IP address to serve on (set to 0.0.0.0 for all interfaces)" default:"0.0.0.0" alias:"bind-host"`
->>>>>>> bfc71a40
 
 	LogLevel        string `help:"log level" default:"info" choices:"debug|info|warn|error"`
 	LogVerboseLevel int    `help:"log verbosity level" default:"0"`
@@ -68,15 +63,9 @@
 	return utils.TransSQLAchemyURL(this.SqlConnection)
 }
 
-<<<<<<< HEAD
-func ParseOptions(optStruct interface{}, optionsRef *CommonOptions, args []string, configFileName string) {
-	if len(consts.GetServiceType()) == 0 {
-		log.Fatalf("ServiceType not initialized!")
-=======
 func ParseOptions(optStruct interface{}, args []string, configFileName string, serviceType string) {
 	if len(serviceType) == 0 {
 		log.Fatalf("ServiceType must provided!")
->>>>>>> bfc71a40
 	}
 
 	consts.SetServiceType(serviceType)
