package policy

import "yunion.io/x/onecloud/pkg/util/rbacutils"

var (
	defaultRules = []rbacutils.SRbacRule{
		{
			Resource: "tasks",
			Action:   PolicyActionPerform,
			Result:   rbacutils.UserAllow,
		},
		{
			Service:  "compute",
			Resource: "hosts",
			Action:   PolicyActionList,
			Result:   rbacutils.UserAllow,
		},
		{
			Service:  "compute",
			Resource: "zones",
			Action:   PolicyActionList,
			Result:   rbacutils.UserAllow,
		},
		{
			Service:  "compute",
			Resource: "zones",
			Action:   PolicyActionGet,
			Result:   rbacutils.UserAllow,
		},
		{
			Service:  "compute",
			Resource: "storages",
			Action:   PolicyActionList,
			Result:   rbacutils.UserAllow,
		},
		{
			Service:  "compute",
			Resource: "storages",
			Action:   PolicyActionGet,
			Result:   rbacutils.UserAllow,
		},
		{
			Service:  "compute",
			Resource: "schedtags",
			Action:   PolicyActionList,
			Result:   rbacutils.UserAllow,
		},
		{
			Service:  "compute",
			Resource: "schedtags",
			Action:   PolicyActionGet,
			Result:   rbacutils.UserAllow,
		},
		{
			Service:  "compute",
			Resource: "cloudregions",
			Action:   PolicyActionList,
			Result:   rbacutils.UserAllow,
		},
		{
			Service:  "compute",
			Resource: "cloudregions",
			Action:   PolicyActionGet,
			Result:   rbacutils.UserAllow,
		},
		{
			Service:  "compute",
			Resource: "cachedimages",
			Action:   PolicyActionList,
			Result:   rbacutils.UserAllow,
		},
		{
			Service:  "compute",
			Resource: "cachedimages",
			Action:   PolicyActionGet,
			Result:   rbacutils.UserAllow,
		},
		{
			// quotas for any services
			// Service:  "compute",
			Resource: "quotas",
			Action:   PolicyActionGet,
			Result:   rbacutils.OwnerAllow,
		},
		{
			// usages for any services
			// Service:  "compute",
			Resource: "usages",
			Action:   PolicyActionGet,
			Result:   rbacutils.OwnerAllow,
		},
		{
			Service:  "compute",
			Resource: "serverskus",
			Action:   PolicyActionList,
			Result:   rbacutils.UserAllow,
		},
		{
			Service:  "compute",
			Resource: "serverskus",
			Action:   PolicyActionGet,
			Result:   rbacutils.UserAllow,
		},
		{
			Service:  "yunionagent",
			Resource: "notices",
			Action:   PolicyActionList,
			Result:   rbacutils.UserAllow,
		},
		{
			Service:  "yunionagent",
			Resource: "readmarks",
			Action:   PolicyActionList,
			Result:   rbacutils.UserAllow,
		},
		{
			Service:  "yunionagent",
			Resource: "readmarks",
			Action:   PolicyActionCreate,
			Result:   rbacutils.UserAllow,
		},
		{
			Service:  "yunionconf",
			Resource: "parameters",
			Action:   PolicyActionGet,
			Result:   rbacutils.OwnerAllow,
		},
		{
			Service:  "image",
			Resource: "images",
			Action:   PolicyActionList,
			Result:   rbacutils.OwnerAllow,
		},
		{
			Service:  "image",
			Resource: "images",
			Action:   PolicyActionGet,
			Result:   rbacutils.OwnerAllow,
		},
		{
<<<<<<< HEAD
			Service:  "image",
			Resource: "images",
			Action:   PolicyActionPerform,
			Extra:    []string{"update-torrent-status"},
			Result:   rbacutils.GuestAllow,
=======
			Service:  "log",
			Resource: "actions",
			Action:   PolicyActionList,
			Result:   rbacutils.OwnerAllow,
		},
		{
			Service:  "log",
			Resource: "actions",
			Action:   PolicyActionGet,
			Result:   rbacutils.OwnerAllow,
>>>>>>> 54e297ca
		},
	}
)<|MERGE_RESOLUTION|>--- conflicted
+++ resolved
@@ -138,13 +138,13 @@
 			Result:   rbacutils.OwnerAllow,
 		},
 		{
-<<<<<<< HEAD
 			Service:  "image",
 			Resource: "images",
 			Action:   PolicyActionPerform,
 			Extra:    []string{"update-torrent-status"},
 			Result:   rbacutils.GuestAllow,
-=======
+		},
+		{
 			Service:  "log",
 			Resource: "actions",
 			Action:   PolicyActionList,
@@ -155,7 +155,6 @@
 			Resource: "actions",
 			Action:   PolicyActionGet,
 			Result:   rbacutils.OwnerAllow,
->>>>>>> 54e297ca
 		},
 	}
 )